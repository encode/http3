import cgi
import datetime
import email.message
import json as jsonlib
import typing
import urllib.request
from collections.abc import MutableMapping
from http.cookiejar import Cookie, CookieJar
from urllib.parse import parse_qsl, urlencode

import chardet
import rfc3986

from .__version__ import __version__
from ._content_streams import ByteStream, ContentStream, encode
from ._decoders import (
    SUPPORTED_DECODERS,
    Decoder,
    IdentityDecoder,
    LineDecoder,
    MultiDecoder,
    TextDecoder,
)
from ._exceptions import (
    CookieConflict,
    HTTPStatusError,
    NotRedirectResponse,
    RequestNotRead,
    ResponseClosed,
    ResponseNotRead,
    StreamConsumed,
)
from ._status_codes import codes
from ._types import (
    CookieTypes,
    HeaderTypes,
    PrimitiveData,
    QueryParamTypes,
    RequestData,
    RequestFiles,
    URLTypes,
)
from ._utils import (
    ElapsedTimer,
    flatten_queryparams,
    guess_json_utf,
    is_known_encoding,
    normalize_header_key,
    normalize_header_value,
    obfuscate_sensitive_headers,
    parse_header_links,
    str_query_param,
)


class URL:
    def __init__(self, url: URLTypes, params: QueryParamTypes = None) -> None:
        if isinstance(url, str):
            self._uri_reference = rfc3986.api.iri_reference(url).encode()
        else:
            self._uri_reference = url._uri_reference

        # Normalize scheme and domain name.
        if self.is_absolute_url:
            self._uri_reference = self._uri_reference.normalize()

        # Add any query parameters, merging with any in the URL if needed.
        if params:
            if self._uri_reference.query:
                url_params = QueryParams(self._uri_reference.query)
                url_params.update(params)
                query_string = str(url_params)
            else:
                query_string = str(QueryParams(params))
            self._uri_reference = self._uri_reference.copy_with(query=query_string)

    @property
    def scheme(self) -> str:
        return self._uri_reference.scheme or ""

    @property
    def authority(self) -> str:
        port_str = self._uri_reference.port
        default_port_str = {"https": "443", "http": "80"}.get(self.scheme, "")
        if port_str is None or port_str == default_port_str:
            return self._uri_reference.host or ""
        return self._uri_reference.authority or ""

    @property
    def userinfo(self) -> str:
        return self._uri_reference.userinfo or ""

    @property
    def username(self) -> str:
        userinfo = self._uri_reference.userinfo or ""
        return userinfo.partition(":")[0]

    @property
    def password(self) -> str:
        userinfo = self._uri_reference.userinfo or ""
        return userinfo.partition(":")[2]

    @property
    def host(self) -> str:
        return self._uri_reference.host or ""

    @property
    def port(self) -> typing.Optional[int]:
        port = self._uri_reference.port
        return int(port) if port else None

    @property
    def path(self) -> str:
        return self._uri_reference.path or "/"

    @property
    def query(self) -> str:
        return self._uri_reference.query or ""

    @property
    def full_path(self) -> str:
        path = self.path
        if self.query:
            path += "?" + self.query
        return path

    @property
    def fragment(self) -> str:
        return self._uri_reference.fragment or ""

    @property
    def raw(self) -> typing.Tuple[bytes, bytes, typing.Optional[int], bytes]:
        return (
            self.scheme.encode("ascii"),
            self.host.encode("ascii"),
            self.port,
            self.full_path.encode("ascii"),
        )

    @property
    def is_ssl(self) -> bool:
        return self.scheme == "https"

    @property
    def is_absolute_url(self) -> bool:
        """
        Return `True` for absolute URLs such as 'http://example.com/path',
        and `False` for relative URLs such as '/path'.
        """
        # We don't use `.is_absolute` from `rfc3986` because it treats
        # URLs with a fragment portion as not absolute.
        # What we actually care about is if the URL provides
        # a scheme and hostname to which connections should be made.
        return bool(self.scheme and self.host)

    @property
    def is_relative_url(self) -> bool:
        return not self.is_absolute_url

    def copy_with(self, **kwargs: typing.Any) -> "URL":
        if (
            "username" in kwargs
            or "password" in kwargs
            or "host" in kwargs
            or "port" in kwargs
        ):
            host = kwargs.pop("host", self.host)
            port = kwargs.pop("port", self.port)
            username = kwargs.pop("username", self.username)
            password = kwargs.pop("password", self.password)

            authority = host
            if port is not None:
                authority += f":{port}"
            if username:
                userpass = username
                if password:
                    userpass += f":{password}"
                authority = f"{userpass}@{authority}"

            kwargs["authority"] = authority

        return URL(self._uri_reference.copy_with(**kwargs).unsplit(),)

    def join(self, relative_url: URLTypes) -> "URL":
        """
        Return an absolute URL, using given this URL as the base.
        """
        if self.is_relative_url:
            return URL(relative_url)

        # We drop any fragment portion, because RFC 3986 strictly
        # treats URLs with a fragment portion as not being absolute URLs.
        base_uri = self._uri_reference.copy_with(fragment=None)
        relative_url = URL(relative_url)
        return URL(relative_url._uri_reference.resolve_with(base_uri).unsplit())

    def __hash__(self) -> int:
        return hash(str(self))

    def __eq__(self, other: typing.Any) -> bool:
        return isinstance(other, (URL, str)) and str(self) == str(other)

    def __str__(self) -> str:
        return self._uri_reference.unsplit()

    def __repr__(self) -> str:
        class_name = self.__class__.__name__
        url_str = str(self)
        if self._uri_reference.userinfo:
            url_str = (
                rfc3986.urlparse(url_str)
                .copy_with(userinfo=f"{self.username}:[secure]")
                .unsplit()
            )
        return f"{class_name}({url_str!r})"


class QueryParams(typing.Mapping[str, str]):
    """
    URL query parameters, as a multi-dict.
    """

    def __init__(self, *args: QueryParamTypes, **kwargs: typing.Any) -> None:
        assert len(args) < 2, "Too many arguments."
        assert not (args and kwargs), "Cannot mix named and unnamed arguments."

        value = args[0] if args else kwargs

        items: typing.Sequence[typing.Tuple[str, PrimitiveData]]
        if value is None or isinstance(value, str):
            items = parse_qsl(value)
        elif isinstance(value, QueryParams):
            items = value.multi_items()
        elif isinstance(value, list):
            items = value
        else:
            items = flatten_queryparams(value)

        self._list = [(str(k), str_query_param(v)) for k, v in items]
        self._dict = {str(k): str_query_param(v) for k, v in items}

    def getlist(self, key: typing.Any) -> typing.List[str]:
        return [item_value for item_key, item_value in self._list if item_key == key]

    def keys(self) -> typing.KeysView:
        return self._dict.keys()

    def values(self) -> typing.ValuesView:
        return self._dict.values()

    def items(self) -> typing.ItemsView:
        return self._dict.items()

    def multi_items(self) -> typing.List[typing.Tuple[str, str]]:
        return list(self._list)

    def get(self, key: typing.Any, default: typing.Any = None) -> typing.Any:
        if key in self._dict:
            return self._dict[key]
        return default

    def update(self, params: QueryParamTypes = None) -> None:
        if not params:
            return

        params = QueryParams(params)
        for param in params:
            item, *extras = params.getlist(param)
            self[param] = item
            if extras:
                self._list.extend((param, e) for e in extras)
                # ensure getter matches merged QueryParams getter
                self._dict[param] = params[param]

    def __getitem__(self, key: typing.Any) -> str:
        return self._dict[key]

    def __setitem__(self, key: str, value: str) -> None:
        self._dict[key] = value

        found_indexes = []
        for idx, (item_key, _) in enumerate(self._list):
            if item_key == key:
                found_indexes.append(idx)

        for idx in reversed(found_indexes[1:]):
            del self._list[idx]

        if found_indexes:
            idx = found_indexes[0]
            self._list[idx] = (key, value)
        else:
            self._list.append((key, value))

    def __contains__(self, key: typing.Any) -> bool:
        return key in self._dict

    def __iter__(self) -> typing.Iterator[typing.Any]:
        return iter(self.keys())

    def __len__(self) -> int:
        return len(self._dict)

    def __eq__(self, other: typing.Any) -> bool:
        if not isinstance(other, self.__class__):
            return False
        return sorted(self._list) == sorted(other._list)

    def __str__(self) -> str:
        return urlencode(self._list)

    def __repr__(self) -> str:
        class_name = self.__class__.__name__
        query_string = str(self)
        return f"{class_name}({query_string!r})"


class Headers(typing.MutableMapping[str, str]):
    """
    HTTP headers, as a case-insensitive multi-dict.
    """

    def __init__(self, headers: HeaderTypes = None, encoding: str = None) -> None:
        if headers is None:
            self._list = []  # type: typing.List[typing.Tuple[bytes, bytes]]
        elif isinstance(headers, Headers):
            self._list = list(headers.raw)
        elif isinstance(headers, dict):
            self._list = [
                (normalize_header_key(k, encoding), normalize_header_value(v, encoding))
                for k, v in headers.items()
            ]
        else:
            self._list = [
                (normalize_header_key(k, encoding), normalize_header_value(v, encoding))
                for k, v in headers
            ]
        self._encoding = encoding

    @property
    def encoding(self) -> str:
        """
        Header encoding is mandated as ascii, but we allow fallbacks to utf-8
        or iso-8859-1.
        """
        if self._encoding is None:
            for encoding in ["ascii", "utf-8"]:
                for key, value in self.raw:
                    try:
                        key.decode(encoding)
                        value.decode(encoding)
                    except UnicodeDecodeError:
                        break
                else:
                    # The else block runs if 'break' did not occur, meaning
                    # all values fitted the encoding.
                    self._encoding = encoding
                    break
            else:
                # The ISO-8859-1 encoding covers all 256 code points in a byte,
                # so will never raise decode errors.
                self._encoding = "iso-8859-1"
        return self._encoding

    @encoding.setter
    def encoding(self, value: str) -> None:
        self._encoding = value

    @property
    def raw(self) -> typing.List[typing.Tuple[bytes, bytes]]:
        """
        Returns a list of the raw header items, as byte pairs.
        May be mutated in-place.
        """
        return self._list

    def keys(self) -> typing.List[str]:  # type: ignore
        return [key.decode(self.encoding) for key, value in self._list]

    def values(self) -> typing.List[str]:  # type: ignore
        return [value.decode(self.encoding) for key, value in self._list]

    def items(self) -> typing.List[typing.Tuple[str, str]]:  # type: ignore
        return [
            (key.decode(self.encoding), value.decode(self.encoding))
            for key, value in self._list
        ]

    def get(self, key: str, default: typing.Any = None) -> typing.Any:
        try:
            return self[key]
        except KeyError:
            return default

    def getlist(self, key: str, split_commas: bool = False) -> typing.List[str]:
        """
        Return multiple header values.
        """
        get_header_key = key.lower().encode(self.encoding)

        values = [
            item_value.decode(self.encoding)
            for item_key, item_value in self._list
            if item_key == get_header_key
        ]

        if not split_commas:
            return values

        split_values = []
        for value in values:
            split_values.extend([item.strip() for item in value.split(",")])
        return split_values

    def update(self, headers: HeaderTypes = None) -> None:  # type: ignore
        headers = Headers(headers)
        for header in headers:
            self[header] = headers[header]

    def copy(self) -> "Headers":
        return Headers(self.items(), encoding=self.encoding)

    def __getitem__(self, key: str) -> str:
        """
        Return a single header value.

        If there are multiple headers with the same key, then we concatenate
        them with commas. See: https://tools.ietf.org/html/rfc7230#section-3.2.2
        """
        normalized_key = key.lower().encode(self.encoding)

        items = []
        for header_key, header_value in self._list:
            if header_key == normalized_key:
                items.append(header_value.decode(self.encoding))

        if items:
            return ", ".join(items)

        raise KeyError(key)

    def __setitem__(self, key: str, value: str) -> None:
        """
        Set the header `key` to `value`, removing any duplicate entries.
        Retains insertion order.
        """
        set_key = key.lower().encode(self._encoding or "utf-8")
        set_value = value.encode(self._encoding or "utf-8")

        found_indexes = []
        for idx, (item_key, _) in enumerate(self._list):
            if item_key == set_key:
                found_indexes.append(idx)

        for idx in reversed(found_indexes[1:]):
            del self._list[idx]

        if found_indexes:
            idx = found_indexes[0]
            self._list[idx] = (set_key, set_value)
        else:
            self._list.append((set_key, set_value))

    def __delitem__(self, key: str) -> None:
        """
        Remove the header `key`.
        """
        del_key = key.lower().encode(self.encoding)

        pop_indexes = []
        for idx, (item_key, _) in enumerate(self._list):
            if item_key == del_key:
                pop_indexes.append(idx)
        if not pop_indexes:
            raise KeyError(key)

        for idx in reversed(pop_indexes):
            del self._list[idx]

    def __contains__(self, key: typing.Any) -> bool:
        get_header_key = key.lower().encode(self.encoding)
        for header_key, _ in self._list:
            if header_key == get_header_key:
                return True
        return False

    def __iter__(self) -> typing.Iterator[typing.Any]:
        return iter(self.keys())

    def __len__(self) -> int:
        return len(self._list)

    def __eq__(self, other: typing.Any) -> bool:
        if not isinstance(other, Headers):
            return False
        return sorted(self._list) == sorted(other._list)

    def __repr__(self) -> str:
        class_name = self.__class__.__name__

        encoding_str = ""
        if self.encoding != "ascii":
            encoding_str = f", encoding={self.encoding!r}"

        as_list = list(obfuscate_sensitive_headers(self.items()))
        as_dict = dict(as_list)

        no_duplicate_keys = len(as_dict) == len(as_list)
        if no_duplicate_keys:
            return f"{class_name}({as_dict!r}{encoding_str})"
        return f"{class_name}({as_list!r}{encoding_str})"


USER_AGENT = f"python-httpx/{__version__}"
ACCEPT_ENCODING = ", ".join(
    [key for key in SUPPORTED_DECODERS.keys() if key != "identity"]
)


class Request:
    def __init__(
        self,
        method: str,
        url: typing.Union[str, URL],
        *,
        params: QueryParamTypes = None,
        headers: HeaderTypes = None,
        cookies: CookieTypes = None,
        data: RequestData = None,
        files: RequestFiles = None,
        json: typing.Any = None,
        stream: ContentStream = None,
    ):
        self.method = method.upper()
        self.url = URL(url, params=params)
        self.headers = Headers(headers)
        if cookies:
            Cookies(cookies).set_cookie_header(self)

        if stream is not None:
            self.stream = stream
        else:
            self.stream = encode(data, files, json)

        self.timer = ElapsedTimer()
        self.prepare()

    def prepare(self) -> None:
        for key, value in self.stream.get_headers().items():
            self.headers.setdefault(key, value)

        auto_headers: typing.List[typing.Tuple[bytes, bytes]] = []

        has_host = "host" in self.headers
        has_content_length = (
            "content-length" in self.headers or "transfer-encoding" in self.headers
        )
        has_user_agent = "user-agent" in self.headers
        has_accept = "accept" in self.headers
        has_accept_encoding = "accept-encoding" in self.headers
        has_connection = "connection" in self.headers

        if not has_host:
            url = self.url
            if url.userinfo:
                url = url.copy_with(username=None, password=None)
            auto_headers.append((b"host", url.authority.encode("ascii")))
        if not has_content_length and self.method in ("POST", "PUT", "PATCH"):
            auto_headers.append((b"content-length", b"0"))
        if not has_user_agent:
            auto_headers.append((b"user-agent", USER_AGENT.encode("ascii")))
        if not has_accept:
            auto_headers.append((b"accept", b"*/*"))
        if not has_accept_encoding:
            auto_headers.append((b"accept-encoding", ACCEPT_ENCODING.encode()))
        if not has_connection:
            auto_headers.append((b"connection", b"keep-alive"))

        for item in reversed(auto_headers):
            self.headers.raw.insert(0, item)

    @property
    def content(self) -> bytes:
        if not hasattr(self, "_content"):
            raise RequestNotRead()
        return self._content

    def read(self) -> bytes:
        """
        Read and return the request content.
        """
        if not hasattr(self, "_content"):
            self._content = b"".join(self.stream)
            # If a streaming request has been read entirely into memory, then
            # we can replace the stream with a raw bytes implementation,
            # to ensure that any non-replayable streams can still be used.
            self.stream = ByteStream(self._content)
        return self._content

    async def aread(self) -> bytes:
        """
        Read and return the request content.
        """
        if not hasattr(self, "_content"):
            self._content = b"".join([part async for part in self.stream])
            # If a streaming request has been read entirely into memory, then
            # we can replace the stream with a raw bytes implementation,
            # to ensure that any non-replayable streams can still be used.
            self.stream = ByteStream(self._content)
        return self._content

    def __repr__(self) -> str:
        class_name = self.__class__.__name__
        url = str(self.url)
        return f"<{class_name}({self.method!r}, {url!r})>"


class Response:
    def __init__(
        self,
        status_code: int,
        *,
        request: Request,
        http_version: str = None,
        headers: HeaderTypes = None,
        stream: ContentStream = None,
        content: bytes = None,
        history: typing.List["Response"] = None,
    ):
        self.status_code = status_code
        self.http_version = http_version
        self.headers = Headers(headers)

        self.request = request
        self.call_next: typing.Optional[typing.Callable] = None

        self.history = [] if history is None else list(history)

        self.is_closed = False
        self.is_stream_consumed = False
        if stream is not None:
            self._raw_stream = stream
        else:
            self._raw_stream = ByteStream(body=content or b"")
            self.read()

    @property
    def elapsed(self) -> datetime.timedelta:
        """
        Returns the time taken for the complete request/response
        cycle to complete.
        """
        if not hasattr(self, "_elapsed"):
            raise RuntimeError(
                "'.elapsed' may only be accessed after the response "
                "has been read or closed."
            )
        return self._elapsed

    @property
    def reason_phrase(self) -> str:
        return codes.get_reason_phrase(self.status_code)

    @property
    def url(self) -> typing.Optional[URL]:
        """
        Returns the URL for which the request was made.
        """
        return self.request.url

    @property
    def content(self) -> bytes:
        if not hasattr(self, "_content"):
            raise ResponseNotRead()
        return self._content

    @property
    def text(self) -> str:
        if not hasattr(self, "_text"):
            content = self.content
            if not content:
                self._text = ""
            else:
                encoding = self.encoding
                self._text = content.decode(encoding, errors="replace")
        return self._text

    @property
    def encoding(self) -> str:
        if not hasattr(self, "_encoding"):
            encoding = self.charset_encoding
            if encoding is None or not is_known_encoding(encoding):
                encoding = self.apparent_encoding
                if encoding is None or not is_known_encoding(encoding):
                    encoding = "utf-8"
            self._encoding = encoding
        return self._encoding

    @encoding.setter
    def encoding(self, value: str) -> None:
        self._encoding = value

    @property
    def charset_encoding(self) -> typing.Optional[str]:
        """
        Return the encoding, as specified by the Content-Type header.
        """
        content_type = self.headers.get("Content-Type")
        if content_type is None:
            return None

        parsed = cgi.parse_header(content_type)
        media_type, params = parsed[0], parsed[-1]
        if "charset" in params:
            return params["charset"].strip("'\"")

        # RFC 2616 specifies that 'iso-8859-1' should be used as the default
        # for 'text/*' media types, if no charset is provided.
        # See: https://www.w3.org/Protocols/rfc2616/rfc2616-sec3.html#sec3.7.1
        if media_type.startswith("text/"):
            return "iso-8859-1"

        return None

    @property
    def apparent_encoding(self) -> typing.Optional[str]:
        """
        Return the encoding, as it appears to autodetection.
        """
        return chardet.detect(self.content)["encoding"]

    @property
    def decoder(self) -> Decoder:
        """
        Returns a decoder instance which can be used to decode the raw byte
        content, depending on the Content-Encoding used in the response.
        """
        if not hasattr(self, "_decoder"):
            decoders: typing.List[Decoder] = []
            values = self.headers.getlist("content-encoding", split_commas=True)
            for value in values:
                value = value.strip().lower()
                try:
                    decoder_cls = SUPPORTED_DECODERS[value]
                    decoders.append(decoder_cls(request=self.request))
                except KeyError:
                    continue

            if len(decoders) == 1:
                self._decoder = decoders[0]
            elif len(decoders) > 1:
                self._decoder = MultiDecoder(children=decoders)
            else:
                self._decoder = IdentityDecoder(request=self.request)

        return self._decoder

    @property
    def is_error(self) -> bool:
        return codes.is_error(self.status_code)

    @property
    def is_redirect(self) -> bool:
        return codes.is_redirect(self.status_code) and "location" in self.headers

    def raise_for_status(self) -> None:
        """
        Raise the `HTTPStatusError` if one occurred.
        """
        message = (
            "{0.status_code} {error_type}: {0.reason_phrase} for url: {0.url}\n"
            "For more information check: https://httpstatuses.com/{0.status_code}"
        )

        if codes.is_client_error(self.status_code):
            message = message.format(self, error_type="Client Error")
<<<<<<< HEAD
            raise HTTPStatusError(message, request=self.request, response=self)
        elif StatusCode.is_server_error(self.status_code):
=======
            raise HTTPStatusError(message, response=self)
        elif codes.is_server_error(self.status_code):
>>>>>>> 9728d896
            message = message.format(self, error_type="Server Error")
            raise HTTPStatusError(message, request=self.request, response=self)

    def json(self, **kwargs: typing.Any) -> typing.Any:
        if self.charset_encoding is None and self.content and len(self.content) > 3:
            encoding = guess_json_utf(self.content)
            if encoding is not None:
                try:
                    return jsonlib.loads(self.content.decode(encoding), **kwargs)
                except UnicodeDecodeError:
                    pass
        return jsonlib.loads(self.text, **kwargs)

    @property
    def cookies(self) -> "Cookies":
        if not hasattr(self, "_cookies"):
            self._cookies = Cookies()
            self._cookies.extract_cookies(self)
        return self._cookies

    @property
    def links(self) -> typing.Dict[typing.Optional[str], typing.Dict[str, str]]:
        """
        Returns the parsed header links of the response, if any
        """
        header = self.headers.get("link")
        ldict = {}
        if header:
            links = parse_header_links(header)
            for link in links:
                key = link.get("rel") or link.get("url")
                ldict[key] = link
        return ldict

    def __repr__(self) -> str:
        return f"<Response [{self.status_code} {self.reason_phrase}]>"

    def read(self) -> bytes:
        """
        Read and return the response content.
        """
        if not hasattr(self, "_content"):
            self._content = b"".join(self.iter_bytes())
        return self._content

    def iter_bytes(self) -> typing.Iterator[bytes]:
        """
        A byte-iterator over the decoded response content.
        This allows us to handle gzip, deflate, and brotli encoded responses.
        """
        if hasattr(self, "_content"):
            yield self._content
        else:
            for chunk in self.iter_raw():
                yield self.decoder.decode(chunk)
            yield self.decoder.flush()

    def iter_text(self) -> typing.Iterator[str]:
        """
        A str-iterator over the decoded response content
        that handles both gzip, deflate, etc but also detects the content's
        string encoding.
        """
        decoder = TextDecoder(request=self.request, encoding=self.charset_encoding)
        for chunk in self.iter_bytes():
            yield decoder.decode(chunk)
        yield decoder.flush()

    def iter_lines(self) -> typing.Iterator[str]:
        decoder = LineDecoder()
        for text in self.iter_text():
            for line in decoder.decode(text):
                yield line
        for line in decoder.flush():
            yield line

    def iter_raw(self) -> typing.Iterator[bytes]:
        """
        A byte-iterator over the raw response content.
        """
        if self.is_stream_consumed:
            raise StreamConsumed()
        if self.is_closed:
            raise ResponseClosed()

        self.is_stream_consumed = True
        for part in self._raw_stream:
            yield part
        self.close()

    def next(self) -> "Response":
        """
        Get the next response from a redirect response.
        """
        if not self.is_redirect:
            message = (
                "Called .next(), but the response was not a redirect. "
                "Calling code should check `response.is_redirect` first."
            )
            raise NotRedirectResponse(message)
        assert self.call_next is not None
        return self.call_next()

    def close(self) -> None:
        """
        Close the response and release the connection.
        Automatically called if the response body is read to completion.
        """
        if not self.is_closed:
            self.is_closed = True
            self._elapsed = self.request.timer.elapsed
            if hasattr(self, "_raw_stream"):
                self._raw_stream.close()

    async def aread(self) -> bytes:
        """
        Read and return the response content.
        """
        if not hasattr(self, "_content"):
            self._content = b"".join([part async for part in self.aiter_bytes()])
        return self._content

    async def aiter_bytes(self) -> typing.AsyncIterator[bytes]:
        """
        A byte-iterator over the decoded response content.
        This allows us to handle gzip, deflate, and brotli encoded responses.
        """
        if hasattr(self, "_content"):
            yield self._content
        else:
            async for chunk in self.aiter_raw():
                yield self.decoder.decode(chunk)
            yield self.decoder.flush()

    async def aiter_text(self) -> typing.AsyncIterator[str]:
        """
        A str-iterator over the decoded response content
        that handles both gzip, deflate, etc but also detects the content's
        string encoding.
        """
        decoder = TextDecoder(request=self.request, encoding=self.charset_encoding)
        async for chunk in self.aiter_bytes():
            yield decoder.decode(chunk)
        yield decoder.flush()

    async def aiter_lines(self) -> typing.AsyncIterator[str]:
        decoder = LineDecoder()
        async for text in self.aiter_text():
            for line in decoder.decode(text):
                yield line
        for line in decoder.flush():
            yield line

    async def aiter_raw(self) -> typing.AsyncIterator[bytes]:
        """
        A byte-iterator over the raw response content.
        """
        if self.is_stream_consumed:
            raise StreamConsumed()
        if self.is_closed:
            raise ResponseClosed()

        self.is_stream_consumed = True
        async for part in self._raw_stream:
            yield part
        await self.aclose()

    async def anext(self) -> "Response":
        """
        Get the next response from a redirect response.
        """
        if not self.is_redirect:
            raise NotRedirectResponse(
                "Called .anext(), but the response was not a redirect. "
                "Calling code should check `response.is_redirect` first."
            )
        assert self.call_next is not None
        return await self.call_next()

    async def aclose(self) -> None:
        """
        Close the response and release the connection.
        Automatically called if the response body is read to completion.
        """
        if not self.is_closed:
            self.is_closed = True
            self._elapsed = self.request.timer.elapsed
            if hasattr(self, "_raw_stream"):
                await self._raw_stream.aclose()


class Cookies(MutableMapping):
    """
    HTTP Cookies, as a mutable mapping.
    """

    def __init__(self, cookies: CookieTypes = None) -> None:
        if cookies is None or isinstance(cookies, dict):
            self.jar = CookieJar()
            if isinstance(cookies, dict):
                for key, value in cookies.items():
                    self.set(key, value)
        elif isinstance(cookies, Cookies):
            self.jar = CookieJar()
            for cookie in cookies.jar:
                self.jar.set_cookie(cookie)
        else:
            self.jar = cookies

    def extract_cookies(self, response: Response) -> None:
        """
        Loads any cookies based on the response `Set-Cookie` headers.
        """
        urlib_response = self._CookieCompatResponse(response)
        urllib_request = self._CookieCompatRequest(response.request)

        self.jar.extract_cookies(urlib_response, urllib_request)  # type: ignore

    def set_cookie_header(self, request: Request) -> None:
        """
        Sets an appropriate 'Cookie:' HTTP header on the `Request`.
        """
        urllib_request = self._CookieCompatRequest(request)
        self.jar.add_cookie_header(urllib_request)

    def set(self, name: str, value: str, domain: str = "", path: str = "/") -> None:
        """
        Set a cookie value by name. May optionally include domain and path.
        """
        kwargs = {
            "version": 0,
            "name": name,
            "value": value,
            "port": None,
            "port_specified": False,
            "domain": domain,
            "domain_specified": bool(domain),
            "domain_initial_dot": domain.startswith("."),
            "path": path,
            "path_specified": bool(path),
            "secure": False,
            "expires": None,
            "discard": True,
            "comment": None,
            "comment_url": None,
            "rest": {"HttpOnly": None},
            "rfc2109": False,
        }
        cookie = Cookie(**kwargs)  # type: ignore
        self.jar.set_cookie(cookie)

    def get(  # type: ignore
        self, name: str, default: str = None, domain: str = None, path: str = None
    ) -> typing.Optional[str]:
        """
        Get a cookie by name. May optionally include domain and path
        in order to specify exactly which cookie to retrieve.
        """
        value = None
        for cookie in self.jar:
            if cookie.name == name:
                if domain is None or cookie.domain == domain:
                    if path is None or cookie.path == path:
                        if value is not None:
                            message = f"Multiple cookies exist with name={name}"
                            raise CookieConflict(message)
                        value = cookie.value

        if value is None:
            return default
        return value

    def delete(self, name: str, domain: str = None, path: str = None) -> None:
        """
        Delete a cookie by name. May optionally include domain and path
        in order to specify exactly which cookie to delete.
        """
        if domain is not None and path is not None:
            return self.jar.clear(domain, path, name)

        remove = []
        for cookie in self.jar:
            if cookie.name == name:
                if domain is None or cookie.domain == domain:
                    if path is None or cookie.path == path:
                        remove.append(cookie)

        for cookie in remove:
            self.jar.clear(cookie.domain, cookie.path, cookie.name)

    def clear(self, domain: str = None, path: str = None) -> None:
        """
        Delete all cookies. Optionally include a domain and path in
        order to only delete a subset of all the cookies.
        """
        args = []
        if domain is not None:
            args.append(domain)
        if path is not None:
            assert domain is not None
            args.append(path)
        self.jar.clear(*args)

    def update(self, cookies: CookieTypes = None) -> None:  # type: ignore
        cookies = Cookies(cookies)
        for cookie in cookies.jar:
            self.jar.set_cookie(cookie)

    def __setitem__(self, name: str, value: str) -> None:
        return self.set(name, value)

    def __getitem__(self, name: str) -> str:
        value = self.get(name)
        if value is None:
            raise KeyError(name)
        return value

    def __delitem__(self, name: str) -> None:
        return self.delete(name)

    def __len__(self) -> int:
        return len(self.jar)

    def __iter__(self) -> typing.Iterator[str]:
        return (cookie.name for cookie in self.jar)

    def __bool__(self) -> bool:
        for _ in self.jar:
            return True
        return False

    class _CookieCompatRequest(urllib.request.Request):
        """
        Wraps a `Request` instance up in a compatibility interface suitable
        for use with `CookieJar` operations.
        """

        def __init__(self, request: Request) -> None:
            super().__init__(
                url=str(request.url),
                headers=dict(request.headers),
                method=request.method,
            )
            self.request = request

        def add_unredirected_header(self, key: str, value: str) -> None:
            super().add_unredirected_header(key, value)
            self.request.headers[key] = value

    class _CookieCompatResponse:
        """
        Wraps a `Request` instance up in a compatibility interface suitable
        for use with `CookieJar` operations.
        """

        def __init__(self, response: Response):
            self.response = response

        def info(self) -> email.message.Message:
            info = email.message.Message()
            for key, value in self.response.headers.items():
                info[key] = value
            return info<|MERGE_RESOLUTION|>--- conflicted
+++ resolved
@@ -775,13 +775,8 @@
 
         if codes.is_client_error(self.status_code):
             message = message.format(self, error_type="Client Error")
-<<<<<<< HEAD
             raise HTTPStatusError(message, request=self.request, response=self)
-        elif StatusCode.is_server_error(self.status_code):
-=======
-            raise HTTPStatusError(message, response=self)
         elif codes.is_server_error(self.status_code):
->>>>>>> 9728d896
             message = message.format(self, error_type="Server Error")
             raise HTTPStatusError(message, request=self.request, response=self)
 
