--- conflicted
+++ resolved
@@ -439,18 +439,11 @@
         text: typing.Optional[str] = None,
         html: typing.Optional[str] = None,
         json: typing.Any = None,
-<<<<<<< HEAD
-        stream: typing.Union[SyncByteStream, AsyncByteStream] = None,
-        request: Request = None,
-        extensions: dict = None,
-        history: typing.List["Response"] = None,
-        default_encoding: typing.Union[str, typing.Callable[[bytes], str]] = "utf-8",
-=======
         stream: typing.Union[SyncByteStream, AsyncByteStream, None] = None,
         request: typing.Optional[Request] = None,
         extensions: typing.Optional[dict] = None,
         history: typing.Optional[typing.List["Response"]] = None,
->>>>>>> 940d61b2
+        default_encoding: typing.Union[str, typing.Callable[[bytes], str]] = "utf-8",
     ):
         self.status_code = status_code
         self.headers = Headers(headers)
