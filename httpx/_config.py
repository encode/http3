--- conflicted
+++ resolved
@@ -126,29 +126,17 @@
 
         # Signal to server support for PHA in TLS 1.3. Raises an
         # AttributeError if only read-only access is implemented.
-<<<<<<< HEAD
         if sys.version_info >= (3, 8):  # pragma: no cover
             try:
                 context.post_handshake_auth = True
             except AttributeError:  # pragma: no cover
                 pass
-=======
-        try:
-            context.post_handshake_auth = True  # type: ignore
-        except AttributeError:  # pragma: no cover
-            pass
->>>>>>> 1fc6a525
 
         # Disable using 'commonName' for SSLContext.check_hostname
         # when the 'subjectAltName' extension isn't available.
         try:
-<<<<<<< HEAD
             context.hostname_checks_common_name = False
-        except AttributeError:  # pragma: nocover
-=======
-            context.hostname_checks_common_name = False  # type: ignore
         except AttributeError:  # pragma: no cover
->>>>>>> 1fc6a525
             pass
 
         if ca_bundle_path.is_file():
@@ -176,11 +164,7 @@
             alpn_idents = ["http/1.1", "h2"] if self.http2 else ["http/1.1"]
             context.set_alpn_protocols(alpn_idents)
 
-<<<<<<< HEAD
         if sys.version_info >= (3, 8):  # pragma: no cover
-=======
-        if hasattr(context, "keylog_filename"):  # pragma: no cover (Available in 3.8+)
->>>>>>> 1fc6a525
             keylogfile = os.environ.get("SSLKEYLOGFILE")
             if keylogfile and self.trust_env:
                 context.keylog_filename = keylogfile
