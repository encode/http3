--- conflicted
+++ resolved
@@ -187,7 +187,6 @@
     return logging.getLogger(name)
 
 
-<<<<<<< HEAD
 def get_environ_lower_and_upper(key: str) -> typing.Optional[str]:
     """Gets a value from os.environ with both the lowercase and uppercase
     environment variable. Prioritizes the lowercase environment variable.
@@ -197,7 +196,7 @@
         if value is not None and isinstance(value, str):
             return value
     return None
-=======
+
+
 def to_bytes(value: typing.Union[str, bytes], encoding: str = "utf-8") -> bytes:
     return value.encode(encoding) if isinstance(value, str) else value
->>>>>>> 08edfac3
