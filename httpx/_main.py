--- conflicted
+++ resolved
@@ -179,16 +179,12 @@
         console.print(f"<{len(response.content)} bytes of binary data>")
 
 
-<<<<<<< HEAD
-def format_certificate(cert: typing.Dict[str, typing.Any]) -> str:  # pragma: nocover
-=======
 _PCTRTT = typing.Tuple[typing.Tuple[str, str], ...]
 _PCTRTTT = typing.Tuple[_PCTRTT, ...]
 _PeerCertRetDictType = typing.Dict[str, typing.Union[str, _PCTRTTT, _PCTRTT]]
 
 
 def format_certificate(cert: _PeerCertRetDictType) -> str:  # pragma: no cover
->>>>>>> 1ff67ea4
     lines = []
     for key, value in cert.items():
         if isinstance(value, (list, tuple)):
