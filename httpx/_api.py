import typing

from ._client import Client, StreamContextManager
from ._config import DEFAULT_TIMEOUT_CONFIG
from ._models import Request, Response
from ._types import (
    AuthTypes,
    CertTypes,
    CookieTypes,
    HeaderTypes,
    ProxiesTypes,
    QueryParamTypes,
    RequestData,
    RequestFiles,
    TimeoutTypes,
    URLTypes,
    VerifyTypes,
)


def request(
    method: str,
    url: URLTypes,
    *,
    params: QueryParamTypes = None,
    data: RequestData = None,
    files: RequestFiles = None,
    json: typing.Any = None,
    headers: HeaderTypes = None,
    cookies: CookieTypes = None,
    auth: AuthTypes = None,
    proxies: ProxiesTypes = None,
    timeout: TimeoutTypes = DEFAULT_TIMEOUT_CONFIG,
    allow_redirects: bool = True,
    verify: VerifyTypes = True,
    cert: CertTypes = None,
    trust_env: bool = True,
) -> Response:
    """
    Sends an HTTP request.

    **Parameters:**

    * **method** - HTTP method for the new `Request` object: `GET`, `OPTIONS`,
    `HEAD`, `POST`, `PUT`, `PATCH`, or `DELETE`.
    * **url** - URL for the new `Request` object.
    * **params** - *(optional)* Query parameters to include in the URL, as a
    string, dictionary, or list of two-tuples.
    * **data** - *(optional)* Data to include in the body of the request, as a
    dictionary
    * **files** - *(optional)* A dictionary of upload files to include in the
    body of the request.
    * **json** - *(optional)* A JSON serializable object to include in the body
    of the request.
    * **headers** - *(optional)* Dictionary of HTTP headers to include in the
    request.
    * **cookies** - *(optional)* Dictionary of Cookie items to include in the
    request.
    * **auth** - *(optional)* An authentication class to use when sending the
    request.
    * **proxies** - *(optional)* A dictionary mapping proxy keys to proxy URLs.
    * **timeout** - *(optional)* The timeout configuration to use when sending
    the request.
    * **allow_redirects** - *(optional)* Enables or disables HTTP redirects.
    * **verify** - *(optional)* SSL certificates (a.k.a CA bundle) used to
    verify the identity of requested hosts. Either `True` (default CA bundle),
    a path to an SSL certificate file, or `False` (disable verification).
    * **cert** - *(optional)* An SSL certificate used by the requested host
    to authenticate the client. Either a path to an SSL certificate file, or
    two-tuple of (certificate file, key file), or a three-tuple of (certificate
    file, key file, password).
    * **trust_env** - *(optional)* Enables or disables usage of environment
    variables for configuration.

    **Returns:** `Response`

    Usage:

    ```
    >>> import httpx
    >>> response = httpx.request('GET', 'https://httpbin.org/get')
    >>> response
    <Response [200 OK]>
    ```
    """
    with Client(
        proxies=proxies, cert=cert, verify=verify, timeout=timeout, trust_env=trust_env,
    ) as client:
        return client.request(
            method=method,
            url=url,
            data=data,
            files=files,
            json=json,
            params=params,
            headers=headers,
            cookies=cookies,
            auth=auth,
            allow_redirects=allow_redirects,
        )


def stream(
    method: str,
    url: URLTypes,
    *,
    params: QueryParamTypes = None,
    data: RequestData = None,
    files: RequestFiles = None,
    json: typing.Any = None,
    headers: HeaderTypes = None,
    cookies: CookieTypes = None,
    auth: AuthTypes = None,
    proxies: ProxiesTypes = None,
    timeout: TimeoutTypes = DEFAULT_TIMEOUT_CONFIG,
    allow_redirects: bool = True,
    verify: VerifyTypes = True,
    cert: CertTypes = None,
    trust_env: bool = True,
) -> StreamContextManager:
<<<<<<< HEAD
    """
    Alternative to `httpx.request()` that streams the response body
    instead of loading it into memory at once.

    **Parameters**: See `httpx.request`.

    See also: [Streaming Responses][0]

    [0]: /quickstart#streaming-responses
    """
    client = Client(cert=cert, verify=verify, trust_env=trust_env)
=======
    client = Client(proxies=proxies, cert=cert, verify=verify, trust_env=trust_env)
>>>>>>> bd8165a1
    request = Request(
        method=method,
        url=url,
        params=params,
        data=data,
        files=files,
        json=json,
        headers=headers,
        cookies=cookies,
    )
    return StreamContextManager(
        client=client,
        request=request,
        auth=auth,
        timeout=timeout,
        allow_redirects=allow_redirects,
        close_client=True,
    )


def get(
    url: URLTypes,
    *,
    params: QueryParamTypes = None,
    headers: HeaderTypes = None,
    cookies: CookieTypes = None,
    auth: AuthTypes = None,
    proxies: ProxiesTypes = None,
    allow_redirects: bool = True,
    cert: CertTypes = None,
    verify: VerifyTypes = True,
    timeout: TimeoutTypes = DEFAULT_TIMEOUT_CONFIG,
    trust_env: bool = True,
) -> Response:
    """
    Sends a `GET` request.

    **Parameters**: See `httpx.request`.

    Note that the `data`, `files`, and `json` parameters are not available on
    this function, as `GET` requests should not include a request body.
    """
    return request(
        "GET",
        url,
        params=params,
        headers=headers,
        cookies=cookies,
        auth=auth,
        proxies=proxies,
        allow_redirects=allow_redirects,
        cert=cert,
        verify=verify,
        timeout=timeout,
        trust_env=trust_env,
    )


def options(
    url: URLTypes,
    *,
    params: QueryParamTypes = None,
    headers: HeaderTypes = None,
    cookies: CookieTypes = None,
    auth: AuthTypes = None,
    proxies: ProxiesTypes = None,
    allow_redirects: bool = True,
    cert: CertTypes = None,
    verify: VerifyTypes = True,
    timeout: TimeoutTypes = DEFAULT_TIMEOUT_CONFIG,
    trust_env: bool = True,
) -> Response:
    """
    Sends an `OPTIONS` request.

    **Parameters**: See `httpx.request`.

    Note that the `data`, `files`, and `json` parameters are not available on
    this function, as `OPTIONS` requests should not include a request body.
    """
    return request(
        "OPTIONS",
        url,
        params=params,
        headers=headers,
        cookies=cookies,
        auth=auth,
        proxies=proxies,
        allow_redirects=allow_redirects,
        cert=cert,
        verify=verify,
        timeout=timeout,
        trust_env=trust_env,
    )


def head(
    url: URLTypes,
    *,
    params: QueryParamTypes = None,
    headers: HeaderTypes = None,
    cookies: CookieTypes = None,
    auth: AuthTypes = None,
    proxies: ProxiesTypes = None,
    allow_redirects: bool = True,
    cert: CertTypes = None,
    verify: VerifyTypes = True,
    timeout: TimeoutTypes = DEFAULT_TIMEOUT_CONFIG,
    trust_env: bool = True,
) -> Response:
    """
    Sends a `HEAD` request.

    **Parameters**: See `httpx.request`.

    Note that the `data`, `files`, and `json` parameters are not available on
    this function, as `HEAD` requests should not include a request body.
    """
    return request(
        "HEAD",
        url,
        params=params,
        headers=headers,
        cookies=cookies,
        auth=auth,
        proxies=proxies,
        allow_redirects=allow_redirects,
        cert=cert,
        verify=verify,
        timeout=timeout,
        trust_env=trust_env,
    )


def post(
    url: URLTypes,
    *,
    data: RequestData = None,
    files: RequestFiles = None,
    json: typing.Any = None,
    params: QueryParamTypes = None,
    headers: HeaderTypes = None,
    cookies: CookieTypes = None,
    auth: AuthTypes = None,
    proxies: ProxiesTypes = None,
    allow_redirects: bool = True,
    cert: CertTypes = None,
    verify: VerifyTypes = True,
    timeout: TimeoutTypes = DEFAULT_TIMEOUT_CONFIG,
    trust_env: bool = True,
) -> Response:
    """
    Sends a `POST` request.

    **Parameters**: See `httpx.request`.
    """
    return request(
        "POST",
        url,
        data=data,
        files=files,
        json=json,
        params=params,
        headers=headers,
        cookies=cookies,
        auth=auth,
        proxies=proxies,
        allow_redirects=allow_redirects,
        cert=cert,
        verify=verify,
        timeout=timeout,
        trust_env=trust_env,
    )


def put(
    url: URLTypes,
    *,
    data: RequestData = None,
    files: RequestFiles = None,
    json: typing.Any = None,
    params: QueryParamTypes = None,
    headers: HeaderTypes = None,
    cookies: CookieTypes = None,
    auth: AuthTypes = None,
    proxies: ProxiesTypes = None,
    allow_redirects: bool = True,
    cert: CertTypes = None,
    verify: VerifyTypes = True,
    timeout: TimeoutTypes = DEFAULT_TIMEOUT_CONFIG,
    trust_env: bool = True,
) -> Response:
    """
    Sends a `PUT` request.

    **Parameters**: See `httpx.request`.
    """
    return request(
        "PUT",
        url,
        data=data,
        files=files,
        json=json,
        params=params,
        headers=headers,
        cookies=cookies,
        auth=auth,
        proxies=proxies,
        allow_redirects=allow_redirects,
        cert=cert,
        verify=verify,
        timeout=timeout,
        trust_env=trust_env,
    )


def patch(
    url: URLTypes,
    *,
    data: RequestData = None,
    files: RequestFiles = None,
    json: typing.Any = None,
    params: QueryParamTypes = None,
    headers: HeaderTypes = None,
    cookies: CookieTypes = None,
    auth: AuthTypes = None,
    proxies: ProxiesTypes = None,
    allow_redirects: bool = True,
    cert: CertTypes = None,
    verify: VerifyTypes = True,
    timeout: TimeoutTypes = DEFAULT_TIMEOUT_CONFIG,
    trust_env: bool = True,
) -> Response:
    """
    Sends a `PATCH` request.

    **Parameters**: See `httpx.request`.
    """
    return request(
        "PATCH",
        url,
        data=data,
        files=files,
        json=json,
        params=params,
        headers=headers,
        cookies=cookies,
        auth=auth,
        proxies=proxies,
        allow_redirects=allow_redirects,
        cert=cert,
        verify=verify,
        timeout=timeout,
        trust_env=trust_env,
    )


def delete(
    url: URLTypes,
    *,
    params: QueryParamTypes = None,
    headers: HeaderTypes = None,
    cookies: CookieTypes = None,
    auth: AuthTypes = None,
    proxies: ProxiesTypes = None,
    allow_redirects: bool = True,
    cert: CertTypes = None,
    verify: VerifyTypes = True,
    timeout: TimeoutTypes = DEFAULT_TIMEOUT_CONFIG,
    trust_env: bool = True,
) -> Response:
    """
    Sends a `DELETE` request.

    **Parameters**: See `httpx.request`.

    Note that the `data`, `files`, and `json` parameters are not available on
    this function, as `DELETE` requests should not include a request body.
    """
    return request(
        "DELETE",
        url,
        params=params,
        headers=headers,
        cookies=cookies,
        auth=auth,
        proxies=proxies,
        allow_redirects=allow_redirects,
        cert=cert,
        verify=verify,
        timeout=timeout,
        trust_env=trust_env,
    )<|MERGE_RESOLUTION|>--- conflicted
+++ resolved
@@ -118,7 +118,6 @@
     cert: CertTypes = None,
     trust_env: bool = True,
 ) -> StreamContextManager:
-<<<<<<< HEAD
     """
     Alternative to `httpx.request()` that streams the response body
     instead of loading it into memory at once.
@@ -129,10 +128,7 @@
 
     [0]: /quickstart#streaming-responses
     """
-    client = Client(cert=cert, verify=verify, trust_env=trust_env)
-=======
     client = Client(proxies=proxies, cert=cert, verify=verify, trust_env=trust_env)
->>>>>>> bd8165a1
     request = Request(
         method=method,
         url=url,
