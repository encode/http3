import typing
from contextlib import contextmanager

from ._client import Client
from ._config import DEFAULT_TIMEOUT_CONFIG
from ._models import Response
from ._types import (
    AuthTypes,
    CertTypes,
    CookieTypes,
    HeaderTypes,
    ProxiesTypes,
    QueryParamTypes,
    RequestContent,
    RequestData,
    RequestFiles,
    TimeoutTypes,
    URLTypes,
    VerifyTypes,
)


def request(
    method: str,
    url: URLTypes,
    *,
    params: QueryParamTypes = None,
    content: RequestContent = None,
    data: RequestData = None,
    files: RequestFiles = None,
    json: typing.Any = None,
    headers: HeaderTypes = None,
    cookies: CookieTypes = None,
    auth: AuthTypes = None,
    proxies: ProxiesTypes = None,
    timeout: TimeoutTypes = DEFAULT_TIMEOUT_CONFIG,
    allow_redirects: bool = True,
    verify: VerifyTypes = True,
    cert: CertTypes = None,
    trust_env: bool = True,
) -> Response:
    """
    Sends an HTTP request.

    **Parameters:**

    * **method** - HTTP method for the new `Request` object: `GET`, `OPTIONS`,
    `HEAD`, `POST`, `PUT`, `PATCH`, or `DELETE`.
    * **url** - URL for the new `Request` object.
    * **params** - *(optional)* Query parameters to include in the URL, as a
    string, dictionary, or sequence of two-tuples.
    * **content** - *(optional)* Binary content to include in the body of the
    request, as bytes or a byte iterator.
    * **data** - *(optional)* Form data to include in the body of the request,
    as a dictionary.
    * **files** - *(optional)* A dictionary of upload files to include in the
    body of the request.
    * **json** - *(optional)* A JSON serializable object to include in the body
    of the request.
    * **headers** - *(optional)* Dictionary of HTTP headers to include in the
    request.
    * **cookies** - *(optional)* Dictionary of Cookie items to include in the
    request.
    * **auth** - *(optional)* An authentication class to use when sending the
    request.
    * **proxies** - *(optional)* A dictionary mapping proxy keys to proxy URLs.
    * **timeout** - *(optional)* The timeout configuration to use when sending
    the request.
    * **allow_redirects** - *(optional)* Enables or disables HTTP redirects.
    * **verify** - *(optional)* SSL certificates (a.k.a CA bundle) used to
    verify the identity of requested hosts. Either `True` (default CA bundle),
    a path to an SSL certificate file, an `ssl.SSLContext`, or `False`
    (which will disable verification).
    * **cert** - *(optional)* An SSL certificate used by the requested host
    to authenticate the client. Either a path to an SSL certificate file, or
    two-tuple of (certificate file, key file), or a three-tuple of (certificate
    file, key file, password).
    * **trust_env** - *(optional)* Enables or disables usage of environment
    variables for configuration.

    **Returns:** `Response`

    Usage:

    ```
    >>> import httpx
    >>> response = httpx.request('GET', 'https://httpbin.org/get')
    >>> response
    <Response [200 OK]>
    ```
    """
    with Client(
        cookies=cookies,
        proxies=proxies,
        cert=cert,
        verify=verify,
        timeout=timeout,
        trust_env=trust_env,
    ) as client:
        return client.request(
            method=method,
            url=url,
            content=content,
            data=data,
            files=files,
            json=json,
            params=params,
            headers=headers,
            auth=auth,
            allow_redirects=allow_redirects,
        )


@contextmanager
def stream(
    method: str,
    url: URLTypes,
    *,
    params: QueryParamTypes = None,
    content: RequestContent = None,
    data: RequestData = None,
    files: RequestFiles = None,
    json: typing.Any = None,
    headers: HeaderTypes = None,
    cookies: CookieTypes = None,
    auth: AuthTypes = None,
    proxies: ProxiesTypes = None,
    timeout: TimeoutTypes = DEFAULT_TIMEOUT_CONFIG,
    allow_redirects: bool = True,
    verify: VerifyTypes = True,
    cert: CertTypes = None,
    trust_env: bool = True,
) -> typing.Iterator[Response]:
    """
    Alternative to `httpx.request()` that streams the response body
    instead of loading it into memory at once.

    **Parameters**: See `httpx.request`.

    See also: [Streaming Responses][0]

    [0]: /quickstart#streaming-responses
    """
<<<<<<< HEAD
    client = Client(
        cookies=cookies, proxies=proxies, cert=cert, verify=verify, trust_env=trust_env
    )
    request = Request(
        method=method,
        url=url,
        params=params,
        content=content,
        data=data,
        files=files,
        json=json,
        headers=headers,
    )
    return StreamContextManager(
        client=client,
        request=request,
        auth=auth,
        timeout=timeout,
        allow_redirects=allow_redirects,
        close_client=True,
    )
=======
    with Client(
        proxies=proxies, cert=cert, verify=verify, trust_env=trust_env
    ) as client:
        with client.stream(
            method=method,
            url=url,
            content=content,
            data=data,
            files=files,
            json=json,
            params=params,
            headers=headers,
            cookies=cookies,
            auth=auth,
            allow_redirects=allow_redirects,
        ) as response:
            yield response
>>>>>>> 966550b3


def get(
    url: URLTypes,
    *,
    params: QueryParamTypes = None,
    headers: HeaderTypes = None,
    cookies: CookieTypes = None,
    auth: AuthTypes = None,
    proxies: ProxiesTypes = None,
    allow_redirects: bool = True,
    cert: CertTypes = None,
    verify: VerifyTypes = True,
    timeout: TimeoutTypes = DEFAULT_TIMEOUT_CONFIG,
    trust_env: bool = True,
) -> Response:
    """
    Sends a `GET` request.

    **Parameters**: See `httpx.request`.

    Note that the `data`, `files`, and `json` parameters are not available on
    this function, as `GET` requests should not include a request body.
    """
    return request(
        "GET",
        url,
        params=params,
        headers=headers,
        cookies=cookies,
        auth=auth,
        proxies=proxies,
        allow_redirects=allow_redirects,
        cert=cert,
        verify=verify,
        timeout=timeout,
        trust_env=trust_env,
    )


def options(
    url: URLTypes,
    *,
    params: QueryParamTypes = None,
    headers: HeaderTypes = None,
    cookies: CookieTypes = None,
    auth: AuthTypes = None,
    proxies: ProxiesTypes = None,
    allow_redirects: bool = True,
    cert: CertTypes = None,
    verify: VerifyTypes = True,
    timeout: TimeoutTypes = DEFAULT_TIMEOUT_CONFIG,
    trust_env: bool = True,
) -> Response:
    """
    Sends an `OPTIONS` request.

    **Parameters**: See `httpx.request`.

    Note that the `data`, `files`, and `json` parameters are not available on
    this function, as `OPTIONS` requests should not include a request body.
    """
    return request(
        "OPTIONS",
        url,
        params=params,
        headers=headers,
        cookies=cookies,
        auth=auth,
        proxies=proxies,
        allow_redirects=allow_redirects,
        cert=cert,
        verify=verify,
        timeout=timeout,
        trust_env=trust_env,
    )


def head(
    url: URLTypes,
    *,
    params: QueryParamTypes = None,
    headers: HeaderTypes = None,
    cookies: CookieTypes = None,
    auth: AuthTypes = None,
    proxies: ProxiesTypes = None,
    allow_redirects: bool = True,
    cert: CertTypes = None,
    verify: VerifyTypes = True,
    timeout: TimeoutTypes = DEFAULT_TIMEOUT_CONFIG,
    trust_env: bool = True,
) -> Response:
    """
    Sends a `HEAD` request.

    **Parameters**: See `httpx.request`.

    Note that the `data`, `files`, and `json` parameters are not available on
    this function, as `HEAD` requests should not include a request body.
    """
    return request(
        "HEAD",
        url,
        params=params,
        headers=headers,
        cookies=cookies,
        auth=auth,
        proxies=proxies,
        allow_redirects=allow_redirects,
        cert=cert,
        verify=verify,
        timeout=timeout,
        trust_env=trust_env,
    )


def post(
    url: URLTypes,
    *,
    content: RequestContent = None,
    data: RequestData = None,
    files: RequestFiles = None,
    json: typing.Any = None,
    params: QueryParamTypes = None,
    headers: HeaderTypes = None,
    cookies: CookieTypes = None,
    auth: AuthTypes = None,
    proxies: ProxiesTypes = None,
    allow_redirects: bool = True,
    cert: CertTypes = None,
    verify: VerifyTypes = True,
    timeout: TimeoutTypes = DEFAULT_TIMEOUT_CONFIG,
    trust_env: bool = True,
) -> Response:
    """
    Sends a `POST` request.

    **Parameters**: See `httpx.request`.
    """
    return request(
        "POST",
        url,
        content=content,
        data=data,
        files=files,
        json=json,
        params=params,
        headers=headers,
        cookies=cookies,
        auth=auth,
        proxies=proxies,
        allow_redirects=allow_redirects,
        cert=cert,
        verify=verify,
        timeout=timeout,
        trust_env=trust_env,
    )


def put(
    url: URLTypes,
    *,
    content: RequestContent = None,
    data: RequestData = None,
    files: RequestFiles = None,
    json: typing.Any = None,
    params: QueryParamTypes = None,
    headers: HeaderTypes = None,
    cookies: CookieTypes = None,
    auth: AuthTypes = None,
    proxies: ProxiesTypes = None,
    allow_redirects: bool = True,
    cert: CertTypes = None,
    verify: VerifyTypes = True,
    timeout: TimeoutTypes = DEFAULT_TIMEOUT_CONFIG,
    trust_env: bool = True,
) -> Response:
    """
    Sends a `PUT` request.

    **Parameters**: See `httpx.request`.
    """
    return request(
        "PUT",
        url,
        content=content,
        data=data,
        files=files,
        json=json,
        params=params,
        headers=headers,
        cookies=cookies,
        auth=auth,
        proxies=proxies,
        allow_redirects=allow_redirects,
        cert=cert,
        verify=verify,
        timeout=timeout,
        trust_env=trust_env,
    )


def patch(
    url: URLTypes,
    *,
    content: RequestContent = None,
    data: RequestData = None,
    files: RequestFiles = None,
    json: typing.Any = None,
    params: QueryParamTypes = None,
    headers: HeaderTypes = None,
    cookies: CookieTypes = None,
    auth: AuthTypes = None,
    proxies: ProxiesTypes = None,
    allow_redirects: bool = True,
    cert: CertTypes = None,
    verify: VerifyTypes = True,
    timeout: TimeoutTypes = DEFAULT_TIMEOUT_CONFIG,
    trust_env: bool = True,
) -> Response:
    """
    Sends a `PATCH` request.

    **Parameters**: See `httpx.request`.
    """
    return request(
        "PATCH",
        url,
        content=content,
        data=data,
        files=files,
        json=json,
        params=params,
        headers=headers,
        cookies=cookies,
        auth=auth,
        proxies=proxies,
        allow_redirects=allow_redirects,
        cert=cert,
        verify=verify,
        timeout=timeout,
        trust_env=trust_env,
    )


def delete(
    url: URLTypes,
    *,
    params: QueryParamTypes = None,
    headers: HeaderTypes = None,
    cookies: CookieTypes = None,
    auth: AuthTypes = None,
    proxies: ProxiesTypes = None,
    allow_redirects: bool = True,
    cert: CertTypes = None,
    verify: VerifyTypes = True,
    timeout: TimeoutTypes = DEFAULT_TIMEOUT_CONFIG,
    trust_env: bool = True,
) -> Response:
    """
    Sends a `DELETE` request.

    **Parameters**: See `httpx.request`.

    Note that the `data`, `files`, and `json` parameters are not available on
    this function, as `DELETE` requests should not include a request body.
    """
    return request(
        "DELETE",
        url,
        params=params,
        headers=headers,
        cookies=cookies,
        auth=auth,
        proxies=proxies,
        allow_redirects=allow_redirects,
        cert=cert,
        verify=verify,
        timeout=timeout,
        trust_env=trust_env,
    )<|MERGE_RESOLUTION|>--- conflicted
+++ resolved
@@ -141,31 +141,8 @@
 
     [0]: /quickstart#streaming-responses
     """
-<<<<<<< HEAD
-    client = Client(
+    with Client(
         cookies=cookies, proxies=proxies, cert=cert, verify=verify, trust_env=trust_env
-    )
-    request = Request(
-        method=method,
-        url=url,
-        params=params,
-        content=content,
-        data=data,
-        files=files,
-        json=json,
-        headers=headers,
-    )
-    return StreamContextManager(
-        client=client,
-        request=request,
-        auth=auth,
-        timeout=timeout,
-        allow_redirects=allow_redirects,
-        close_client=True,
-    )
-=======
-    with Client(
-        proxies=proxies, cert=cert, verify=verify, trust_env=trust_env
     ) as client:
         with client.stream(
             method=method,
@@ -176,12 +153,10 @@
             json=json,
             params=params,
             headers=headers,
-            cookies=cookies,
             auth=auth,
             allow_redirects=allow_redirects,
         ) as response:
             yield response
->>>>>>> 966550b3
 
 
 def get(
