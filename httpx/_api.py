import typing

from ._client import Client, StreamContextManager
from ._config import DEFAULT_TIMEOUT_CONFIG
from ._models import Request, Response
from ._types import (
    AuthTypes,
    CertTypes,
    CookieTypes,
    HeaderTypes,
    ProxiesTypes,
    QueryParamTypes,
    RequestData,
    RequestFiles,
    TimeoutTypes,
    URLTypes,
    VerifyTypes,
)


def request(
    method: str,
    url: URLTypes,
    *,
    params: QueryParamTypes = None,
    data: RequestData = None,
    files: RequestFiles = None,
    json: typing.Any = None,
    headers: HeaderTypes = None,
    cookies: CookieTypes = None,
    auth: AuthTypes = None,
    proxies: ProxiesTypes = None,
    timeout: TimeoutTypes = DEFAULT_TIMEOUT_CONFIG,
    allow_redirects: bool = True,
    verify: VerifyTypes = True,
    cert: CertTypes = None,
    trust_env: bool = True,
) -> Response:
    """
    Sends an HTTP request.

    **Parameters:**

    * **method** - HTTP method for the new `Request` object: `GET`, `OPTIONS`,
    `HEAD`, `POST`, `PUT`, `PATCH`, or `DELETE`.
    * **url** - URL for the new `Request` object.
    * **params** - *(optional)* Query parameters to include in the URL, as a
    string, dictionary, or list of two-tuples.
    * **data** - *(optional)* Data to include in the body of the request, as a
    dictionary
    * **files** - *(optional)* A dictionary of upload files to include in the
    body of the request.
    * **json** - *(optional)* A JSON serializable object to include in the body
    of the request.
    * **headers** - *(optional)* Dictionary of HTTP headers to include in the
    request.
    * **cookies** - *(optional)* Dictionary of Cookie items to include in the
    request.
    * **auth** - *(optional)* An authentication class to use when sending the
    request.
    * **proxies** - *(optional)* A dictionary mapping proxy keys to proxy URLs.
    * **timeout** - *(optional)* The timeout configuration to use when sending
    the request.
    * **allow_redirects** - *(optional)* Enables or disables HTTP redirects.
    * **verify** - *(optional)* SSL certificates (a.k.a CA bundle) used to
    verify the identity of requested hosts. Either `True` (default CA bundle),
    a path to an SSL certificate file, or `False` (disable verification).
    * **cert** - *(optional)* An SSL certificate used by the requested host
    to authenticate the client. Either a path to an SSL certificate file, or
    two-tuple of (certificate file, key file), or a three-tuple of (certificate
    file, key file, password).
    * **trust_env** - *(optional)* Enables or disables usage of environment
    variables for configuration.

    **Returns:** `Response`

    Usage:

    ```
    >>> import httpx
    >>> response = httpx.request('GET', 'https://httpbin.org/get')
    >>> response
    <Response [200 OK]>
    ```
    """
    with Client(
<<<<<<< HEAD
        proxies=proxies,
        cert=cert,
        verify=verify,
        timeout=timeout,
        trust_env=trust_env,
=======
        proxies=proxies, cert=cert, verify=verify, timeout=timeout, trust_env=trust_env
>>>>>>> de502a44
    ) as client:
        return client.request(
            method=method,
            url=url,
            data=data,
            files=files,
            json=json,
            params=params,
            headers=headers,
            cookies=cookies,
            auth=auth,
            allow_redirects=allow_redirects,
        )


def stream(
    method: str,
    url: URLTypes,
    *,
    params: QueryParamTypes = None,
    data: RequestData = None,
    files: RequestFiles = None,
    json: typing.Any = None,
    headers: HeaderTypes = None,
    cookies: CookieTypes = None,
    auth: AuthTypes = None,
    proxies: ProxiesTypes = None,
    timeout: TimeoutTypes = DEFAULT_TIMEOUT_CONFIG,
    allow_redirects: bool = True,
    verify: VerifyTypes = True,
    cert: CertTypes = None,
    trust_env: bool = True,
) -> StreamContextManager:
    """
    Alternative to `httpx.request()` that streams the response body
    instead of loading it into memory at once.

    **Parameters**: See `httpx.request`.

    See also: [Streaming Responses][0]

    [0]: /quickstart#streaming-responses
    """
    client = Client(
        proxies=proxies,
        cert=cert,
        verify=verify,
        trust_env=trust_env,
    )
    request = Request(
        method=method,
        url=url,
        params=params,
        data=data,
        files=files,
        json=json,
        headers=headers,
        cookies=cookies,
    )
    return StreamContextManager(
        client=client,
        request=request,
        auth=auth,
        timeout=timeout,
        allow_redirects=allow_redirects,
        close_client=True,
    )


def get(
    url: URLTypes,
    *,
    params: QueryParamTypes = None,
    headers: HeaderTypes = None,
    cookies: CookieTypes = None,
    auth: AuthTypes = None,
    proxies: ProxiesTypes = None,
    allow_redirects: bool = True,
    cert: CertTypes = None,
    verify: VerifyTypes = True,
    timeout: TimeoutTypes = DEFAULT_TIMEOUT_CONFIG,
    trust_env: bool = True,
) -> Response:
    """
    Sends a `GET` request.

    **Parameters**: See `httpx.request`.

    Note that the `data`, `files`, and `json` parameters are not available on
    this function, as `GET` requests should not include a request body.
    """
    return request(
        "GET",
        url,
        params=params,
        headers=headers,
        cookies=cookies,
        auth=auth,
        proxies=proxies,
        allow_redirects=allow_redirects,
        cert=cert,
        verify=verify,
        timeout=timeout,
        trust_env=trust_env,
    )


def options(
    url: URLTypes,
    *,
    params: QueryParamTypes = None,
    headers: HeaderTypes = None,
    cookies: CookieTypes = None,
    auth: AuthTypes = None,
    proxies: ProxiesTypes = None,
    allow_redirects: bool = True,
    cert: CertTypes = None,
    verify: VerifyTypes = True,
    timeout: TimeoutTypes = DEFAULT_TIMEOUT_CONFIG,
    trust_env: bool = True,
) -> Response:
    """
    Sends an `OPTIONS` request.

    **Parameters**: See `httpx.request`.

    Note that the `data`, `files`, and `json` parameters are not available on
    this function, as `OPTIONS` requests should not include a request body.
    """
    return request(
        "OPTIONS",
        url,
        params=params,
        headers=headers,
        cookies=cookies,
        auth=auth,
        proxies=proxies,
        allow_redirects=allow_redirects,
        cert=cert,
        verify=verify,
        timeout=timeout,
        trust_env=trust_env,
    )


def head(
    url: URLTypes,
    *,
    params: QueryParamTypes = None,
    headers: HeaderTypes = None,
    cookies: CookieTypes = None,
    auth: AuthTypes = None,
    proxies: ProxiesTypes = None,
    allow_redirects: bool = True,
    cert: CertTypes = None,
    verify: VerifyTypes = True,
    timeout: TimeoutTypes = DEFAULT_TIMEOUT_CONFIG,
    trust_env: bool = True,
) -> Response:
    """
    Sends a `HEAD` request.

    **Parameters**: See `httpx.request`.

    Note that the `data`, `files`, and `json` parameters are not available on
    this function, as `HEAD` requests should not include a request body.
    """
    return request(
        "HEAD",
        url,
        params=params,
        headers=headers,
        cookies=cookies,
        auth=auth,
        proxies=proxies,
        allow_redirects=allow_redirects,
        cert=cert,
        verify=verify,
        timeout=timeout,
        trust_env=trust_env,
    )


def post(
    url: URLTypes,
    *,
    data: RequestData = None,
    files: RequestFiles = None,
    json: typing.Any = None,
    params: QueryParamTypes = None,
    headers: HeaderTypes = None,
    cookies: CookieTypes = None,
    auth: AuthTypes = None,
    proxies: ProxiesTypes = None,
    allow_redirects: bool = True,
    cert: CertTypes = None,
    verify: VerifyTypes = True,
    timeout: TimeoutTypes = DEFAULT_TIMEOUT_CONFIG,
    trust_env: bool = True,
) -> Response:
    """
    Sends a `POST` request.

    **Parameters**: See `httpx.request`.
    """
    return request(
        "POST",
        url,
        data=data,
        files=files,
        json=json,
        params=params,
        headers=headers,
        cookies=cookies,
        auth=auth,
        proxies=proxies,
        allow_redirects=allow_redirects,
        cert=cert,
        verify=verify,
        timeout=timeout,
        trust_env=trust_env,
    )


def put(
    url: URLTypes,
    *,
    data: RequestData = None,
    files: RequestFiles = None,
    json: typing.Any = None,
    params: QueryParamTypes = None,
    headers: HeaderTypes = None,
    cookies: CookieTypes = None,
    auth: AuthTypes = None,
    proxies: ProxiesTypes = None,
    allow_redirects: bool = True,
    cert: CertTypes = None,
    verify: VerifyTypes = True,
    timeout: TimeoutTypes = DEFAULT_TIMEOUT_CONFIG,
    trust_env: bool = True,
) -> Response:
    """
    Sends a `PUT` request.

    **Parameters**: See `httpx.request`.
    """
    return request(
        "PUT",
        url,
        data=data,
        files=files,
        json=json,
        params=params,
        headers=headers,
        cookies=cookies,
        auth=auth,
        proxies=proxies,
        allow_redirects=allow_redirects,
        cert=cert,
        verify=verify,
        timeout=timeout,
        trust_env=trust_env,
    )


def patch(
    url: URLTypes,
    *,
    data: RequestData = None,
    files: RequestFiles = None,
    json: typing.Any = None,
    params: QueryParamTypes = None,
    headers: HeaderTypes = None,
    cookies: CookieTypes = None,
    auth: AuthTypes = None,
    proxies: ProxiesTypes = None,
    allow_redirects: bool = True,
    cert: CertTypes = None,
    verify: VerifyTypes = True,
    timeout: TimeoutTypes = DEFAULT_TIMEOUT_CONFIG,
    trust_env: bool = True,
) -> Response:
    """
    Sends a `PATCH` request.

    **Parameters**: See `httpx.request`.
    """
    return request(
        "PATCH",
        url,
        data=data,
        files=files,
        json=json,
        params=params,
        headers=headers,
        cookies=cookies,
        auth=auth,
        proxies=proxies,
        allow_redirects=allow_redirects,
        cert=cert,
        verify=verify,
        timeout=timeout,
        trust_env=trust_env,
    )


def delete(
    url: URLTypes,
    *,
    params: QueryParamTypes = None,
    headers: HeaderTypes = None,
    cookies: CookieTypes = None,
    auth: AuthTypes = None,
    proxies: ProxiesTypes = None,
    allow_redirects: bool = True,
    cert: CertTypes = None,
    verify: VerifyTypes = True,
    timeout: TimeoutTypes = DEFAULT_TIMEOUT_CONFIG,
    trust_env: bool = True,
) -> Response:
    """
    Sends a `DELETE` request.

    **Parameters**: See `httpx.request`.

    Note that the `data`, `files`, and `json` parameters are not available on
    this function, as `DELETE` requests should not include a request body.
    """
    return request(
        "DELETE",
        url,
        params=params,
        headers=headers,
        cookies=cookies,
        auth=auth,
        proxies=proxies,
        allow_redirects=allow_redirects,
        cert=cert,
        verify=verify,
        timeout=timeout,
        trust_env=trust_env,
    )<|MERGE_RESOLUTION|>--- conflicted
+++ resolved
@@ -84,15 +84,7 @@
     ```
     """
     with Client(
-<<<<<<< HEAD
-        proxies=proxies,
-        cert=cert,
-        verify=verify,
-        timeout=timeout,
-        trust_env=trust_env,
-=======
         proxies=proxies, cert=cert, verify=verify, timeout=timeout, trust_env=trust_env
->>>>>>> de502a44
     ) as client:
         return client.request(
             method=method,
