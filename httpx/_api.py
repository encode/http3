--- conflicted
+++ resolved
@@ -97,13 +97,7 @@
     with Client(
         cookies=cookies,
         proxy=proxy,
-<<<<<<< HEAD
-        proxies=proxies,
-        ssl_context=ssl_context,
-=======
-        cert=cert,
-        verify=verify,
->>>>>>> 5766bf58
+        ssl_context=ssl_context,
         timeout=timeout,
         trust_env=trust_env,
     ) as client:
@@ -153,13 +147,7 @@
     with Client(
         cookies=cookies,
         proxy=proxy,
-<<<<<<< HEAD
-        proxies=proxies,
-        ssl_context=ssl_context,
-=======
-        cert=cert,
-        verify=verify,
->>>>>>> 5766bf58
+        ssl_context=ssl_context,
         timeout=timeout,
         trust_env=trust_env,
     ) as client:
