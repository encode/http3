--- conflicted
+++ resolved
@@ -17,11 +17,6 @@
     RequestData,
     RequestFiles,
     TimeoutTypes,
-<<<<<<< HEAD
-    URLTypes,
-=======
-    VerifyTypes,
->>>>>>> 0aa20e44
 )
 from ._urls import URL
 
