import inspect
import warnings
from json import dumps as json_dumps
from typing import (
    Any,
    AsyncIterable,
    AsyncIterator,
    Dict,
    Iterable,
    Iterator,
    Tuple,
    Union,
)
from urllib.parse import urlencode

from ._exceptions import StreamClosed, StreamConsumed
from ._multipart import MultipartStream
from ._types import (
    AsyncByteStream,
    RequestContent,
    RequestData,
    RequestFiles,
    ResponseContent,
    SyncByteStream,
)
from ._utils import peek_filelike_length, primitive_value_to_str


class ByteStream(AsyncByteStream, SyncByteStream):
    def __init__(self, stream: bytes) -> None:
        self._stream = stream

    def __iter__(self) -> Iterator[bytes]:
        yield self._stream

    async def __aiter__(self) -> AsyncIterator[bytes]:
        yield self._stream


class IteratorByteStream(SyncByteStream):
    CHUNK_SIZE = 65_536

    def __init__(self, stream: Iterable[bytes]):
        self._stream = stream
        self._is_stream_consumed = False
        self._is_generator = inspect.isgenerator(stream)

    def __iter__(self) -> Iterator[bytes]:
        if self._is_stream_consumed and self._is_generator:
            raise StreamConsumed()

        self._is_stream_consumed = True
<<<<<<< HEAD
        yield from self._stream
=======
        if hasattr(self._stream, "read"):
            # File-like interfaces should use 'read' directly.
            chunk = self._stream.read(self.CHUNK_SIZE)  # type: ignore
            while chunk:
                yield chunk
                chunk = self._stream.read(self.CHUNK_SIZE)  # type: ignore
        else:
            # Otherwise iterate.
            for part in self._stream:
                yield part
>>>>>>> 56fce619


class AsyncIteratorByteStream(AsyncByteStream):
    CHUNK_SIZE = 65_536

    def __init__(self, stream: AsyncIterable[bytes]):
        self._stream = stream
        self._is_stream_consumed = False
        self._is_generator = inspect.isasyncgen(stream)

    async def __aiter__(self) -> AsyncIterator[bytes]:
        if self._is_stream_consumed and self._is_generator:
            raise StreamConsumed()

        self._is_stream_consumed = True
        if hasattr(self._stream, "aread"):
            # File-like interfaces should use 'aread' directly.
            chunk = await self._stream.aread(self.CHUNK_SIZE)  # type: ignore
            while chunk:
                yield chunk
                chunk = await self._stream.aread(self.CHUNK_SIZE)  # type: ignore
        else:
            # Otherwise iterate.
            async for part in self._stream:
                yield part


class UnattachedStream(AsyncByteStream, SyncByteStream):
    """
    If a request or response is serialized using pickle, then it is no longer
    attached to a stream for I/O purposes. Any stream operations should result
    in `httpx.StreamClosed`.
    """

    def __iter__(self) -> Iterator[bytes]:
        raise StreamClosed()

    async def __aiter__(self) -> AsyncIterator[bytes]:
        raise StreamClosed()
        yield b""  # pragma: nocover


def encode_content(
    content: Union[str, bytes, Iterable[bytes], AsyncIterable[bytes]]
) -> Tuple[Dict[str, str], Union[SyncByteStream, AsyncByteStream]]:

    if isinstance(content, (bytes, str)):
        body = content.encode("utf-8") if isinstance(content, str) else content
        content_length = len(body)
        headers = {"Content-Length": str(content_length)} if body else {}
        return headers, ByteStream(body)

    elif isinstance(content, Iterable):
        content_length_or_none = peek_filelike_length(content)

        if content_length_or_none is None:
            headers = {"Transfer-Encoding": "chunked"}
        else:
            headers = {"Content-Length": str(content_length_or_none)}
        return headers, IteratorByteStream(content)  # type: ignore

    elif isinstance(content, AsyncIterable):
        headers = {"Transfer-Encoding": "chunked"}
        return headers, AsyncIteratorByteStream(content)

    raise TypeError(f"Unexpected type for 'content', {type(content)!r}")


def encode_urlencoded_data(
    data: dict,
) -> Tuple[Dict[str, str], ByteStream]:
    plain_data = []
    for key, value in data.items():
        if isinstance(value, (list, tuple)):
            plain_data.extend([(key, primitive_value_to_str(item)) for item in value])
        else:
            plain_data.append((key, primitive_value_to_str(value)))
    body = urlencode(plain_data, doseq=True).encode("utf-8")
    content_length = str(len(body))
    content_type = "application/x-www-form-urlencoded"
    headers = {"Content-Length": content_length, "Content-Type": content_type}
    return headers, ByteStream(body)


def encode_multipart_data(
    data: dict, files: RequestFiles, boundary: bytes = None
) -> Tuple[Dict[str, str], MultipartStream]:
    multipart = MultipartStream(data=data, files=files, boundary=boundary)
    headers = multipart.get_headers()
    return headers, multipart


def encode_text(text: str) -> Tuple[Dict[str, str], ByteStream]:
    body = text.encode("utf-8")
    content_length = str(len(body))
    content_type = "text/plain; charset=utf-8"
    headers = {"Content-Length": content_length, "Content-Type": content_type}
    return headers, ByteStream(body)


def encode_html(html: str) -> Tuple[Dict[str, str], ByteStream]:
    body = html.encode("utf-8")
    content_length = str(len(body))
    content_type = "text/html; charset=utf-8"
    headers = {"Content-Length": content_length, "Content-Type": content_type}
    return headers, ByteStream(body)


def encode_json(json: Any) -> Tuple[Dict[str, str], ByteStream]:
    body = json_dumps(json).encode("utf-8")
    content_length = str(len(body))
    content_type = "application/json"
    headers = {"Content-Length": content_length, "Content-Type": content_type}
    return headers, ByteStream(body)


def encode_request(
    content: RequestContent = None,
    data: RequestData = None,
    files: RequestFiles = None,
    json: Any = None,
    boundary: bytes = None,
) -> Tuple[Dict[str, str], Union[SyncByteStream, AsyncByteStream]]:
    """
    Handles encoding the given `content`, `data`, `files`, and `json`,
    returning a two-tuple of (<headers>, <stream>).
    """
    if data is not None and not isinstance(data, dict):
        # We prefer to separate `content=<bytes|str|byte iterator|bytes aiterator>`
        # for raw request content, and `data=<form data>` for url encoded or
        # multipart form content.
        #
        # However for compat with requests, we *do* still support
        # `data=<bytes...>` usages. We deal with that case here, treating it
        # as if `content=<...>` had been supplied instead.
        message = "Use 'content=<...>' to upload raw bytes/text content."
        warnings.warn(message, DeprecationWarning)
        return encode_content(data)

    if content is not None:
        return encode_content(content)
    elif files:
        return encode_multipart_data(data or {}, files, boundary)
    elif data:
        return encode_urlencoded_data(data)
    elif json is not None:
        return encode_json(json)

    return {}, ByteStream(b"")


def encode_response(
    content: ResponseContent = None,
    text: str = None,
    html: str = None,
    json: Any = None,
) -> Tuple[Dict[str, str], Union[SyncByteStream, AsyncByteStream]]:
    """
    Handles encoding the given `content`, returning a two-tuple of
    (<headers>, <stream>).
    """
    if content is not None:
        return encode_content(content)
    elif text is not None:
        return encode_text(text)
    elif html is not None:
        return encode_html(html)
    elif json is not None:
        return encode_json(json)

    return {}, ByteStream(b"")<|MERGE_RESOLUTION|>--- conflicted
+++ resolved
@@ -50,9 +50,6 @@
             raise StreamConsumed()
 
         self._is_stream_consumed = True
-<<<<<<< HEAD
-        yield from self._stream
-=======
         if hasattr(self._stream, "read"):
             # File-like interfaces should use 'read' directly.
             chunk = self._stream.read(self.CHUNK_SIZE)  # type: ignore
@@ -63,7 +60,6 @@
             # Otherwise iterate.
             for part in self._stream:
                 yield part
->>>>>>> 56fce619
 
 
 class AsyncIteratorByteStream(AsyncByteStream):
