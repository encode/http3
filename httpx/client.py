import functools
import typing
import warnings
from types import TracebackType

import hstspreload

from .auth import Auth, AuthTypes, BasicAuth, FunctionAuth
from .backends.base import ConcurrencyBackend
from .config import (
    DEFAULT_MAX_REDIRECTS,
    DEFAULT_POOL_LIMITS,
    DEFAULT_TIMEOUT_CONFIG,
    UNSET,
    CertTypes,
    PoolLimits,
    Timeout,
    TimeoutTypes,
    UnsetType,
    VerifyTypes,
)
from .content_streams import ContentStream
from .dispatch.asgi import ASGIDispatch
from .dispatch.base import Dispatcher
from .dispatch.connection_pool import ConnectionPool
from .dispatch.proxy_http import HTTPProxy
from .exceptions import (
    HTTPError,
    InvalidURL,
    RedirectBodyUnavailable,
    RedirectLoop,
    TooManyRedirects,
)
from .models import (
    URL,
    Cookies,
    CookieTypes,
    Headers,
    HeaderTypes,
    ProxiesTypes,
    QueryParams,
    QueryParamTypes,
    Request,
    RequestData,
    RequestFiles,
    Response,
    URLTypes,
)
from .status_codes import codes
from .utils import NetRCInfo, get_environment_proxies, get_logger

logger = get_logger(__name__)


class AsyncClient:
    """
    An asynchronous HTTP client, with connection pooling, HTTP/2, redirects,
    cookie persistence, etc.

    Usage:

    ```python
    >>> client = httpx.AsyncClient()
    >>> response = client.get('https://example.org')
    ```

    **Parameters:**

    * **auth** - *(optional)* An authentication class to use when sending
    requests.
    * **params** - *(optional)* Query parameters to include in request URLs, as
    a string, dictionary, or list of two-tuples.
    * **headers** - *(optional)* Dictionary of HTTP headers to include when
    sending requests.
    * **cookies** - *(optional)* Dictionary of Cookie items to include when
    sending requests.
    * **verify** - *(optional)* SSL certificates (a.k.a CA bundle) used to
    verify the identity of requested hosts. Either `True` (default CA bundle),
    a path to an SSL certificate file, or `False` (disable verification).
    * **cert** - *(optional)* An SSL certificate used by the requested host
    to authenticate the client. Either a path to an SSL certificate file, or
    two-tuple of (certificate file, key file), or a three-tuple of (certificate
    file, key file, password).
    * **http2** - *(optional)* A boolean indicating if HTTP/2 support should be
    enabled. Defaults to `False`.
    * **proxies** - *(optional)* A dictionary mapping HTTP protocols to proxy
    URLs.
    * **timeout** - *(optional)* The timeout configuration to use when sending
    requests.
    * **pool_limits** - *(optional)* The connection pool configuration to use
    when determining the maximum number of concurrently open HTTP connections.
    * **max_redirects** - *(optional)* The maximum number of redirect responses
    that should be followed.
    * **base_url** - *(optional)* A URL to use as the base when building
    request URLs.
    * **dispatch** - *(optional)* A dispatch class to use for sending requests
    over the network.
    * **app** - *(optional)* An ASGI application to send requests to,
    rather than sending actual network requests.
    * **backend** - *(optional)* A concurrency backend to use when issuing
    async requests. Either 'auto', 'asyncio', 'trio', or a `ConcurrencyBackend`
    instance. Defaults to 'auto', for autodetection.
    * **trust_env** - *(optional)* Enables or disables usage of environment
    variables for configuration.
    * **uds** - *(optional)* A path to a Unix domain socket to connect through.
    """

    def __init__(
        self,
        *,
        auth: AuthTypes = None,
        params: QueryParamTypes = None,
        headers: HeaderTypes = None,
        cookies: CookieTypes = None,
        verify: VerifyTypes = True,
        cert: CertTypes = None,
        http2: bool = False,
        proxies: ProxiesTypes = None,
        timeout: TimeoutTypes = DEFAULT_TIMEOUT_CONFIG,
        pool_limits: PoolLimits = DEFAULT_POOL_LIMITS,
        max_redirects: int = DEFAULT_MAX_REDIRECTS,
        base_url: URLTypes = None,
        dispatch: Dispatcher = None,
        app: typing.Callable = None,
        backend: typing.Union[str, ConcurrencyBackend] = "auto",
        trust_env: bool = True,
        uds: str = None,
    ):
        if app is not None:
            dispatch = ASGIDispatch(app=app)

        if dispatch is None:
            dispatch = ConnectionPool(
                verify=verify,
                cert=cert,
                http2=http2,
                pool_limits=pool_limits,
                backend=backend,
                trust_env=trust_env,
                uds=uds,
            )

        if base_url is None:
            self.base_url = URL("", allow_relative=True)
        else:
            self.base_url = URL(base_url)

        if params is None:
            params = {}

        self.auth = auth
        self._params = QueryParams(params)
        self._headers = Headers(headers)
        self._cookies = Cookies(cookies)
        self.timeout = Timeout(timeout)
        self.max_redirects = max_redirects
        self.trust_env = trust_env
        self.dispatch = dispatch
        self.netrc = NetRCInfo()

        if proxies is None and trust_env:
            proxies = typing.cast(ProxiesTypes, get_environment_proxies())

        self.proxies: typing.Dict[str, Dispatcher] = _proxies_to_dispatchers(
            proxies,
            verify=verify,
            cert=cert,
            http2=http2,
            pool_limits=pool_limits,
            backend=backend,
            trust_env=trust_env,
        )

    @property
    def headers(self) -> Headers:
        """
        HTTP headers to include when sending requests.
        """
        return self._headers

    @headers.setter
    def headers(self, headers: HeaderTypes) -> None:
        self._headers = Headers(headers)

    @property
    def cookies(self) -> Cookies:
        """
        Cookie values to include when sending requests.
        """
        return self._cookies

    @cookies.setter
    def cookies(self, cookies: CookieTypes) -> None:
        self._cookies = Cookies(cookies)

    @property
    def params(self) -> QueryParams:
        """
        Query parameters to include in the URL when sending requests.
        """
        return self._params

    @params.setter
    def params(self, params: QueryParamTypes) -> None:
        self._params = QueryParams(params)

    async def request(
        self,
        method: str,
        url: URLTypes,
        *,
        data: RequestData = None,
        files: RequestFiles = None,
        json: typing.Any = None,
        params: QueryParamTypes = None,
        headers: HeaderTypes = None,
        cookies: CookieTypes = None,
        stream: bool = False,
        auth: AuthTypes = None,
        allow_redirects: bool = True,
        cert: CertTypes = None,
        verify: VerifyTypes = None,
        timeout: typing.Union[TimeoutTypes, UnsetType] = UNSET,
        trust_env: bool = None,
    ) -> Response:
        if cert is not None:
            raise RuntimeError(
                "Passing a 'cert' argument when making a request on a client "
                "is not supported anymore. Instantiate a new client instead, "
                "passing any 'cert' arguments to the client itself."
            )

        if verify is not None:
            raise RuntimeError(
                "Passing a 'verify' argument when making a request on a client "
                "is not supported anymore. Instantiate a new client instead, "
                "passing any 'verify' arguments to the client itself."
            )

        if trust_env is not None:
            raise RuntimeError(
                "Passing a 'trust_env' argument when making a request on a client "
                "is not supported anymore. Instantiate a new client instead, "
                "passing any 'trust_env' argument to the client itself."
            )

        if stream:
            warnings.warn(
                "The 'stream=True' argument is due to be deprecated. "
                "Use 'async with client.stream(method, url, ...) as response' instead."
            )

        request = self.build_request(
            method=method,
            url=url,
            data=data,
            files=files,
            json=json,
            params=params,
            headers=headers,
            cookies=cookies,
        )
        response = await self.send(
            request,
            stream=stream,
            auth=auth,
            allow_redirects=allow_redirects,
            timeout=timeout,
        )
        return response

    def stream(
        self,
        method: str,
        url: URLTypes,
        *,
        data: RequestData = None,
        files: RequestFiles = None,
        json: typing.Any = None,
        params: QueryParamTypes = None,
        headers: HeaderTypes = None,
        cookies: CookieTypes = None,
        auth: AuthTypes = None,
        allow_redirects: bool = True,
        timeout: typing.Union[TimeoutTypes, UnsetType] = UNSET,
    ) -> "StreamContextManager":
        request = self.build_request(
            method=method,
            url=url,
            data=data,
            files=files,
            json=json,
            params=params,
            headers=headers,
            cookies=cookies,
        )
        return StreamContextManager(
            client=self,
            request=request,
            auth=auth,
            allow_redirects=allow_redirects,
            timeout=timeout,
        )

    def build_request(
        self,
        method: str,
        url: URLTypes,
        *,
        data: RequestData = None,
        files: RequestFiles = None,
        json: typing.Any = None,
        params: QueryParamTypes = None,
        headers: HeaderTypes = None,
        cookies: CookieTypes = None,
    ) -> Request:
        """
        Build and return a request instance.
        """
        url = self.merge_url(url)
        headers = self.merge_headers(headers)
        cookies = self.merge_cookies(cookies)
        params = self.merge_queryparams(params)
        return Request(
            method,
            url,
            data=data,
            files=files,
            json=json,
            params=params,
            headers=headers,
            cookies=cookies,
        )

    def merge_url(self, url: URLTypes) -> URL:
        """
        Merge a URL argument together with any 'base_url' on the client,
        to create the URL used for the outgoing request.
        """
        url = self.base_url.join(relative_url=url)
        if url.scheme == "http" and hstspreload.in_hsts_preload(url.host):
            port = None if url.port == 80 else url.port
            url = url.copy_with(scheme="https", port=port)
        return url

    def merge_cookies(
        self, cookies: CookieTypes = None
    ) -> typing.Optional[CookieTypes]:
        """
        Merge a cookies argument together with any cookies on the client,
        to create the cookies used for the outgoing request.
        """
        if cookies or self.cookies:
            merged_cookies = Cookies(self.cookies)
            merged_cookies.update(cookies)
            return merged_cookies
        return cookies

    def merge_headers(
        self, headers: HeaderTypes = None
    ) -> typing.Optional[HeaderTypes]:
        """
        Merge a headers argument together with any headers on the client,
        to create the headers used for the outgoing request.
        """
        if headers or self.headers:
            merged_headers = Headers(self.headers)
            merged_headers.update(headers)
            return merged_headers
        return headers

    def merge_queryparams(
        self, params: QueryParamTypes = None
    ) -> typing.Optional[QueryParamTypes]:
        """
        Merge a queryparams argument together with any queryparams on the client,
        to create the queryparams used for the outgoing request.
        """
        if params or self.params:
            merged_queryparams = QueryParams(self.params)
            merged_queryparams.update(params)
            return merged_queryparams
        return params

    async def send(
        self,
        request: Request,
        *,
        stream: bool = False,
        auth: AuthTypes = None,
        allow_redirects: bool = True,
        timeout: typing.Union[TimeoutTypes, UnsetType] = UNSET,
    ) -> Response:
        if request.url.scheme not in ("http", "https"):
            raise InvalidURL('URL scheme must be "http" or "https".')

        timeout = self.timeout if isinstance(timeout, UnsetType) else Timeout(timeout)

        auth = self.setup_auth(request, auth)

        response = await self.send_handling_redirects(
            request, auth=auth, timeout=timeout, allow_redirects=allow_redirects,
        )

        if not stream:
            try:
                await response.aread()
            finally:
                await response.aclose()

        return response

    def setup_auth(self, request: Request, auth: AuthTypes = None) -> Auth:
        auth = self.auth if auth is None else auth

        if auth is not None:
            if isinstance(auth, tuple):
                return BasicAuth(username=auth[0], password=auth[1])
            elif isinstance(auth, Auth):
                return auth
            elif callable(auth):
                return FunctionAuth(func=auth)
            raise TypeError('Invalid "auth" argument.')

        username, password = request.url.username, request.url.password
        if username or password:
            return BasicAuth(username=username, password=password)

        if self.trust_env and "Authorization" not in request.headers:
            credentials = self.netrc.get_credentials(request.url.authority)
            if credentials is not None:
                return BasicAuth(username=credentials[0], password=credentials[1])

        return Auth()

    async def send_handling_redirects(
        self,
        request: Request,
        auth: Auth,
        timeout: Timeout,
        allow_redirects: bool = True,
        history: typing.List[Response] = None,
    ) -> Response:
        if history is None:
            history = []

        while True:
            if len(history) > self.max_redirects:
                raise TooManyRedirects()
            if request.url in (response.url for response in history):
                raise RedirectLoop()

            response = await self.send_handling_auth(
                request, auth=auth, timeout=timeout,
            )
            response.history = list(history)

            if not response.is_redirect:
                return response

            await response.aread()
            request = self.build_redirect_request(request, response)
            history = history + [response]

            if not allow_redirects:
                response.call_next = functools.partial(
                    self.send_handling_redirects,
                    request=request,
                    auth=auth,
                    timeout=timeout,
                    allow_redirects=False,
                    history=history,
                )
                return response

    def build_redirect_request(self, request: Request, response: Response) -> Request:
        """
        Given a request and a redirect response, return a new request that
        should be used to effect the redirect.
        """
        method = self.redirect_method(request, response)
        url = self.redirect_url(request, response)
        headers = self.redirect_headers(request, url, method)
        stream = self.redirect_stream(request, method)
        cookies = Cookies(self.cookies)
        return Request(
            method=method, url=url, headers=headers, cookies=cookies, stream=stream
        )

    def redirect_method(self, request: Request, response: Response) -> str:
        """
        When being redirected we may want to change the method of the request
        based on certain specs or browser behavior.
        """
        method = request.method

        # https://tools.ietf.org/html/rfc7231#section-6.4.4
        if response.status_code == codes.SEE_OTHER and method != "HEAD":
            method = "GET"

        # Do what the browsers do, despite standards...
        # Turn 302s into GETs.
        if response.status_code == codes.FOUND and method != "HEAD":
            method = "GET"

        # If a POST is responded to with a 301, turn it into a GET.
        # This bizarre behaviour is explained in 'requests' issue 1704.
        if response.status_code == codes.MOVED_PERMANENTLY and method == "POST":
            method = "GET"

        return method

    def redirect_url(self, request: Request, response: Response) -> URL:
        """
        Return the URL for the redirect to follow.
        """
        location = response.headers["Location"]

        url = URL(location, allow_relative=True)

        # Facilitate relative 'Location' headers, as allowed by RFC 7231.
        # (e.g. '/path/to/resource' instead of 'http://domain.tld/path/to/resource')
        if url.is_relative_url:
            url = request.url.join(url)

        # Attach previous fragment if needed (RFC 7231 7.1.2)
        if request.url.fragment and not url.fragment:
            url = url.copy_with(fragment=request.url.fragment)

        return url

    def redirect_headers(self, request: Request, url: URL, method: str) -> Headers:
        """
        Return the headers that should be used for the redirect request.
        """
        headers = Headers(request.headers)

        if url.origin != request.url.origin:
            # Strip Authorization headers when responses are redirected away from
            # the origin.
            headers.pop("Authorization", None)
            headers["Host"] = url.authority

        if method != request.method and method == "GET":
            # If we've switch to a 'GET' request, then strip any headers which
            # are only relevant to the request body.
            headers.pop("Content-Length", None)
            headers.pop("Transfer-Encoding", None)

        # We should use the client cookie store to determine any cookie header,
        # rather than whatever was on the original outgoing request.
        headers.pop("Cookie", None)

        return headers

    def redirect_stream(
        self, request: Request, method: str
    ) -> typing.Optional[ContentStream]:
        """
        Return the body that should be used for the redirect request.
        """
        if method != request.method and method == "GET":
            return None
        if not request.stream.can_replay():
            raise RedirectBodyUnavailable()
        return request.stream

    async def send_handling_auth(
        self, request: Request, auth: Auth, timeout: Timeout,
    ) -> Response:
        auth_flow = auth(request)
        request = next(auth_flow)
        while True:
            response = await self.send_single_request(request, timeout)
            try:
                next_request = auth_flow.send(response)
            except StopIteration:
                return response
            except BaseException as exc:
                await response.aclose()
                raise exc from None
            else:
                request = next_request
                await response.aclose()

    async def send_single_request(
        self, request: Request, timeout: Timeout,
    ) -> Response:
        """
        Sends a single request, without handling any redirections.
        """

        dispatcher = self.dispatcher_for_url(request.url)

        try:
<<<<<<< HEAD
            response = await dispatcher.send(
                request, verify=verify, cert=cert, timeout=timeout
            )
=======
            with ElapsedTimer() as timer:
                response = await dispatcher.send(request, timeout=timeout)
            response.elapsed = timer.elapsed
>>>>>>> e284b84b
            response.request = request
        except HTTPError as exc:
            # Add the original request to any HTTPError unless
            # there'a already a request attached in the case of
            # a ProxyError.
            if exc.request is None:
                exc.request = request
            raise

        self.cookies.extract_cookies(response)

        status = f"{response.status_code} {response.reason_phrase}"
        response_line = f"{response.http_version} {status}"
        logger.debug(f'HTTP Request: {request.method} {request.url} "{response_line}"')

        return response

    def dispatcher_for_url(self, url: URL) -> Dispatcher:
        """
        Returns the Dispatcher instance that should be used for a given URL.
        This will either be the standard connection pool, or a proxy.
        """
        if self.proxies:
            is_default_port = (url.scheme == "http" and url.port == 80) or (
                url.scheme == "https" and url.port == 443
            )
            hostname = f"{url.host}:{url.port}"
            proxy_keys = (
                f"{url.scheme}://{hostname}",
                f"{url.scheme}://{url.host}" if is_default_port else None,
                f"all://{hostname}",
                f"all://{url.host}" if is_default_port else None,
                url.scheme,
                "all",
            )
            for proxy_key in proxy_keys:
                if proxy_key and proxy_key in self.proxies:
                    dispatcher = self.proxies[proxy_key]
                    return dispatcher

        return self.dispatch

    async def get(
        self,
        url: URLTypes,
        *,
        params: QueryParamTypes = None,
        headers: HeaderTypes = None,
        cookies: CookieTypes = None,
        stream: bool = False,
        auth: AuthTypes = None,
        allow_redirects: bool = True,
        cert: CertTypes = None,
        verify: VerifyTypes = None,
        timeout: typing.Union[TimeoutTypes, UnsetType] = UNSET,
        trust_env: bool = None,
    ) -> Response:
        return await self.request(
            "GET",
            url,
            params=params,
            headers=headers,
            cookies=cookies,
            stream=stream,
            auth=auth,
            allow_redirects=allow_redirects,
            verify=verify,
            cert=cert,
            timeout=timeout,
            trust_env=trust_env,
        )

    async def options(
        self,
        url: URLTypes,
        *,
        params: QueryParamTypes = None,
        headers: HeaderTypes = None,
        cookies: CookieTypes = None,
        stream: bool = False,
        auth: AuthTypes = None,
        allow_redirects: bool = True,
        cert: CertTypes = None,
        verify: VerifyTypes = None,
        timeout: typing.Union[TimeoutTypes, UnsetType] = UNSET,
        trust_env: bool = None,
    ) -> Response:
        return await self.request(
            "OPTIONS",
            url,
            params=params,
            headers=headers,
            cookies=cookies,
            stream=stream,
            auth=auth,
            allow_redirects=allow_redirects,
            verify=verify,
            cert=cert,
            timeout=timeout,
            trust_env=trust_env,
        )

    async def head(
        self,
        url: URLTypes,
        *,
        params: QueryParamTypes = None,
        headers: HeaderTypes = None,
        cookies: CookieTypes = None,
        stream: bool = False,
        auth: AuthTypes = None,
        allow_redirects: bool = False,  # NOTE: Differs to usual default.
        cert: CertTypes = None,
        verify: VerifyTypes = None,
        timeout: typing.Union[TimeoutTypes, UnsetType] = UNSET,
        trust_env: bool = None,
    ) -> Response:
        return await self.request(
            "HEAD",
            url,
            params=params,
            headers=headers,
            cookies=cookies,
            stream=stream,
            auth=auth,
            allow_redirects=allow_redirects,
            verify=verify,
            cert=cert,
            timeout=timeout,
            trust_env=trust_env,
        )

    async def post(
        self,
        url: URLTypes,
        *,
        data: RequestData = None,
        files: RequestFiles = None,
        json: typing.Any = None,
        params: QueryParamTypes = None,
        headers: HeaderTypes = None,
        cookies: CookieTypes = None,
        stream: bool = False,
        auth: AuthTypes = None,
        allow_redirects: bool = True,
        cert: CertTypes = None,
        verify: VerifyTypes = None,
        timeout: typing.Union[TimeoutTypes, UnsetType] = UNSET,
        trust_env: bool = None,
    ) -> Response:
        return await self.request(
            "POST",
            url,
            data=data,
            files=files,
            json=json,
            params=params,
            headers=headers,
            cookies=cookies,
            stream=stream,
            auth=auth,
            allow_redirects=allow_redirects,
            verify=verify,
            cert=cert,
            timeout=timeout,
            trust_env=trust_env,
        )

    async def put(
        self,
        url: URLTypes,
        *,
        data: RequestData = None,
        files: RequestFiles = None,
        json: typing.Any = None,
        params: QueryParamTypes = None,
        headers: HeaderTypes = None,
        cookies: CookieTypes = None,
        stream: bool = False,
        auth: AuthTypes = None,
        allow_redirects: bool = True,
        cert: CertTypes = None,
        verify: VerifyTypes = None,
        timeout: typing.Union[TimeoutTypes, UnsetType] = UNSET,
        trust_env: bool = None,
    ) -> Response:
        return await self.request(
            "PUT",
            url,
            data=data,
            files=files,
            json=json,
            params=params,
            headers=headers,
            cookies=cookies,
            stream=stream,
            auth=auth,
            allow_redirects=allow_redirects,
            verify=verify,
            cert=cert,
            timeout=timeout,
            trust_env=trust_env,
        )

    async def patch(
        self,
        url: URLTypes,
        *,
        data: RequestData = None,
        files: RequestFiles = None,
        json: typing.Any = None,
        params: QueryParamTypes = None,
        headers: HeaderTypes = None,
        cookies: CookieTypes = None,
        stream: bool = False,
        auth: AuthTypes = None,
        allow_redirects: bool = True,
        cert: CertTypes = None,
        verify: VerifyTypes = None,
        timeout: typing.Union[TimeoutTypes, UnsetType] = UNSET,
        trust_env: bool = None,
    ) -> Response:
        return await self.request(
            "PATCH",
            url,
            data=data,
            files=files,
            json=json,
            params=params,
            headers=headers,
            cookies=cookies,
            stream=stream,
            auth=auth,
            allow_redirects=allow_redirects,
            verify=verify,
            cert=cert,
            timeout=timeout,
            trust_env=trust_env,
        )

    async def delete(
        self,
        url: URLTypes,
        *,
        params: QueryParamTypes = None,
        headers: HeaderTypes = None,
        cookies: CookieTypes = None,
        stream: bool = False,
        auth: AuthTypes = None,
        allow_redirects: bool = True,
        cert: CertTypes = None,
        verify: VerifyTypes = None,
        timeout: typing.Union[TimeoutTypes, UnsetType] = UNSET,
        trust_env: bool = None,
    ) -> Response:
        return await self.request(
            "DELETE",
            url,
            params=params,
            headers=headers,
            cookies=cookies,
            stream=stream,
            auth=auth,
            allow_redirects=allow_redirects,
            verify=verify,
            cert=cert,
            timeout=timeout,
            trust_env=trust_env,
        )

    async def aclose(self) -> None:
        await self.dispatch.close()

    async def __aenter__(self) -> "AsyncClient":
        return self

    async def __aexit__(
        self,
        exc_type: typing.Type[BaseException] = None,
        exc_value: BaseException = None,
        traceback: TracebackType = None,
    ) -> None:
        await self.aclose()


def _proxies_to_dispatchers(
    proxies: typing.Optional[ProxiesTypes],
    verify: VerifyTypes,
    cert: typing.Optional[CertTypes],
    http2: bool,
    pool_limits: PoolLimits,
    backend: typing.Union[str, ConcurrencyBackend],
    trust_env: bool,
) -> typing.Dict[str, Dispatcher]:
    def _proxy_from_url(url: URLTypes) -> Dispatcher:
        nonlocal verify, cert, http2, pool_limits, backend, trust_env
        url = URL(url)
        if url.scheme in ("http", "https"):
            return HTTPProxy(
                url,
                verify=verify,
                cert=cert,
                pool_limits=pool_limits,
                backend=backend,
                trust_env=trust_env,
                http2=http2,
            )
        raise ValueError(f"Unknown proxy for {url!r}")

    if proxies is None:
        return {}
    elif isinstance(proxies, (str, URL)):
        return {"all": _proxy_from_url(proxies)}
    elif isinstance(proxies, Dispatcher):
        return {"all": proxies}
    else:
        new_proxies = {}
        for key, dispatcher_or_url in proxies.items():
            if isinstance(dispatcher_or_url, (str, URL)):
                new_proxies[str(key)] = _proxy_from_url(dispatcher_or_url)
            else:
                new_proxies[str(key)] = dispatcher_or_url
        return new_proxies


class StreamContextManager:
    def __init__(
        self,
        client: AsyncClient,
        request: Request,
        *,
        auth: AuthTypes = None,
        allow_redirects: bool = True,
        timeout: typing.Union[TimeoutTypes, UnsetType] = UNSET,
        close_client: bool = False,
    ) -> None:
        self.client = client
        self.request = request
        self.auth = auth
        self.allow_redirects = allow_redirects
        self.timeout = timeout
        self.close_client = close_client

    async def __aenter__(self) -> "Response":
        self.response = await self.client.send(
            request=self.request,
            auth=self.auth,
            allow_redirects=self.allow_redirects,
            timeout=self.timeout,
            stream=True,
        )
        return self.response

    async def __aexit__(
        self,
        exc_type: typing.Type[BaseException] = None,
        exc_value: BaseException = None,
        traceback: TracebackType = None,
    ) -> None:
        await self.response.aclose()
        if self.close_client:
            await self.client.aclose()


# For compatibility with 0.9.x.
Client = AsyncClient<|MERGE_RESOLUTION|>--- conflicted
+++ resolved
@@ -593,16 +593,7 @@
         dispatcher = self.dispatcher_for_url(request.url)
 
         try:
-<<<<<<< HEAD
-            response = await dispatcher.send(
-                request, verify=verify, cert=cert, timeout=timeout
-            )
-=======
-            with ElapsedTimer() as timer:
-                response = await dispatcher.send(request, timeout=timeout)
-            response.elapsed = timer.elapsed
->>>>>>> e284b84b
-            response.request = request
+            response = await dispatcher.send(request, timeout=timeout)
         except HTTPError as exc:
             # Add the original request to any HTTPError unless
             # there'a already a request attached in the case of
