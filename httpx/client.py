import functools
import netrc
import typing
from types import TracebackType

import hstspreload

from .auth import BasicAuth
from .concurrency.asyncio import AsyncioBackend
from .concurrency.base import ConcurrencyBackend
from .config import (
    DEFAULT_MAX_REDIRECTS,
    DEFAULT_POOL_LIMITS,
    DEFAULT_TIMEOUT_CONFIG,
    CertTypes,
    HTTPVersionTypes,
    PoolLimits,
    TimeoutTypes,
    VerifyTypes,
)
from .dispatch.asgi import ASGIDispatch
from .dispatch.base import Dispatcher
from .dispatch.connection_pool import ConnectionPool
from .dispatch.proxy_http import HTTPProxy
<<<<<<< HEAD
from .exceptions import (
    HTTPError,
    InvalidURL,
    RedirectBodyUnavailable,
    RedirectLoop,
    TooManyRedirects,
)
from .middleware import Middleware
=======
from .exceptions import HTTPError, InvalidURL
from .middleware.base import BaseMiddleware
from .middleware.basic_auth import BasicAuthMiddleware
from .middleware.custom_auth import CustomAuthMiddleware
from .middleware.redirect import RedirectMiddleware
>>>>>>> 206c5372
from .models import (
    URL,
    AuthTypes,
    Cookies,
    CookieTypes,
    Headers,
    HeaderTypes,
    ProxiesTypes,
    QueryParams,
    QueryParamTypes,
    Request,
    RequestData,
    RequestFiles,
    Response,
    URLTypes,
)
from .status_codes import codes
from .utils import ElapsedTimer, get_environment_proxies, get_logger, get_netrc

logger = get_logger(__name__)


class Client:
    """
    An HTTP client, with connection pooling, HTTP/2, redirects, cookie persistence, etc.

    Usage:

    ```
    >>> client = httpx.Client()
    >>> response = client.get('https://example.org')
    ```

    **Parameters:**

    * **auth** - *(optional)* An authentication class to use when sending
    requests.
    * **params** - *(optional)* Query parameters to include in request URLs, as
    a string, dictionary, or list of two-tuples.
    * **headers** - *(optional)* Dictionary of HTTP headers to include when
    sending requests.
    * **cookies** - *(optional)* Dictionary of Cookie items to include when
    sending requests.
    * **verify** - *(optional)* SSL certificates (a.k.a CA bundle) used to
    verify the identity of requested hosts. Either `True` (default CA bundle),
    a path to an SSL certificate file, or `False` (disable verification).
    * **cert** - *(optional)* An SSL certificate used by the requested host
    to authenticate the client. Either a path to an SSL certificate file, or
    two-tuple of (certificate file, key file), or a three-tuple of (certificate
    file, key file, password).
    * **http_versions** - *(optional)* A list of strings of HTTP protocol
    versions to use when sending requests. eg. `http_versions=["HTTP/1.1"]`
    * **proxies** - *(optional)* A dictionary mapping HTTP protocols to proxy
    URLs.
    * **timeout** - *(optional)* The timeout configuration to use when sending
    requests.
    * **pool_limits** - *(optional)* The connection pool configuration to use
    when determining the maximum number of concurrently open HTTP connections.
    * **max_redirects** - *(optional)* The maximum number of redirect responses
    that should be followed.
    * **base_url** - *(optional)* A URL to use as the base when building
    request URLs.
    * **dispatch** - *(optional)* A dispatch class to use for sending requests
    over the network.
    * **app** - *(optional)* An ASGI application to send requests to,
    rather than sending actual network requests.
    * **backend** - *(optional)* A concurrency backend to use when issuing
    async requests.
    * **trust_env** - *(optional)* Enables or disables usage of environment
    variables for configuration.
    * **uds** - *(optional)* A path to a Unix domain socket to connect through.
    """

    def __init__(
        self,
        *,
        auth: AuthTypes = None,
        params: QueryParamTypes = None,
        headers: HeaderTypes = None,
        cookies: CookieTypes = None,
        verify: VerifyTypes = True,
        cert: CertTypes = None,
        http_versions: HTTPVersionTypes = None,
        proxies: ProxiesTypes = None,
        timeout: TimeoutTypes = DEFAULT_TIMEOUT_CONFIG,
        pool_limits: PoolLimits = DEFAULT_POOL_LIMITS,
        max_redirects: int = DEFAULT_MAX_REDIRECTS,
        base_url: URLTypes = None,
        dispatch: Dispatcher = None,
        app: typing.Callable = None,
        backend: ConcurrencyBackend = None,
        trust_env: bool = True,
        uds: str = None,
    ):
        if backend is None:
            backend = AsyncioBackend()

        if app is not None:
            dispatch = ASGIDispatch(app=app, backend=backend)
<<<<<<< HEAD
=======

        self.trust_env = True if trust_env is None else trust_env
>>>>>>> 206c5372

        if dispatch is None:
            dispatch = ConnectionPool(
                verify=verify,
                cert=cert,
                timeout=timeout,
                http_versions=http_versions,
                pool_limits=pool_limits,
                backend=backend,
                trust_env=trust_env,
                uds=uds,
            )

        if base_url is None:
            self.base_url = URL("", allow_relative=True)
        else:
            self.base_url = URL(base_url)

        if params is None:
            params = {}

        self.auth = auth
        self._params = QueryParams(params)
        self._headers = Headers(headers)
        self._cookies = Cookies(cookies)
        self.max_redirects = max_redirects
<<<<<<< HEAD
        self.trust_env = trust_env
=======
>>>>>>> 206c5372
        self.dispatch = dispatch
        self.concurrency_backend = backend

        if proxies is None and trust_env:
            proxies = typing.cast(ProxiesTypes, get_environment_proxies())

        self.proxies: typing.Dict[str, Dispatcher] = _proxies_to_dispatchers(
            proxies,
            verify=verify,
            cert=cert,
            timeout=timeout,
            http_versions=http_versions,
            pool_limits=pool_limits,
            backend=backend,
            trust_env=trust_env,
        )

    @property
    def headers(self) -> Headers:
        """
        HTTP headers to include when sending requests.
        """
        return self._headers

    @headers.setter
    def headers(self, headers: HeaderTypes) -> None:
        self._headers = Headers(headers)

    @property
    def cookies(self) -> Cookies:
        """
        Cookie values to include when sending requests.
        """
        return self._cookies

    @cookies.setter
    def cookies(self, cookies: CookieTypes) -> None:
        self._cookies = Cookies(cookies)

    @property
    def params(self) -> QueryParams:
        """
        Query parameters to include in the URL when sending requests.
        """
        return self._params

    @params.setter
    def params(self, params: QueryParamTypes) -> None:
        self._params = QueryParams(params)

<<<<<<< HEAD
    async def request(
        self,
        method: str,
        url: URLTypes,
        *,
        data: RequestData = None,
        files: RequestFiles = None,
        json: typing.Any = None,
        params: QueryParamTypes = None,
        headers: HeaderTypes = None,
        cookies: CookieTypes = None,
        stream: bool = False,
        auth: AuthTypes = None,
        allow_redirects: bool = True,
        cert: CertTypes = None,
        verify: VerifyTypes = None,
        timeout: TimeoutTypes = None,
        trust_env: bool = None,
    ) -> Response:
        request = self.build_request(
            method=method,
            url=url,
            data=data,
            files=files,
            json=json,
            params=params,
            headers=headers,
            cookies=cookies,
        )
        response = await self.send(
            request,
            stream=stream,
            auth=auth,
            allow_redirects=allow_redirects,
            verify=verify,
            cert=cert,
            timeout=timeout,
            trust_env=trust_env,
        )
        return response

    def build_request(
        self,
        method: str,
        url: URLTypes,
        *,
        data: RequestData = None,
        files: RequestFiles = None,
        json: typing.Any = None,
        params: QueryParamTypes = None,
        headers: HeaderTypes = None,
        cookies: CookieTypes = None,
    ) -> Request:
        """
        Build and return a request instance.
        """
        url = self.merge_url(url)
        headers = self.merge_headers(headers)
        cookies = self.merge_cookies(cookies)
        params = self.merge_queryparams(params)
        return Request(
            method,
            url,
            data=data,
            files=files,
            json=json,
            params=params,
            headers=headers,
            cookies=cookies,
        )

=======
>>>>>>> 206c5372
    def merge_url(self, url: URLTypes) -> URL:
        """
        Merge a URL argument together with any 'base_url' on the client,
        to create the URL used for the outgoing request.
        """
        url = self.base_url.join(relative_url=url)
        if url.scheme == "http" and hstspreload.in_hsts_preload(url.host):
            url = url.copy_with(scheme="https")
        return url

    def merge_cookies(
        self, cookies: CookieTypes = None
    ) -> typing.Optional[CookieTypes]:
        """
        Merge a cookies argument together with any cookies on the client,
        to create the cookies used for the outgoing request.
        """
        if cookies or self.cookies:
            merged_cookies = Cookies(self.cookies)
            merged_cookies.update(cookies)
            return merged_cookies
        return cookies

    def merge_headers(
        self, headers: HeaderTypes = None
    ) -> typing.Optional[HeaderTypes]:
        """
        Merge a headers argument together with any headers on the client,
        to create the headers used for the outgoing request.
        """
        if headers or self.headers:
            merged_headers = Headers(self.headers)
            merged_headers.update(headers)
            return merged_headers
        return headers

    def merge_queryparams(
        self, params: QueryParamTypes = None
    ) -> typing.Optional[QueryParamTypes]:
        """
        Merge a queryparams argument together with any queryparams on the client,
        to create the queryparams used for the outgoing request.
        """
        if params or self.params:
            merged_queryparams = QueryParams(self.params)
            merged_queryparams.update(params)
            return merged_queryparams
        return params

    async def send(
        self,
        request: Request,
        *,
        stream: bool = False,
        auth: AuthTypes = None,
        allow_redirects: bool = True,
        verify: VerifyTypes = None,
        cert: CertTypes = None,
        timeout: TimeoutTypes = None,
        trust_env: bool = None,
    ) -> Response:
        if request.url.scheme not in ("http", "https"):
            raise InvalidURL('URL scheme must be "http" or "https".')

        auth = self.auth if auth is None else auth
        trust_env = self.trust_env if trust_env is None else trust_env

<<<<<<< HEAD
        if not isinstance(auth, Middleware):
            request = self.authenticate(request, trust_env, auth)
            response = await self.send_handling_redirects(
                request,
                verify=verify,
                cert=cert,
                timeout=timeout,
                allow_redirects=allow_redirects,
            )
        else:
            get_response = functools.partial(
                self.send_handling_redirects,
                verify=verify,
                cert=cert,
                timeout=timeout,
                allow_redirects=allow_redirects,
=======
        async def get_response(request: Request) -> Response:
            try:
                with ElapsedTimer() as timer:
                    response = await dispatch.send(
                        request, verify=verify, cert=cert, timeout=timeout
                    )
                response.elapsed = timer.elapsed
                response.request = request
            except HTTPError as exc:
                # Add the original request to any HTTPError unless
                # there'a already a request attached in the case of
                # a ProxyError.
                if exc.request is None:
                    exc.request = request
                raise

            self.cookies.extract_cookies(response)
            if not stream:
                try:
                    await response.read()
                finally:
                    await response.close()

            status = f"{response.status_code} {response.reason_phrase}"
            response_line = f"{response.http_version} {status}"
            logger.debug(
                f'HTTP Request: {request.method} {request.url} "{response_line}"'
>>>>>>> 206c5372
            )
            response = await auth(request, get_response)

        if not stream:
            try:
                await response.read()
            finally:
                await response.close()

        return response

    def authenticate(
        self, request: Request, trust_env: bool, auth: AuthTypes = None
    ) -> "Request":
        if auth is not None:
            if isinstance(auth, tuple):
                auth = BasicAuth(username=auth[0], password=auth[1])
            return auth(request)

        username, password = request.url.username, request.url.password
        if username or password:
            auth = BasicAuth(username=username, password=password)
            return auth(request)

        if trust_env:
            netrc_info = self._get_netrc()
            if netrc_info is not None:
                netrc_login = netrc_info.authenticators(request.url.authority)
                netrc_username, _, netrc_password = netrc_login or ("", None, None)
                if netrc_password is not None:
                    auth = BasicAuth(username=netrc_username, password=netrc_password)
                    return auth(request)

        return request

<<<<<<< HEAD
    async def send_handling_redirects(
        self,
        request: Request,
        verify: VerifyTypes = None,
        cert: CertTypes = None,
        timeout: TimeoutTypes = None,
        allow_redirects: bool = True,
        history: typing.List[Response] = None,
    ) -> Response:
        if history is None:
            history = []

        while True:
            if len(history) > self.max_redirects:
                raise TooManyRedirects()
            if request.url in (response.url for response in history):
                raise RedirectLoop()
=======
    def _get_auth_middleware(
        self, request: Request, trust_env: bool, auth: AuthTypes = None
    ) -> typing.Optional[BaseMiddleware]:
        if isinstance(auth, tuple):
            return BasicAuthMiddleware(username=auth[0], password=auth[1])
        elif isinstance(auth, BaseMiddleware):
            return auth
        elif callable(auth):
            return CustomAuthMiddleware(auth=auth)

        if auth is not None:
            raise TypeError(
                'When specified, "auth" must be a (username, password) tuple or '
                "a callable with signature (Request) -> Request "
                f"(got {auth!r})"
            )
>>>>>>> 206c5372

            response = await self.send_single_request(
                request, verify=verify, cert=cert, timeout=timeout
            )
            response.history = list(history)

            if not response.is_redirect:
                return response

            await response.close()
            request = self.build_redirect_request(request, response)
            history = history + [response]

            if not allow_redirects:
                response.call_next = functools.partial(
                    self.send_handling_redirects,
                    request=request,
                    verify=verify,
                    cert=cert,
                    timeout=timeout,
                    allow_redirects=False,
                    history=history,
                )
                return response

    def build_redirect_request(self, request: Request, response: Response) -> Request:
        """
        Given a request and a redirect response, return a new request that
        should be used to effect the redirect.
        """
        method = self.redirect_method(request, response)
        url = self.redirect_url(request, response)
        headers = self.redirect_headers(request, url, method)
        content = self.redirect_content(request, method)
        cookies = Cookies(self.cookies)
        return Request(
            method=method, url=url, headers=headers, data=content, cookies=cookies
        )

    def redirect_method(self, request: Request, response: Response) -> str:
        """
        When being redirected we may want to change the method of the request
        based on certain specs or browser behavior.
        """
        method = request.method

        # https://tools.ietf.org/html/rfc7231#section-6.4.4
        if response.status_code == codes.SEE_OTHER and method != "HEAD":
            method = "GET"

        # Do what the browsers do, despite standards...
        # Turn 302s into GETs.
        if response.status_code == codes.FOUND and method != "HEAD":
            method = "GET"

        # If a POST is responded to with a 301, turn it into a GET.
        # This bizarre behaviour is explained in 'requests' issue 1704.
        if response.status_code == codes.MOVED_PERMANENTLY and method == "POST":
            method = "GET"

        return method

    def redirect_url(self, request: Request, response: Response) -> URL:
        """
        Return the URL for the redirect to follow.
        """
        location = response.headers["Location"]

        url = URL(location, allow_relative=True)

        # Facilitate relative 'Location' headers, as allowed by RFC 7231.
        # (e.g. '/path/to/resource' instead of 'http://domain.tld/path/to/resource')
        if url.is_relative_url:
            url = request.url.join(url)

        # Attach previous fragment if needed (RFC 7231 7.1.2)
        if request.url.fragment and not url.fragment:
            url = url.copy_with(fragment=request.url.fragment)

        return url

    def redirect_headers(self, request: Request, url: URL, method: str) -> Headers:
        """
        Return the headers that should be used for the redirect request.
        """
        headers = Headers(request.headers)

        if url.origin != request.url.origin:
            # Strip Authorization headers when responses are redirected away from
            # the origin.
            headers.pop("Authorization", None)
            headers["Host"] = url.authority

        if method != request.method and method == "GET":
            # If we've switch to a 'GET' request, then strip any headers which
            # are only relevant to the request body.
            headers.pop("Content-Length", None)
            headers.pop("Transfer-Encoding", None)

        # We should use the client cookie store to determine any cookie header,
        # rather than whatever was on the original outgoing request.
        headers.pop("Cookie", None)

        return headers

    def redirect_content(self, request: Request, method: str) -> bytes:
        """
        Return the body that should be used for the redirect request.
        """
        if method != request.method and method == "GET":
            return b""
        if request.is_streaming:
            raise RedirectBodyUnavailable()
        return request.content

    async def send_single_request(
        self,
        request: Request,
        verify: VerifyTypes = None,
        cert: CertTypes = None,
        timeout: TimeoutTypes = None,
    ) -> Response:
        """
        Sends a single request, without handling any redirections.
        """

        dispatcher = self._dispatcher_for_request(request, self.proxies)

        try:
            with ElapsedTimer() as timer:
                response = await dispatcher.send(
                    request, verify=verify, cert=cert, timeout=timeout
                )
            response.elapsed = timer.elapsed
            response.request = request
        except HTTPError as exc:
            # Add the original request to any HTTPError unless
            # there'a already a request attached in the case of
            # a ProxyError.
            if exc.request is None:
                exc.request = request
            raise

        self.cookies.extract_cookies(response)

        status = f"{response.status_code} {response.reason_phrase}"
        response_line = f"{response.http_version} {status}"
        logger.debug(f'HTTP Request: {request.method} {request.url} "{response_line}"')

        return response

    @functools.lru_cache(1)
    def _get_netrc(self) -> typing.Optional[netrc.netrc]:
        return get_netrc()

    def _dispatcher_for_request(
        self, request: Request, proxies: typing.Dict[str, Dispatcher]
    ) -> Dispatcher:
        """Gets the Dispatcher instance that should be used for a given Request"""
        if proxies:
            url = request.url
            is_default_port = (url.scheme == "http" and url.port == 80) or (
                url.scheme == "https" and url.port == 443
            )
            hostname = f"{url.host}:{url.port}"
            proxy_keys = (
                f"{url.scheme}://{hostname}",
                f"{url.scheme}://{url.host}" if is_default_port else None,
                f"all://{hostname}",
                f"all://{url.host}" if is_default_port else None,
                url.scheme,
                "all",
            )
            for proxy_key in proxy_keys:
                if proxy_key and proxy_key in proxies:
                    dispatcher = proxies[proxy_key]
                    return dispatcher

        return self.dispatch

<<<<<<< HEAD
=======
    def build_request(
        self,
        method: str,
        url: URLTypes,
        *,
        data: RequestData = None,
        files: RequestFiles = None,
        json: typing.Any = None,
        params: QueryParamTypes = None,
        headers: HeaderTypes = None,
        cookies: CookieTypes = None,
    ) -> Request:
        """
        Build and return a request instance.
        """
        url = self.merge_url(url)
        headers = self.merge_headers(headers)
        cookies = self.merge_cookies(cookies)
        params = self.merge_queryparams(params)
        return Request(
            method,
            url,
            data=data,
            files=files,
            json=json,
            params=params,
            headers=headers,
            cookies=cookies,
        )

>>>>>>> 206c5372
    async def get(
        self,
        url: URLTypes,
        *,
        params: QueryParamTypes = None,
        headers: HeaderTypes = None,
        cookies: CookieTypes = None,
        stream: bool = False,
        auth: AuthTypes = None,
        allow_redirects: bool = True,
        cert: CertTypes = None,
        verify: VerifyTypes = None,
        timeout: TimeoutTypes = None,
        trust_env: bool = None,
    ) -> Response:
        return await self.request(
            "GET",
            url,
            params=params,
            headers=headers,
            cookies=cookies,
            stream=stream,
            auth=auth,
            allow_redirects=allow_redirects,
            verify=verify,
            cert=cert,
            timeout=timeout,
            trust_env=trust_env,
        )

    async def options(
        self,
        url: URLTypes,
        *,
        params: QueryParamTypes = None,
        headers: HeaderTypes = None,
        cookies: CookieTypes = None,
        stream: bool = False,
        auth: AuthTypes = None,
        allow_redirects: bool = True,
        cert: CertTypes = None,
        verify: VerifyTypes = None,
        timeout: TimeoutTypes = None,
        trust_env: bool = None,
    ) -> Response:
        return await self.request(
            "OPTIONS",
            url,
            params=params,
            headers=headers,
            cookies=cookies,
            stream=stream,
            auth=auth,
            allow_redirects=allow_redirects,
            verify=verify,
            cert=cert,
            timeout=timeout,
            trust_env=trust_env,
        )

    async def head(
        self,
        url: URLTypes,
        *,
        params: QueryParamTypes = None,
        headers: HeaderTypes = None,
        cookies: CookieTypes = None,
        stream: bool = False,
        auth: AuthTypes = None,
        allow_redirects: bool = False,  # NOTE: Differs to usual default.
        cert: CertTypes = None,
        verify: VerifyTypes = None,
        timeout: TimeoutTypes = None,
        trust_env: bool = None,
    ) -> Response:
        return await self.request(
            "HEAD",
            url,
            params=params,
            headers=headers,
            cookies=cookies,
            stream=stream,
            auth=auth,
            allow_redirects=allow_redirects,
            verify=verify,
            cert=cert,
            timeout=timeout,
            trust_env=trust_env,
        )

    async def post(
        self,
        url: URLTypes,
        *,
        data: RequestData = None,
        files: RequestFiles = None,
        json: typing.Any = None,
        params: QueryParamTypes = None,
        headers: HeaderTypes = None,
        cookies: CookieTypes = None,
        stream: bool = False,
        auth: AuthTypes = None,
        allow_redirects: bool = True,
        cert: CertTypes = None,
        verify: VerifyTypes = None,
        timeout: TimeoutTypes = None,
        trust_env: bool = None,
    ) -> Response:
        return await self.request(
            "POST",
            url,
            data=data,
            files=files,
            json=json,
            params=params,
            headers=headers,
            cookies=cookies,
            stream=stream,
            auth=auth,
            allow_redirects=allow_redirects,
            verify=verify,
            cert=cert,
            timeout=timeout,
            trust_env=trust_env,
        )

    async def put(
        self,
        url: URLTypes,
        *,
        data: RequestData = None,
        files: RequestFiles = None,
        json: typing.Any = None,
        params: QueryParamTypes = None,
        headers: HeaderTypes = None,
        cookies: CookieTypes = None,
        stream: bool = False,
        auth: AuthTypes = None,
        allow_redirects: bool = True,
        cert: CertTypes = None,
        verify: VerifyTypes = None,
        timeout: TimeoutTypes = None,
        trust_env: bool = None,
    ) -> Response:
        return await self.request(
            "PUT",
            url,
            data=data,
            files=files,
            json=json,
            params=params,
            headers=headers,
            cookies=cookies,
            stream=stream,
            auth=auth,
            allow_redirects=allow_redirects,
            verify=verify,
            cert=cert,
            timeout=timeout,
            trust_env=trust_env,
        )

    async def patch(
        self,
        url: URLTypes,
        *,
        data: RequestData = None,
        files: RequestFiles = None,
        json: typing.Any = None,
        params: QueryParamTypes = None,
        headers: HeaderTypes = None,
        cookies: CookieTypes = None,
        stream: bool = False,
        auth: AuthTypes = None,
        allow_redirects: bool = True,
        cert: CertTypes = None,
        verify: VerifyTypes = None,
        timeout: TimeoutTypes = None,
        trust_env: bool = None,
    ) -> Response:
        return await self.request(
            "PATCH",
            url,
            data=data,
            files=files,
            json=json,
            params=params,
            headers=headers,
            cookies=cookies,
            stream=stream,
            auth=auth,
            allow_redirects=allow_redirects,
            verify=verify,
            cert=cert,
            timeout=timeout,
            trust_env=trust_env,
        )

    async def delete(
        self,
        url: URLTypes,
        *,
        params: QueryParamTypes = None,
        headers: HeaderTypes = None,
        cookies: CookieTypes = None,
        stream: bool = False,
        auth: AuthTypes = None,
        allow_redirects: bool = True,
        cert: CertTypes = None,
        verify: VerifyTypes = None,
        timeout: TimeoutTypes = None,
        trust_env: bool = None,
    ) -> Response:
        return await self.request(
            "DELETE",
            url,
            params=params,
            headers=headers,
            cookies=cookies,
            stream=stream,
            auth=auth,
            allow_redirects=allow_redirects,
            verify=verify,
            cert=cert,
            timeout=timeout,
            trust_env=trust_env,
        )

<<<<<<< HEAD
=======
    async def request(
        self,
        method: str,
        url: URLTypes,
        *,
        data: RequestData = None,
        files: RequestFiles = None,
        json: typing.Any = None,
        params: QueryParamTypes = None,
        headers: HeaderTypes = None,
        cookies: CookieTypes = None,
        stream: bool = False,
        auth: AuthTypes = None,
        allow_redirects: bool = True,
        cert: CertTypes = None,
        verify: VerifyTypes = None,
        timeout: TimeoutTypes = None,
        trust_env: bool = None,
    ) -> Response:
        request = self.build_request(
            method=method,
            url=url,
            data=data,
            files=files,
            json=json,
            params=params,
            headers=headers,
            cookies=cookies,
        )
        response = await self.send(
            request,
            stream=stream,
            auth=auth,
            allow_redirects=allow_redirects,
            verify=verify,
            cert=cert,
            timeout=timeout,
            trust_env=trust_env,
        )
        return response

    async def send(
        self,
        request: Request,
        *,
        stream: bool = False,
        auth: AuthTypes = None,
        allow_redirects: bool = True,
        verify: VerifyTypes = None,
        cert: CertTypes = None,
        timeout: TimeoutTypes = None,
        trust_env: bool = None,
    ) -> Response:
        return await self._get_response(
            request=request,
            stream=stream,
            auth=auth,
            allow_redirects=allow_redirects,
            verify=verify,
            cert=cert,
            timeout=timeout,
            trust_env=trust_env,
        )

>>>>>>> 206c5372
    async def close(self) -> None:
        await self.dispatch.close()

    async def __aenter__(self) -> "Client":
        return self

    async def __aexit__(
        self,
        exc_type: typing.Type[BaseException] = None,
        exc_value: BaseException = None,
        traceback: TracebackType = None,
    ) -> None:
        await self.close()


def _proxies_to_dispatchers(
    proxies: typing.Optional[ProxiesTypes],
    verify: VerifyTypes,
    cert: typing.Optional[CertTypes],
    timeout: TimeoutTypes,
    http_versions: typing.Optional[HTTPVersionTypes],
    pool_limits: PoolLimits,
    backend: ConcurrencyBackend,
    trust_env: bool,
) -> typing.Dict[str, Dispatcher]:
    def _proxy_from_url(url: URLTypes) -> Dispatcher:
        nonlocal verify, cert, timeout, http_versions, pool_limits, backend, trust_env
        url = URL(url)
        if url.scheme in ("http", "https"):
            return HTTPProxy(
                url,
                verify=verify,
                cert=cert,
                timeout=timeout,
                pool_limits=pool_limits,
                backend=backend,
                trust_env=trust_env,
                http_versions=http_versions,
            )
        raise ValueError(f"Unknown proxy for {url!r}")

    if proxies is None:
        return {}
    elif isinstance(proxies, (str, URL)):
        return {"all": _proxy_from_url(proxies)}
    elif isinstance(proxies, Dispatcher):
        return {"all": proxies}
    else:
        new_proxies = {}
        for key, dispatcher_or_url in proxies.items():
            if isinstance(dispatcher_or_url, (str, URL)):
                new_proxies[str(key)] = _proxy_from_url(dispatcher_or_url)
            else:
                new_proxies[str(key)] = dispatcher_or_url
        return new_proxies<|MERGE_RESOLUTION|>--- conflicted
+++ resolved
@@ -22,22 +22,8 @@
 from .dispatch.base import Dispatcher
 from .dispatch.connection_pool import ConnectionPool
 from .dispatch.proxy_http import HTTPProxy
-<<<<<<< HEAD
-from .exceptions import (
-    HTTPError,
-    InvalidURL,
-    RedirectBodyUnavailable,
-    RedirectLoop,
-    TooManyRedirects,
-)
+from .exceptions import HTTPError, InvalidURL, RedirectBodyUnavailable, RedirectLoop, TooManyRedirects
 from .middleware import Middleware
-=======
-from .exceptions import HTTPError, InvalidURL
-from .middleware.base import BaseMiddleware
-from .middleware.basic_auth import BasicAuthMiddleware
-from .middleware.custom_auth import CustomAuthMiddleware
-from .middleware.redirect import RedirectMiddleware
->>>>>>> 206c5372
 from .models import (
     URL,
     AuthTypes,
@@ -137,11 +123,6 @@
 
         if app is not None:
             dispatch = ASGIDispatch(app=app, backend=backend)
-<<<<<<< HEAD
-=======
-
-        self.trust_env = True if trust_env is None else trust_env
->>>>>>> 206c5372
 
         if dispatch is None:
             dispatch = ConnectionPool(
@@ -168,10 +149,7 @@
         self._headers = Headers(headers)
         self._cookies = Cookies(cookies)
         self.max_redirects = max_redirects
-<<<<<<< HEAD
         self.trust_env = trust_env
-=======
->>>>>>> 206c5372
         self.dispatch = dispatch
         self.concurrency_backend = backend
 
@@ -222,7 +200,6 @@
     def params(self, params: QueryParamTypes) -> None:
         self._params = QueryParams(params)
 
-<<<<<<< HEAD
     async def request(
         self,
         method: str,
@@ -294,8 +271,6 @@
             cookies=cookies,
         )
 
-=======
->>>>>>> 206c5372
     def merge_url(self, url: URLTypes) -> URL:
         """
         Merge a URL argument together with any 'base_url' on the client,
@@ -363,7 +338,6 @@
         auth = self.auth if auth is None else auth
         trust_env = self.trust_env if trust_env is None else trust_env
 
-<<<<<<< HEAD
         if not isinstance(auth, Middleware):
             request = self.authenticate(request, trust_env, auth)
             response = await self.send_handling_redirects(
@@ -380,35 +354,6 @@
                 cert=cert,
                 timeout=timeout,
                 allow_redirects=allow_redirects,
-=======
-        async def get_response(request: Request) -> Response:
-            try:
-                with ElapsedTimer() as timer:
-                    response = await dispatch.send(
-                        request, verify=verify, cert=cert, timeout=timeout
-                    )
-                response.elapsed = timer.elapsed
-                response.request = request
-            except HTTPError as exc:
-                # Add the original request to any HTTPError unless
-                # there'a already a request attached in the case of
-                # a ProxyError.
-                if exc.request is None:
-                    exc.request = request
-                raise
-
-            self.cookies.extract_cookies(response)
-            if not stream:
-                try:
-                    await response.read()
-                finally:
-                    await response.close()
-
-            status = f"{response.status_code} {response.reason_phrase}"
-            response_line = f"{response.http_version} {status}"
-            logger.debug(
-                f'HTTP Request: {request.method} {request.url} "{response_line}"'
->>>>>>> 206c5372
             )
             response = await auth(request, get_response)
 
@@ -444,7 +389,6 @@
 
         return request
 
-<<<<<<< HEAD
     async def send_handling_redirects(
         self,
         request: Request,
@@ -462,24 +406,6 @@
                 raise TooManyRedirects()
             if request.url in (response.url for response in history):
                 raise RedirectLoop()
-=======
-    def _get_auth_middleware(
-        self, request: Request, trust_env: bool, auth: AuthTypes = None
-    ) -> typing.Optional[BaseMiddleware]:
-        if isinstance(auth, tuple):
-            return BasicAuthMiddleware(username=auth[0], password=auth[1])
-        elif isinstance(auth, BaseMiddleware):
-            return auth
-        elif callable(auth):
-            return CustomAuthMiddleware(auth=auth)
-
-        if auth is not None:
-            raise TypeError(
-                'When specified, "auth" must be a (username, password) tuple or '
-                "a callable with signature (Request) -> Request "
-                f"(got {auth!r})"
-            )
->>>>>>> 206c5372
 
             response = await self.send_single_request(
                 request, verify=verify, cert=cert, timeout=timeout
@@ -660,39 +586,6 @@
 
         return self.dispatch
 
-<<<<<<< HEAD
-=======
-    def build_request(
-        self,
-        method: str,
-        url: URLTypes,
-        *,
-        data: RequestData = None,
-        files: RequestFiles = None,
-        json: typing.Any = None,
-        params: QueryParamTypes = None,
-        headers: HeaderTypes = None,
-        cookies: CookieTypes = None,
-    ) -> Request:
-        """
-        Build and return a request instance.
-        """
-        url = self.merge_url(url)
-        headers = self.merge_headers(headers)
-        cookies = self.merge_cookies(cookies)
-        params = self.merge_queryparams(params)
-        return Request(
-            method,
-            url,
-            data=data,
-            files=files,
-            json=json,
-            params=params,
-            headers=headers,
-            cookies=cookies,
-        )
-
->>>>>>> 206c5372
     async def get(
         self,
         url: URLTypes,
@@ -921,73 +814,6 @@
             trust_env=trust_env,
         )
 
-<<<<<<< HEAD
-=======
-    async def request(
-        self,
-        method: str,
-        url: URLTypes,
-        *,
-        data: RequestData = None,
-        files: RequestFiles = None,
-        json: typing.Any = None,
-        params: QueryParamTypes = None,
-        headers: HeaderTypes = None,
-        cookies: CookieTypes = None,
-        stream: bool = False,
-        auth: AuthTypes = None,
-        allow_redirects: bool = True,
-        cert: CertTypes = None,
-        verify: VerifyTypes = None,
-        timeout: TimeoutTypes = None,
-        trust_env: bool = None,
-    ) -> Response:
-        request = self.build_request(
-            method=method,
-            url=url,
-            data=data,
-            files=files,
-            json=json,
-            params=params,
-            headers=headers,
-            cookies=cookies,
-        )
-        response = await self.send(
-            request,
-            stream=stream,
-            auth=auth,
-            allow_redirects=allow_redirects,
-            verify=verify,
-            cert=cert,
-            timeout=timeout,
-            trust_env=trust_env,
-        )
-        return response
-
-    async def send(
-        self,
-        request: Request,
-        *,
-        stream: bool = False,
-        auth: AuthTypes = None,
-        allow_redirects: bool = True,
-        verify: VerifyTypes = None,
-        cert: CertTypes = None,
-        timeout: TimeoutTypes = None,
-        trust_env: bool = None,
-    ) -> Response:
-        return await self._get_response(
-            request=request,
-            stream=stream,
-            auth=auth,
-            allow_redirects=allow_redirects,
-            verify=verify,
-            cert=cert,
-            timeout=timeout,
-            trust_env=trust_env,
-        )
-
->>>>>>> 206c5372
     async def close(self) -> None:
         await self.dispatch.close()
 
