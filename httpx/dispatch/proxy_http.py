import enum
import typing
import warnings
from base64 import b64encode

from ..backends.base import ConcurrencyBackend
from ..config import (
    DEFAULT_POOL_LIMITS,
    CertTypes,
    PoolLimits,
    SSLConfig,
    Timeout,
    VerifyTypes,
)
from ..exceptions import ProxyError
from ..models import URL, Headers, HeaderTypes, Origin, Request, Response, URLTypes
from ..utils import get_logger
from .connection import HTTPConnection
from .connection_pool import ConnectionPool

logger = get_logger(__name__)


class HTTPProxyMode(enum.Enum):
    # This enum is pending deprecation in order to reduce API surface area,
    # but is currently still around for 0.8 backwards compat.
    DEFAULT = "DEFAULT"
    FORWARD_ONLY = "FORWARD_ONLY"
    TUNNEL_ONLY = "TUNNEL_ONLY"


DEFAULT_MODE = "DEFAULT"
FORWARD_ONLY = "FORWARD_ONLY"
TUNNEL_ONLY = "TUNNEL_ONLY"


class HTTPProxy(ConnectionPool):
    """A proxy that sends requests to the recipient server
    on behalf of the connecting client.
    """

    def __init__(
        self,
        proxy_url: URLTypes,
        *,
        proxy_headers: HeaderTypes = None,
        proxy_mode: str = "DEFAULT",
        verify: VerifyTypes = True,
        cert: CertTypes = None,
        trust_env: bool = None,
        pool_limits: PoolLimits = DEFAULT_POOL_LIMITS,
        http2: bool = False,
        backend: typing.Union[str, ConcurrencyBackend] = "auto",
    ):

        if isinstance(proxy_mode, HTTPProxyMode):  # pragma: nocover
            warnings.warn(
                "The 'HTTPProxyMode' enum is pending deprecation. "
                "Use a plain string instead. proxy_mode='FORWARD_ONLY', or "
                "proxy_mode='TUNNEL_ONLY'."
            )
            proxy_mode = proxy_mode.value
        assert proxy_mode in ("DEFAULT", "FORWARD_ONLY", "TUNNEL_ONLY")

        self.tunnel_ssl = SSLConfig(
            verify=verify, cert=cert, trust_env=trust_env, http2=False
        )

        super(HTTPProxy, self).__init__(
            verify=verify,
            cert=cert,
            pool_limits=pool_limits,
            backend=backend,
            trust_env=trust_env,
            http2=http2,
        )

        self.proxy_url = URL(proxy_url)
        self.proxy_mode = proxy_mode
        self.proxy_headers = Headers(proxy_headers)

        url = self.proxy_url
        if url.username or url.password:
            self.proxy_headers.setdefault(
                "Proxy-Authorization",
                self.build_auth_header(url.username, url.password),
            )
            # Remove userinfo from the URL authority, e.g.:
            # 'username:password@proxy_host:proxy_port' -> 'proxy_host:proxy_port'
            credentials, _, authority = url.authority.rpartition("@")
            self.proxy_url = url.copy_with(authority=authority)

    def build_auth_header(self, username: str, password: str) -> str:
        userpass = (username.encode("utf-8"), password.encode("utf-8"))
        token = b64encode(b":".join(userpass)).decode().strip()
        return f"Basic {token}"

    async def acquire_connection(
        self, origin: Origin, timeout: Timeout = None
    ) -> HTTPConnection:
        if self.should_forward_origin(origin):
            logger.trace(
                f"forward_connection proxy_url={self.proxy_url!r} origin={origin!r}"
            )
            return await super().acquire_connection(Origin(self.proxy_url), timeout)
        else:
            logger.trace(
                f"tunnel_connection proxy_url={self.proxy_url!r} origin={origin!r}"
            )
            return await self.tunnel_connection(origin, timeout)

    async def tunnel_connection(
        self, origin: Origin, timeout: Timeout = None
    ) -> HTTPConnection:
        """Creates a new HTTPConnection via the CONNECT method
        usually reserved for proxying HTTPS connections.
        """
        connection = self.pop_connection(origin)

        if connection is None:
            connection = await self.request_tunnel_proxy_connection(origin)

            # After we receive the 2XX response from the proxy that our
            # tunnel is open we switch the connection's origin
            # to the original so the tunnel can be re-used.
            self.active_connections.remove(connection)
            connection.origin = origin
            self.active_connections.add(connection)

            await connection.tunnel_start_tls(
                origin=origin, proxy_url=self.proxy_url, timeout=timeout,
            )
        else:
            self.active_connections.add(connection)

        return connection

    async def request_tunnel_proxy_connection(self, origin: Origin) -> HTTPConnection:
        """Creates an HTTPConnection by setting up a TCP tunnel"""
        proxy_headers = self.proxy_headers.copy()
        proxy_headers.setdefault("Accept", "*/*")
        proxy_request = Request(
            method="CONNECT", url=self.proxy_url.copy_with(), headers=proxy_headers
        )
        proxy_request.url.full_path = f"{origin.host}:{origin.port}"

        await self.max_connections.acquire()

        connection = HTTPConnection(
<<<<<<< HEAD
            Origin(self.proxy_url),
            verify=self.verify,
            cert=self.cert,
=======
            self.proxy_url.origin,
            ssl=self.tunnel_ssl,
>>>>>>> f17ab37b
            backend=self.backend,
            release_func=self.release_connection,
        )
        self.active_connections.add(connection)

        # See if our tunnel has been opened successfully
        proxy_response = await connection.send(proxy_request)
        logger.trace(
            f"tunnel_response "
            f"proxy_url={self.proxy_url!r} "
            f"origin={origin!r} "
            f"response={proxy_response!r}"
        )
        if not (200 <= proxy_response.status_code <= 299):
            await proxy_response.aread()
            raise ProxyError(
                f"Non-2XX response received from HTTP proxy "
                f"({proxy_response.status_code})",
                request=proxy_request,
                response=proxy_response,
            )
        else:
            # Hack to ingest the response, without closing it.
            async for chunk in proxy_response._raw_stream:
                pass

        return connection

    def should_forward_origin(self, origin: Origin) -> bool:
        """Determines if the given origin should
        be forwarded or tunneled. If 'proxy_mode' is 'DEFAULT'
        then the proxy will forward all 'HTTP' requests and
        tunnel all 'HTTPS' requests.
        """
        return (
            self.proxy_mode == DEFAULT_MODE and not origin.is_ssl
        ) or self.proxy_mode == FORWARD_ONLY

    async def send(self, request: Request, timeout: Timeout = None) -> Response:
        if self.should_forward_origin(Origin(request.url)):
            # Change the request to have the target URL
            # as its full_path and switch the proxy URL
            # for where the request will be sent.
            target_url = str(request.url)
            request.url = self.proxy_url.copy_with()
            request.url.full_path = target_url
            for name, value in self.proxy_headers.items():
                request.headers.setdefault(name, value)

        return await super().send(request=request, timeout=timeout)

    def __repr__(self) -> str:
        return (
            f"HTTPProxy(proxy_url={self.proxy_url!r} "
            f"proxy_headers={self.proxy_headers!r} "
            f"proxy_mode={self.proxy_mode!r})"
        )<|MERGE_RESOLUTION|>--- conflicted
+++ resolved
@@ -147,14 +147,8 @@
         await self.max_connections.acquire()
 
         connection = HTTPConnection(
-<<<<<<< HEAD
             Origin(self.proxy_url),
-            verify=self.verify,
-            cert=self.cert,
-=======
-            self.proxy_url.origin,
             ssl=self.tunnel_ssl,
->>>>>>> f17ab37b
             backend=self.backend,
             release_func=self.release_connection,
         )
