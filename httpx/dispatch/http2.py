import functools
import typing

import h2.connection
import h2.events

from ..concurrency.base import BaseEvent, BaseStream, ConcurrencyBackend, TimeoutFlag
from ..config import TimeoutConfig, TimeoutTypes
from ..models import AsyncRequest, AsyncResponse
from ..utils import get_logger

logger = get_logger(__name__)


class HTTP2Connection:
    READ_NUM_BYTES = 4096

    def __init__(
        self,
        stream: BaseStream,
        backend: ConcurrencyBackend,
        on_release: typing.Callable = None,
    ):
        self.stream = stream
        self.backend = backend
        self.on_release = on_release
        self.h2_state = h2.connection.H2Connection()
        self.events: typing.Dict[int, typing.List[h2.events.Event]] = {}
        self.timeout_flags: typing.Dict[int, TimeoutFlag] = {}
        self.flow_control_events: typing.Dict[int, BaseEvent] = {}
        self.initialized = False

    async def send(
        self, request: AsyncRequest, timeout: TimeoutTypes = None
    ) -> AsyncResponse:
        timeout = None if timeout is None else TimeoutConfig(timeout)

        #  Start sending the request.
        if not self.initialized:
            self.initiate_connection()

        stream_id = await self.send_headers(request, timeout)

        self.events[stream_id] = []
        self.timeout_flags[stream_id] = TimeoutFlag()

        task, args = self.send_request_data, [stream_id, request.stream(), timeout]
        async with self.backend.background_manager(task, *args):
            status_code, headers = await self.receive_response(stream_id, timeout)
        content = self.body_iter(stream_id, timeout)
        on_close = functools.partial(self.response_closed, stream_id=stream_id)

        return AsyncResponse(
            status_code=status_code,
            http_version="HTTP/2",
            headers=headers,
            content=content,
            on_close=on_close,
            request=request,
        )

    async def close(self) -> None:
        await self.stream.close()

    def initiate_connection(self) -> None:
        self.h2_state.initiate_connection()
        data_to_send = self.h2_state.data_to_send()
        self.stream.write_no_block(data_to_send)
        self.initialized = True

    async def send_headers(
        self, request: AsyncRequest, timeout: TimeoutConfig = None
    ) -> int:
        stream_id = self.h2_state.get_next_available_stream_id()
        headers = [
            (b":method", request.method.encode("ascii")),
            (b":authority", request.url.authority.encode("ascii")),
            (b":scheme", request.url.scheme.encode("ascii")),
            (b":path", request.url.full_path.encode("ascii")),
        ] + [(k, v) for k, v in request.headers.raw if k != b"host"]

        logger.debug(
            f"send_headers "
            f"stream_id={stream_id} "
            f"method={request.method!r} "
            f"target={request.url.full_path!r} "
            f"headers={headers!r}"
        )

        self.h2_state.send_headers(stream_id, headers)
        data_to_send = self.h2_state.data_to_send()
        await self.stream.write(data_to_send, timeout)
        return stream_id

    async def send_request_data(
        self,
        stream_id: int,
        stream: typing.AsyncIterator[bytes],
        timeout: TimeoutConfig = None,
    ) -> None:
        try:
            async for data in stream:
                await self.send_data(stream_id, data, timeout)
            await self.end_stream(stream_id, timeout)
        finally:
            # Once we've sent the request we should enable read timeouts.
            self.timeout_flags[stream_id].set_read_timeouts()

    async def send_data(
        self, stream_id: int, data: bytes, timeout: TimeoutConfig = None
    ) -> None:
<<<<<<< HEAD
        while data:
            while self.h2_state.local_flow_control_window(stream_id) < 1:
                self.flow_control_events[stream_id] = self.backend.create_event()
                await self.flow_control_events[stream_id].wait()

            window_size = self.h2_state.local_flow_control_window(stream_id)
            max_frame_size = self.h2_state.max_outbound_frame_size
            chunk_size = min(len(data), window_size, max_frame_size)

            chunk, data = data[:chunk_size], data[chunk_size:]
=======
        flow_control = self.h2_state.local_flow_control_window(stream_id)
        chunk_size = min(len(data), flow_control)
        for idx in range(0, len(data), chunk_size):
            chunk = data[idx : idx + chunk_size]

            logger.debug(
                f"send_data stream_id={stream_id} data=Data(<{len(chunk)} bytes>)"
            )

>>>>>>> 1f4b8dd0
            self.h2_state.send_data(stream_id, chunk)
            data_to_send = self.h2_state.data_to_send()
            await self.stream.write(data_to_send, timeout)

    async def end_stream(self, stream_id: int, timeout: TimeoutConfig = None) -> None:
        logger.debug(f"end_stream stream_id={stream_id}")
        self.h2_state.end_stream(stream_id)
        data_to_send = self.h2_state.data_to_send()
        await self.stream.write(data_to_send, timeout)

    async def receive_response(
        self, stream_id: int, timeout: TimeoutConfig = None
    ) -> typing.Tuple[int, typing.List[typing.Tuple[bytes, bytes]]]:
        """
        Read the response status and headers from the network.
        """
        while True:
            event = await self.receive_event(stream_id, timeout)
            # As soon as we start seeing response events, we should enable
            # read timeouts, if we haven't already.
            self.timeout_flags[stream_id].set_read_timeouts()
            if isinstance(event, h2.events.ResponseReceived):
                break
            elif isinstance(event, h2.events.WindowUpdated):
                if event.stream_id and event.stream_id in self.flow_control_events:
                    self.flow_control_events[event.stream_id].set()

        status_code = 200
        headers = []
        for k, v in event.headers:
            if k == b":status":
                status_code = int(v.decode("ascii", errors="ignore"))
            elif not k.startswith(b":"):
                headers.append((k, v))
        return status_code, headers

    async def body_iter(
        self, stream_id: int, timeout: TimeoutConfig = None
    ) -> typing.AsyncIterator[bytes]:
        while True:
            event = await self.receive_event(stream_id, timeout)
            if isinstance(event, h2.events.DataReceived):
                self.h2_state.acknowledge_received_data(
                    event.flow_controlled_length, event.stream_id
                )
                yield event.data
            elif isinstance(event, (h2.events.StreamEnded, h2.events.StreamReset)):
                break

    async def receive_event(
        self, stream_id: int, timeout: TimeoutConfig = None
    ) -> h2.events.Event:
        while not self.events[stream_id]:
            flag = self.timeout_flags[stream_id]
            data = await self.stream.read(self.READ_NUM_BYTES, timeout, flag=flag)
            events = self.h2_state.receive_data(data)
            for event in events:
                event_stream_id = getattr(event, "stream_id", 0)
                logger.debug(
                    f"receive_event stream_id={event_stream_id} event={event!r}"
                )
                if event_stream_id:
                    self.events[event.stream_id].append(event)

            data_to_send = self.h2_state.data_to_send()
            await self.stream.write(data_to_send, timeout)

        return self.events[stream_id].pop(0)

    async def response_closed(self, stream_id: int) -> None:
        del self.events[stream_id]
        del self.timeout_flags[stream_id]

        if not self.events and self.on_release is not None:
            await self.on_release()

    @property
    def is_closed(self) -> bool:
        return False

    def is_connection_dropped(self) -> bool:
        return self.stream.is_connection_dropped()<|MERGE_RESOLUTION|>--- conflicted
+++ resolved
@@ -109,7 +109,6 @@
     async def send_data(
         self, stream_id: int, data: bytes, timeout: TimeoutConfig = None
     ) -> None:
-<<<<<<< HEAD
         while data:
             while self.h2_state.local_flow_control_window(stream_id) < 1:
                 self.flow_control_events[stream_id] = self.backend.create_event()
@@ -120,17 +119,7 @@
             chunk_size = min(len(data), window_size, max_frame_size)
 
             chunk, data = data[:chunk_size], data[chunk_size:]
-=======
-        flow_control = self.h2_state.local_flow_control_window(stream_id)
-        chunk_size = min(len(data), flow_control)
-        for idx in range(0, len(data), chunk_size):
-            chunk = data[idx : idx + chunk_size]
-
-            logger.debug(
-                f"send_data stream_id={stream_id} data=Data(<{len(chunk)} bytes>)"
-            )
-
->>>>>>> 1f4b8dd0
+
             self.h2_state.send_data(stream_id, chunk)
             data_to_send = self.h2_state.data_to_send()
             await self.stream.write(data_to_send, timeout)
