import binascii
import os
import typing
from json import dumps as json_dumps
from pathlib import Path
from urllib.parse import urlencode

import httpcore

from ._exceptions import StreamConsumed
<<<<<<< HEAD
from ._types import FileContent, FileTypes, RequestContent, RequestData, RequestFiles
=======
from ._types import FileContent, FileTypes, RequestData, RequestFiles, ResponseContent
>>>>>>> 54f7708e
from ._utils import (
    format_form_param,
    guess_content_type,
    peek_filelike_length,
    to_bytes,
)


class ContentStream(httpcore.AsyncByteStream, httpcore.SyncByteStream):
    def get_headers(self) -> typing.Dict[str, str]:
        """
        Return a dictionary of headers that are implied by the encoding.
        """
        return {}

    def can_replay(self) -> bool:
        """
        Return `True` if `__aiter__` can be called multiple times.

        We need this in cases such determining if we can re-issue a request
        body when we receive a redirect response.
        """
        return True

    def __iter__(self) -> typing.Iterator[bytes]:
        yield b""

    def close(self) -> None:
        pass

    async def __aiter__(self) -> typing.AsyncIterator[bytes]:
        yield b""

    async def aclose(self) -> None:
        pass


class ByteStream(ContentStream):
    """
    Request content encoded as plain bytes.
    """

    def __init__(self, body: typing.Union[str, bytes]) -> None:
        self.body = body.encode("utf-8") if isinstance(body, str) else body

    def get_headers(self) -> typing.Dict[str, str]:
        if not self.body:
            return {}
        content_length = str(len(self.body))
        return {"Content-Length": content_length}

    def __iter__(self) -> typing.Iterator[bytes]:
        yield self.body

    async def __aiter__(self) -> typing.AsyncIterator[bytes]:
        yield self.body


class IteratorStream(ContentStream):
    """
    Request content encoded as plain bytes, using an byte iterator.
    """

    def __init__(self, iterator: typing.Iterator[bytes]) -> None:
        self.iterator = iterator
        self.is_stream_consumed = False

    def can_replay(self) -> bool:
        return False

    def get_headers(self) -> typing.Dict[str, str]:
        return {"Transfer-Encoding": "chunked"}

    def __iter__(self) -> typing.Iterator[bytes]:
        if self.is_stream_consumed:
            raise StreamConsumed()
        self.is_stream_consumed = True
        for part in self.iterator:
            yield part

    def __aiter__(self) -> typing.AsyncIterator[bytes]:
        raise RuntimeError("Attempted to call a async iterator on an sync stream.")


class AsyncIteratorStream(ContentStream):
    """
    Request content encoded as plain bytes, using an async byte iterator.
    """

    def __init__(self, aiterator: typing.AsyncIterator[bytes]) -> None:
        self.aiterator = aiterator
        self.is_stream_consumed = False

    def can_replay(self) -> bool:
        return False

    def get_headers(self) -> typing.Dict[str, str]:
        return {"Transfer-Encoding": "chunked"}

    def __iter__(self) -> typing.Iterator[bytes]:
        raise RuntimeError("Attempted to call a sync iterator on an async stream.")

    async def __aiter__(self) -> typing.AsyncIterator[bytes]:
        if self.is_stream_consumed:
            raise StreamConsumed()
        self.is_stream_consumed = True
        async for part in self.aiterator:
            yield part


class JSONStream(ContentStream):
    """
    Request content encoded as JSON.
    """

    def __init__(self, json: typing.Any) -> None:
        self.body = json_dumps(json).encode("utf-8")

    def get_headers(self) -> typing.Dict[str, str]:
        content_length = str(len(self.body))
        content_type = "application/json"
        return {"Content-Length": content_length, "Content-Type": content_type}

    def __iter__(self) -> typing.Iterator[bytes]:
        yield self.body

    async def __aiter__(self) -> typing.AsyncIterator[bytes]:
        yield self.body


class URLEncodedStream(ContentStream):
    """
    Request content as URL encoded form data.
    """

    def __init__(self, data: dict) -> None:
        self.body = urlencode(data, doseq=True).encode("utf-8")

    def get_headers(self) -> typing.Dict[str, str]:
        content_length = str(len(self.body))
        content_type = "application/x-www-form-urlencoded"
        return {"Content-Length": content_length, "Content-Type": content_type}

    def __iter__(self) -> typing.Iterator[bytes]:
        yield self.body

    async def __aiter__(self) -> typing.AsyncIterator[bytes]:
        yield self.body


class MultipartStream(ContentStream):
    """
    Request content as streaming multipart encoded form data.
    """

    class DataField:
        """
        A single form field item, within a multipart form field.
        """

        def __init__(self, name: str, value: typing.Union[str, bytes]) -> None:
            if not isinstance(name, str):
                raise TypeError("Invalid type for name. Expected str.")
            if not isinstance(value, (str, bytes)):
                raise TypeError("Invalid type for value. Expected str or bytes.")
            self.name = name
            self.value = value

        def render_headers(self) -> bytes:
            if not hasattr(self, "_headers"):
                name = format_form_param("name", self.name)
                self._headers = b"".join(
                    [b"Content-Disposition: form-data; ", name, b"\r\n\r\n"]
                )

            return self._headers

        def render_data(self) -> bytes:
            if not hasattr(self, "_data"):
                self._data = (
                    self.value
                    if isinstance(self.value, bytes)
                    else self.value.encode("utf-8")
                )

            return self._data

        def get_length(self) -> int:
            headers = self.render_headers()
            data = self.render_data()
            return len(headers) + len(data)

        def can_replay(self) -> bool:
            return True

        def render(self) -> typing.Iterator[bytes]:
            yield self.render_headers()
            yield self.render_data()

    class FileField:
        """
        A single file field item, within a multipart form field.
        """

        def __init__(self, name: str, value: FileTypes) -> None:
            self.name = name

            fileobj: FileContent

            if isinstance(value, tuple):
                try:
                    filename, fileobj, content_type = value  # type: ignore
                except ValueError:
                    filename, fileobj = value  # type: ignore
                    content_type = guess_content_type(filename)
            else:
                filename = Path(str(getattr(value, "name", "upload"))).name
                fileobj = value
                content_type = guess_content_type(filename)

            self.filename = filename
            self.file = fileobj
            self.content_type = content_type

        def get_length(self) -> int:
            headers = self.render_headers()

            if isinstance(self.file, (str, bytes)):
                return len(headers) + len(self.file)

            # Let's do our best not to read `file` into memory.
            try:
                file_length = peek_filelike_length(self.file)
            except OSError:
                # As a last resort, read file and cache contents for later.
                assert not hasattr(self, "_data")
                self._data = to_bytes(self.file.read())
                file_length = len(self._data)

            return len(headers) + file_length

        def render_headers(self) -> bytes:
            if not hasattr(self, "_headers"):
                parts = [
                    b"Content-Disposition: form-data; ",
                    format_form_param("name", self.name),
                ]
                if self.filename:
                    filename = format_form_param("filename", self.filename)
                    parts.extend([b"; ", filename])
                if self.content_type is not None:
                    content_type = self.content_type.encode()
                    parts.extend([b"\r\nContent-Type: ", content_type])
                parts.append(b"\r\n\r\n")
                self._headers = b"".join(parts)

            return self._headers

        def render_data(self) -> typing.Iterator[bytes]:
            if isinstance(self.file, (str, bytes)):
                yield to_bytes(self.file)
                return

            if hasattr(self, "_data"):
                # Already rendered.
                yield self._data
                return

            for chunk in self.file:
                yield to_bytes(chunk)

            # Get ready for the next replay, if possible.
            if self.can_replay():
                assert self.file.seekable()
                self.file.seek(0)

        def can_replay(self) -> bool:
            return True if isinstance(self.file, (str, bytes)) else self.file.seekable()

        def render(self) -> typing.Iterator[bytes]:
            yield self.render_headers()
            yield from self.render_data()

    def __init__(
        self, data: typing.Mapping, files: RequestFiles, boundary: bytes = None
    ) -> None:
        if boundary is None:
            boundary = binascii.hexlify(os.urandom(16))

        self.boundary = boundary
        self.content_type = "multipart/form-data; boundary=%s" % boundary.decode(
            "ascii"
        )
        self.fields = list(self._iter_fields(data, files))

    def _iter_fields(
        self, data: typing.Mapping, files: RequestFiles
    ) -> typing.Iterator[typing.Union["FileField", "DataField"]]:
        for name, value in data.items():
            if isinstance(value, list):
                for item in value:
                    yield self.DataField(name=name, value=item)
            else:
                yield self.DataField(name=name, value=value)

        file_items = files.items() if isinstance(files, typing.Mapping) else files
        for name, value in file_items:
            yield self.FileField(name=name, value=value)

    def iter_chunks(self) -> typing.Iterator[bytes]:
        for field in self.fields:
            yield b"--%s\r\n" % self.boundary
            yield from field.render()
            yield b"\r\n"
        yield b"--%s--\r\n" % self.boundary

    def iter_chunks_lengths(self) -> typing.Iterator[int]:
        boundary_length = len(self.boundary)
        # Follow closely what `.iter_chunks()` does.
        for field in self.fields:
            yield 2 + boundary_length + 2
            yield field.get_length()
            yield 2
        yield 2 + boundary_length + 4

    def get_content_length(self) -> int:
        return sum(self.iter_chunks_lengths())

    # Content stream interface.

    def can_replay(self) -> bool:
        return all(field.can_replay() for field in self.fields)

    def get_headers(self) -> typing.Dict[str, str]:
        content_length = str(self.get_content_length())
        content_type = self.content_type
        return {"Content-Length": content_length, "Content-Type": content_type}

    def __iter__(self) -> typing.Iterator[bytes]:
        for chunk in self.iter_chunks():
            yield chunk

    async def __aiter__(self) -> typing.AsyncIterator[bytes]:
        for chunk in self.iter_chunks():
            yield chunk


def encode(
    content: RequestContent = None,
    data: RequestData = None,
    files: RequestFiles = None,
    json: typing.Any = None,
    boundary: bytes = None,
) -> ContentStream:
    """
    Handles encoding the given `content`, `data`, `files`, and `json`,
    returning a `ContentStream` implementation.
    """
    if data is not None and not isinstance(data, dict):
        # We prefer to seperate `content=<bytes|byte iterator|bytes aiterator>`
        # for raw request content, and `data=<form data>` for url encoded or
        # multipart form content.
        #
        # However for compat with requests, we *do* still support
        # `data=<bytes...>` usages. We deal with that case here, treating it
        # as if `content=<...>` had been supplied instead.
        content = data
        data = None

    if content is not None:
        if isinstance(content, (str, bytes)):
            return ByteStream(body=content)
        elif hasattr(content, "__aiter__"):
            content = typing.cast(typing.AsyncIterator[bytes], content)
            return AsyncIteratorStream(aiterator=content)
        elif hasattr(content, "__iter__"):
            content = typing.cast(typing.Iterator[bytes], content)
            return IteratorStream(iterator=content)
        else:
            raise TypeError(f"Unexpected type for 'content', {type(content)!r}")

    elif data:
        if files:
            return MultipartStream(data=data, files=files, boundary=boundary)
        else:
            return URLEncodedStream(data=data)
<<<<<<< HEAD

    elif files:
        return MultipartStream(data={}, files=files, boundary=boundary)

    elif json is not None:
        return JSONStream(json=json)

    return ByteStream(body=b"")
=======
    elif isinstance(data, (str, bytes)):
        return ByteStream(body=data)
    elif isinstance(data, typing.AsyncIterator):
        return AsyncIteratorStream(aiterator=data)
    elif isinstance(data, typing.Iterator):
        return IteratorStream(iterator=data)

    raise TypeError(f"Unexpected type for 'data', {type(data)!r}")


def encode_response(content: ResponseContent = None) -> ContentStream:
    if content is None:
        return ByteStream(b"")
    elif isinstance(content, bytes):
        return ByteStream(body=content)
    elif isinstance(content, typing.AsyncIterator):
        return AsyncIteratorStream(aiterator=content)
    elif isinstance(content, typing.Iterator):
        return IteratorStream(iterator=content)

    raise TypeError(f"Unexpected type for 'content', {type(content)!r}")
>>>>>>> 54f7708e
<|MERGE_RESOLUTION|>--- conflicted
+++ resolved
@@ -8,11 +8,14 @@
 import httpcore
 
 from ._exceptions import StreamConsumed
-<<<<<<< HEAD
-from ._types import FileContent, FileTypes, RequestContent, RequestData, RequestFiles
-=======
-from ._types import FileContent, FileTypes, RequestData, RequestFiles, ResponseContent
->>>>>>> 54f7708e
+from ._types import (
+    FileContent,
+    FileTypes,
+    RequestContent,
+    RequestData,
+    RequestFiles,
+    ResponseContent,
+)
 from ._utils import (
     format_form_param,
     guess_content_type,
@@ -399,7 +402,6 @@
             return MultipartStream(data=data, files=files, boundary=boundary)
         else:
             return URLEncodedStream(data=data)
-<<<<<<< HEAD
 
     elif files:
         return MultipartStream(data={}, files=files, boundary=boundary)
@@ -408,15 +410,6 @@
         return JSONStream(json=json)
 
     return ByteStream(body=b"")
-=======
-    elif isinstance(data, (str, bytes)):
-        return ByteStream(body=data)
-    elif isinstance(data, typing.AsyncIterator):
-        return AsyncIteratorStream(aiterator=data)
-    elif isinstance(data, typing.Iterator):
-        return IteratorStream(iterator=data)
-
-    raise TypeError(f"Unexpected type for 'data', {type(data)!r}")
 
 
 def encode_response(content: ResponseContent = None) -> ContentStream:
@@ -429,5 +422,4 @@
     elif isinstance(content, typing.Iterator):
         return IteratorStream(iterator=content)
 
-    raise TypeError(f"Unexpected type for 'content', {type(content)!r}")
->>>>>>> 54f7708e
+    raise TypeError(f"Unexpected type for 'content', {type(content)!r}")