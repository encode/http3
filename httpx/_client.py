from __future__ import annotations

import datetime
import enum
import logging
import time
import typing
import warnings
from contextlib import asynccontextmanager, contextmanager
from types import TracebackType

from .__version__ import __version__
from ._auth import Auth, BasicAuth, FunctionAuth
from ._config import (
    DEFAULT_LIMITS,
    DEFAULT_MAX_REDIRECTS,
    DEFAULT_TIMEOUT_CONFIG,
    Limits,
    Proxy,
    Timeout,
)
from ._decoders import SUPPORTED_DECODERS
from ._exceptions import (
    InvalidURL,
    RemoteProtocolError,
    TooManyRedirects,
    request_context,
)
from ._models import Cookies, Headers, Request, Response
from ._status_codes import codes
from ._transports import (
    AsyncBaseTransport,
    AsyncHTTPTransport,
    BaseTransport,
    HTTPTransport,
)
from ._types import (
    AsyncByteStream,
    AuthTypes,
    CookieTypes,
    HeaderTypes,
    ProxyTypes,
    QueryParamTypes,
    RequestContent,
    RequestData,
    RequestExtensions,
    RequestFiles,
    SyncByteStream,
    TimeoutTypes,
)
from ._urls import URL, QueryParams
from ._utils import (
    URLPattern,
    get_environment_proxies,
    is_https_redirect,
    same_origin,
)

if typing.TYPE_CHECKING:
    import ssl  # pragma: no cover

<<<<<<< HEAD

=======
>>>>>>> 1805ee0d
__all__ = ["USE_CLIENT_DEFAULT", "AsyncClient", "Client"]

# The type annotation for @classmethod and context managers here follows PEP 484
# https://www.python.org/dev/peps/pep-0484/#annotating-instance-and-class-methods
T = typing.TypeVar("T", bound="Client")
U = typing.TypeVar("U", bound="AsyncClient")


class UseClientDefault:
    """
    For some parameters such as `auth=...` and `timeout=...` we need to be able
    to indicate the default "unset" state, in a way that is distinctly different
    to using `None`.

    The default "unset" state indicates that whatever default is set on the
    client should be used. This is different to setting `None`, which
    explicitly disables the parameter, possibly overriding a client default.

    For example we use `timeout=USE_CLIENT_DEFAULT` in the `request()` signature.
    Omitting the `timeout` parameter will send a request using whatever default
    timeout has been configured on the client. Including `timeout=None` will
    ensure no timeout is used.

    Note that user code shouldn't need to use the `USE_CLIENT_DEFAULT` constant,
    but it is used internally when a parameter is not included.
    """


USE_CLIENT_DEFAULT = UseClientDefault()


logger = logging.getLogger("httpx")

USER_AGENT = f"python-httpx/{__version__}"
ACCEPT_ENCODING = ", ".join(
    [key for key in SUPPORTED_DECODERS.keys() if key != "identity"]
)


class ClientState(enum.Enum):
    # UNOPENED:
    #   The client has been instantiated, but has not been used to send a request,
    #   or been opened by entering the context of a `with` block.
    UNOPENED = 1
    # OPENED:
    #   The client has either sent a request, or is within a `with` block.
    OPENED = 2
    # CLOSED:
    #   The client has either exited the `with` block, or `close()` has
    #   been called explicitly.
    CLOSED = 3


class BoundSyncStream(SyncByteStream):
    """
    A byte stream that is bound to a given response instance, and that
    ensures the `response.elapsed` is set once the response is closed.
    """

    def __init__(
        self, stream: SyncByteStream, response: Response, start: float
    ) -> None:
        self._stream = stream
        self._response = response
        self._start = start

    def __iter__(self) -> typing.Iterator[bytes]:
        for chunk in self._stream:
            yield chunk

    def close(self) -> None:
        elapsed = time.perf_counter() - self._start
        self._response.elapsed = datetime.timedelta(seconds=elapsed)
        self._stream.close()


class BoundAsyncStream(AsyncByteStream):
    """
    An async byte stream that is bound to a given response instance, and that
    ensures the `response.elapsed` is set once the response is closed.
    """

    def __init__(
        self, stream: AsyncByteStream, response: Response, start: float
    ) -> None:
        self._stream = stream
        self._response = response
        self._start = start

    async def __aiter__(self) -> typing.AsyncIterator[bytes]:
        async for chunk in self._stream:
            yield chunk

    async def aclose(self) -> None:
        elapsed = time.perf_counter() - self._start
        self._response.elapsed = datetime.timedelta(seconds=elapsed)
        await self._stream.aclose()


EventHook = typing.Callable[..., typing.Any]


class BaseClient:
    def __init__(
        self,
        *,
        auth: AuthTypes | None = None,
        params: QueryParamTypes | None = None,
        headers: HeaderTypes | None = None,
        cookies: CookieTypes | None = None,
        timeout: TimeoutTypes = DEFAULT_TIMEOUT_CONFIG,
        follow_redirects: bool = False,
        max_redirects: int = DEFAULT_MAX_REDIRECTS,
        event_hooks: None | (typing.Mapping[str, list[EventHook]]) = None,
        base_url: URL | str = "",
        trust_env: bool = True,
        default_encoding: str | typing.Callable[[bytes], str] = "utf-8",
    ) -> None:
        event_hooks = {} if event_hooks is None else event_hooks

        self._base_url = self._enforce_trailing_slash(URL(base_url))

        self._auth = self._build_auth(auth)
        self._params = QueryParams(params)
        self.headers = Headers(headers)
        self._cookies = Cookies(cookies)
        self._timeout = Timeout(timeout)
        self.follow_redirects = follow_redirects
        self.max_redirects = max_redirects
        self._event_hooks = {
            "request": list(event_hooks.get("request", [])),
            "response": list(event_hooks.get("response", [])),
        }
        self._trust_env = trust_env
        self._default_encoding = default_encoding
        self._state = ClientState.UNOPENED

    @property
    def is_closed(self) -> bool:
        """
        Check if the client being closed
        """
        return self._state == ClientState.CLOSED

    @property
    def trust_env(self) -> bool:
        return self._trust_env

    def _enforce_trailing_slash(self, url: URL) -> URL:
        if url.raw_path.endswith(b"/"):
            return url
        return url.copy_with(raw_path=url.raw_path + b"/")

    def _get_proxy_map(
        self, proxy: ProxyTypes | None, allow_env_proxies: bool
    ) -> dict[str, Proxy | None]:
        if proxy is None:
            if allow_env_proxies:
                return {
                    key: None if url is None else Proxy(url=url)
                    for key, url in get_environment_proxies().items()
                }
            return {}
        else:
            proxy = Proxy(url=proxy) if isinstance(proxy, (str, URL)) else proxy
            return {"all://": proxy}

    @property
    def timeout(self) -> Timeout:
        return self._timeout

    @timeout.setter
    def timeout(self, timeout: TimeoutTypes) -> None:
        self._timeout = Timeout(timeout)

    @property
    def event_hooks(self) -> dict[str, list[EventHook]]:
        return self._event_hooks

    @event_hooks.setter
    def event_hooks(self, event_hooks: dict[str, list[EventHook]]) -> None:
        self._event_hooks = {
            "request": list(event_hooks.get("request", [])),
            "response": list(event_hooks.get("response", [])),
        }

    @property
    def auth(self) -> Auth | None:
        """
        Authentication class used when none is passed at the request-level.

        See also [Authentication][0].

        [0]: /quickstart/#authentication
        """
        return self._auth

    @auth.setter
    def auth(self, auth: AuthTypes) -> None:
        self._auth = self._build_auth(auth)

    @property
    def base_url(self) -> URL:
        """
        Base URL to use when sending requests with relative URLs.
        """
        return self._base_url

    @base_url.setter
    def base_url(self, url: URL | str) -> None:
        self._base_url = self._enforce_trailing_slash(URL(url))

    @property
    def headers(self) -> Headers:
        """
        HTTP headers to include when sending requests.
        """
        return self._headers

    @headers.setter
    def headers(self, headers: HeaderTypes) -> None:
        client_headers = Headers(
            {
                b"Accept": b"*/*",
                b"Accept-Encoding": ACCEPT_ENCODING.encode("ascii"),
                b"Connection": b"keep-alive",
                b"User-Agent": USER_AGENT.encode("ascii"),
            }
        )
        client_headers.update(headers)
        self._headers = client_headers

    @property
    def cookies(self) -> Cookies:
        """
        Cookie values to include when sending requests.
        """
        return self._cookies

    @cookies.setter
    def cookies(self, cookies: CookieTypes) -> None:
        self._cookies = Cookies(cookies)

    @property
    def params(self) -> QueryParams:
        """
        Query parameters to include in the URL when sending requests.
        """
        return self._params

    @params.setter
    def params(self, params: QueryParamTypes) -> None:
        self._params = QueryParams(params)

    def build_request(
        self,
        method: str,
        url: URL | str,
        *,
        content: RequestContent | None = None,
        data: RequestData | None = None,
        files: RequestFiles | None = None,
        json: typing.Any | None = None,
        params: QueryParamTypes | None = None,
        headers: HeaderTypes | None = None,
        cookies: CookieTypes | None = None,
        timeout: TimeoutTypes | UseClientDefault = USE_CLIENT_DEFAULT,
        extensions: RequestExtensions | None = None,
    ) -> Request:
        """
        Build and return a request instance.

        * The `params`, `headers` and `cookies` arguments
        are merged with any values set on the client.
        * The `url` argument is merged with any `base_url` set on the client.

        See also: [Request instances][0]

        [0]: /advanced/clients/#request-instances
        """
        url = self._merge_url(url)
        headers = self._merge_headers(headers)
        cookies = self._merge_cookies(cookies)
        params = self._merge_queryparams(params)
        extensions = {} if extensions is None else extensions
        if "timeout" not in extensions:
            timeout = (
                self.timeout
                if isinstance(timeout, UseClientDefault)
                else Timeout(timeout)
            )
            extensions = dict(**extensions, timeout=timeout.as_dict())
        return Request(
            method,
            url,
            content=content,
            data=data,
            files=files,
            json=json,
            params=params,
            headers=headers,
            cookies=cookies,
            extensions=extensions,
        )

    def _merge_url(self, url: URL | str) -> URL:
        """
        Merge a URL argument together with any 'base_url' on the client,
        to create the URL used for the outgoing request.
        """
        merge_url = URL(url)
        if merge_url.is_relative_url:
            # To merge URLs we always append to the base URL. To get this
            # behaviour correct we always ensure the base URL ends in a '/'
            # separator, and strip any leading '/' from the merge URL.
            #
            # So, eg...
            #
            # >>> client = Client(base_url="https://www.example.com/subpath")
            # >>> client.base_url
            # URL('https://www.example.com/subpath/')
            # >>> client.build_request("GET", "/path").url
            # URL('https://www.example.com/subpath/path')
            merge_raw_path = self.base_url.raw_path + merge_url.raw_path.lstrip(b"/")
            return self.base_url.copy_with(raw_path=merge_raw_path)
        return merge_url

    def _merge_cookies(self, cookies: CookieTypes | None = None) -> CookieTypes | None:
        """
        Merge a cookies argument together with any cookies on the client,
        to create the cookies used for the outgoing request.
        """
        if cookies or self.cookies:
            merged_cookies = Cookies(self.cookies)
            merged_cookies.update(cookies)
            return merged_cookies
        return cookies

    def _merge_headers(self, headers: HeaderTypes | None = None) -> HeaderTypes | None:
        """
        Merge a headers argument together with any headers on the client,
        to create the headers used for the outgoing request.
        """
        merged_headers = Headers(self.headers)
        merged_headers.update(headers)
        return merged_headers

    def _merge_queryparams(
        self, params: QueryParamTypes | None = None
    ) -> QueryParamTypes | None:
        """
        Merge a queryparams argument together with any queryparams on the client,
        to create the queryparams used for the outgoing request.
        """
        if params or self.params:
            merged_queryparams = QueryParams(self.params)
            return merged_queryparams.merge(params)
        return params

    def _build_auth(self, auth: AuthTypes | None) -> Auth | None:
        if auth is None:
            return None
        elif isinstance(auth, tuple):
            return BasicAuth(username=auth[0], password=auth[1])
        elif isinstance(auth, Auth):
            return auth
        elif callable(auth):
            return FunctionAuth(func=auth)
        else:
            raise TypeError(f'Invalid "auth" argument: {auth!r}')

    def _build_request_auth(
        self,
        request: Request,
        auth: AuthTypes | UseClientDefault | None = USE_CLIENT_DEFAULT,
    ) -> Auth:
        auth = (
            self._auth if isinstance(auth, UseClientDefault) else self._build_auth(auth)
        )

        if auth is not None:
            return auth

        username, password = request.url.username, request.url.password
        if username or password:
            return BasicAuth(username=username, password=password)

        return Auth()

    def _build_redirect_request(self, request: Request, response: Response) -> Request:
        """
        Given a request and a redirect response, return a new request that
        should be used to effect the redirect.
        """
        method = self._redirect_method(request, response)
        url = self._redirect_url(request, response)
        headers = self._redirect_headers(request, url, method)
        stream = self._redirect_stream(request, method)
        cookies = Cookies(self.cookies)
        return Request(
            method=method,
            url=url,
            headers=headers,
            cookies=cookies,
            stream=stream,
            extensions=request.extensions,
        )

    def _redirect_method(self, request: Request, response: Response) -> str:
        """
        When being redirected we may want to change the method of the request
        based on certain specs or browser behavior.
        """
        method = request.method

        # https://tools.ietf.org/html/rfc7231#section-6.4.4
        if response.status_code == codes.SEE_OTHER and method != "HEAD":
            method = "GET"

        # Do what the browsers do, despite standards...
        # Turn 302s into GETs.
        if response.status_code == codes.FOUND and method != "HEAD":
            method = "GET"

        # If a POST is responded to with a 301, turn it into a GET.
        # This bizarre behaviour is explained in 'requests' issue 1704.
        if response.status_code == codes.MOVED_PERMANENTLY and method == "POST":
            method = "GET"

        return method

    def _redirect_url(self, request: Request, response: Response) -> URL:
        """
        Return the URL for the redirect to follow.
        """
        location = response.headers["Location"]

        try:
            url = URL(location)
        except InvalidURL as exc:
            raise RemoteProtocolError(
                f"Invalid URL in location header: {exc}.", request=request
            ) from None

        # Handle malformed 'Location' headers that are "absolute" form, have no host.
        # See: https://github.com/encode/httpx/issues/771
        if url.scheme and not url.host:
            url = url.copy_with(host=request.url.host)

        # Facilitate relative 'Location' headers, as allowed by RFC 7231.
        # (e.g. '/path/to/resource' instead of 'http://domain.tld/path/to/resource')
        if url.is_relative_url:
            url = request.url.join(url)

        # Attach previous fragment if needed (RFC 7231 7.1.2)
        if request.url.fragment and not url.fragment:
            url = url.copy_with(fragment=request.url.fragment)

        return url

    def _redirect_headers(self, request: Request, url: URL, method: str) -> Headers:
        """
        Return the headers that should be used for the redirect request.
        """
        headers = Headers(request.headers)

        if not same_origin(url, request.url):
            if not is_https_redirect(request.url, url):
                # Strip Authorization headers when responses are redirected
                # away from the origin. (Except for direct HTTP to HTTPS redirects.)
                headers.pop("Authorization", None)

            # Update the Host header.
            headers["Host"] = url.netloc.decode("ascii")

        if method != request.method and method == "GET":
            # If we've switch to a 'GET' request, then strip any headers which
            # are only relevant to the request body.
            headers.pop("Content-Length", None)
            headers.pop("Transfer-Encoding", None)

        # We should use the client cookie store to determine any cookie header,
        # rather than whatever was on the original outgoing request.
        headers.pop("Cookie", None)

        return headers

    def _redirect_stream(
        self, request: Request, method: str
    ) -> SyncByteStream | AsyncByteStream | None:
        """
        Return the body that should be used for the redirect request.
        """
        if method != request.method and method == "GET":
            return None

        return request.stream

    def _set_timeout(self, request: Request) -> None:
        if "timeout" not in request.extensions:
            timeout = (
                self.timeout
                if isinstance(self.timeout, UseClientDefault)
                else Timeout(self.timeout)
            )
            request.extensions = dict(**request.extensions, timeout=timeout.as_dict())


class Client(BaseClient):
    """
    An HTTP client, with connection pooling, HTTP/2, redirects, cookie persistence, etc.

    It can be shared between threads.

    Usage:

    ```python
    >>> client = httpx.Client()
    >>> response = client.get('https://example.org')
    ```

    **Parameters:**

    * **auth** - *(optional)* An authentication class to use when sending
    requests.
    * **params** - *(optional)* Query parameters to include in request URLs, as
    a string, dictionary, or sequence of two-tuples.
    * **headers** - *(optional)* Dictionary of HTTP headers to include when
    sending requests.
    * **cookies** - *(optional)* Dictionary of Cookie items to include when
    sending requests.
    * **verify** - *(optional)* Either `True` to use an SSL context with the
    default CA bundle, `False` to disable verification, or an instance of
    `ssl.SSLContext` to use a custom context.
    * **http2** - *(optional)* A boolean indicating if HTTP/2 support should be
    enabled. Defaults to `False`.
    * **proxy** - *(optional)* A proxy URL where all the traffic should be routed.
    * **proxies** - *(optional)* A dictionary mapping proxy keys to proxy
    URLs.
    * **timeout** - *(optional)* The timeout configuration to use when sending
    requests.
    * **limits** - *(optional)* The limits configuration to use.
    * **max_redirects** - *(optional)* The maximum number of redirect responses
    that should be followed.
    * **base_url** - *(optional)* A URL to use as the base when building
    request URLs.
    * **transport** - *(optional)* A transport class to use for sending requests
    over the network.
    * **trust_env** - *(optional)* Enables or disables usage of environment
    variables for configuration.
    * **default_encoding** - *(optional)* The default encoding to use for decoding
    response text, if no charset information is included in a response Content-Type
    header. Set to a callable for automatic character set detection. Default: "utf-8".
    """

    def __init__(
        self,
        *,
        auth: AuthTypes | None = None,
        params: QueryParamTypes | None = None,
        headers: HeaderTypes | None = None,
        cookies: CookieTypes | None = None,
        verify: ssl.SSLContext | bool = True,
        http1: bool = True,
        http2: bool = False,
        proxy: ProxyTypes | None = None,
        mounts: None | (typing.Mapping[str, BaseTransport | None]) = None,
        timeout: TimeoutTypes = DEFAULT_TIMEOUT_CONFIG,
        follow_redirects: bool = False,
        limits: Limits = DEFAULT_LIMITS,
        max_redirects: int = DEFAULT_MAX_REDIRECTS,
        event_hooks: None | (typing.Mapping[str, list[EventHook]]) = None,
        base_url: URL | str = "",
        transport: BaseTransport | None = None,
        trust_env: bool = True,
        default_encoding: str | typing.Callable[[bytes], str] = "utf-8",
    ) -> None:
        super().__init__(
            auth=auth,
            params=params,
            headers=headers,
            cookies=cookies,
            timeout=timeout,
            follow_redirects=follow_redirects,
            max_redirects=max_redirects,
            event_hooks=event_hooks,
            base_url=base_url,
            trust_env=trust_env,
            default_encoding=default_encoding,
        )

        if http2:
            try:
                import h2  # noqa
            except ImportError:  # pragma: no cover
                raise ImportError(
                    "Using http2=True, but the 'h2' package is not installed. "
                    "Make sure to install httpx using `pip install httpx[http2]`."
                ) from None

        allow_env_proxies = trust_env and transport is None
        proxy_map = self._get_proxy_map(proxy, allow_env_proxies)

        self._transport = self._init_transport(
            verify=verify,
            http1=http1,
            http2=http2,
            limits=limits,
            transport=transport,
        )
        self._mounts: dict[URLPattern, BaseTransport | None] = {
            URLPattern(key): None
            if proxy is None
            else self._init_proxy_transport(
                proxy,
                verify=verify,
                http1=http1,
                http2=http2,
                limits=limits,
            )
            for key, proxy in proxy_map.items()
        }
        if mounts is not None:
            self._mounts.update(
                {URLPattern(key): transport for key, transport in mounts.items()}
            )

        self._mounts = dict(sorted(self._mounts.items()))

    def _init_transport(
        self,
        verify: ssl.SSLContext | bool = True,
        http1: bool = True,
        http2: bool = False,
        limits: Limits = DEFAULT_LIMITS,
        transport: BaseTransport | None = None,
    ) -> BaseTransport:
        if transport is not None:
            return transport

        return HTTPTransport(
            verify=verify,
            http1=http1,
            http2=http2,
            limits=limits,
        )

    def _init_proxy_transport(
        self,
        proxy: Proxy,
        verify: ssl.SSLContext | bool = True,
        http1: bool = True,
        http2: bool = False,
        limits: Limits = DEFAULT_LIMITS,
    ) -> BaseTransport:
        return HTTPTransport(
            verify=verify,
            http1=http1,
            http2=http2,
            limits=limits,
            proxy=proxy,
        )

    def _transport_for_url(self, url: URL) -> BaseTransport:
        """
        Returns the transport instance that should be used for a given URL.
        This will either be the standard connection pool, or a proxy.
        """
        for pattern, transport in self._mounts.items():
            if pattern.matches(url):
                return self._transport if transport is None else transport

        return self._transport

    def request(
        self,
        method: str,
        url: URL | str,
        *,
        content: RequestContent | None = None,
        data: RequestData | None = None,
        files: RequestFiles | None = None,
        json: typing.Any | None = None,
        params: QueryParamTypes | None = None,
        headers: HeaderTypes | None = None,
        cookies: CookieTypes | None = None,
        auth: AuthTypes | UseClientDefault | None = USE_CLIENT_DEFAULT,
        follow_redirects: bool | UseClientDefault = USE_CLIENT_DEFAULT,
        timeout: TimeoutTypes | UseClientDefault = USE_CLIENT_DEFAULT,
        extensions: RequestExtensions | None = None,
    ) -> Response:
        """
        Build and send a request.

        Equivalent to:

        ```python
        request = client.build_request(...)
        response = client.send(request, ...)
        ```

        See `Client.build_request()`, `Client.send()` and
        [Merging of configuration][0] for how the various parameters
        are merged with client-level configuration.

        [0]: /advanced/clients/#merging-of-configuration
        """
        if cookies is not None:
            message = (
                "Setting per-request cookies=<...> is being deprecated, because "
                "the expected behaviour on cookie persistence is ambiguous. Set "
                "cookies directly on the client instance instead."
            )
            warnings.warn(message, DeprecationWarning, stacklevel=2)

        request = self.build_request(
            method=method,
            url=url,
            content=content,
            data=data,
            files=files,
            json=json,
            params=params,
            headers=headers,
            cookies=cookies,
            timeout=timeout,
            extensions=extensions,
        )
        return self.send(request, auth=auth, follow_redirects=follow_redirects)

    @contextmanager
    def stream(
        self,
        method: str,
        url: URL | str,
        *,
        content: RequestContent | None = None,
        data: RequestData | None = None,
        files: RequestFiles | None = None,
        json: typing.Any | None = None,
        params: QueryParamTypes | None = None,
        headers: HeaderTypes | None = None,
        cookies: CookieTypes | None = None,
        auth: AuthTypes | UseClientDefault | None = USE_CLIENT_DEFAULT,
        follow_redirects: bool | UseClientDefault = USE_CLIENT_DEFAULT,
        timeout: TimeoutTypes | UseClientDefault = USE_CLIENT_DEFAULT,
        extensions: RequestExtensions | None = None,
    ) -> typing.Iterator[Response]:
        """
        Alternative to `httpx.request()` that streams the response body
        instead of loading it into memory at once.

        **Parameters**: See `httpx.request`.

        See also: [Streaming Responses][0]

        [0]: /quickstart#streaming-responses
        """
        request = self.build_request(
            method=method,
            url=url,
            content=content,
            data=data,
            files=files,
            json=json,
            params=params,
            headers=headers,
            cookies=cookies,
            timeout=timeout,
            extensions=extensions,
        )
        response = self.send(
            request=request,
            auth=auth,
            follow_redirects=follow_redirects,
            stream=True,
        )
        try:
            yield response
        finally:
            response.close()

    def send(
        self,
        request: Request,
        *,
        stream: bool = False,
        auth: AuthTypes | UseClientDefault | None = USE_CLIENT_DEFAULT,
        follow_redirects: bool | UseClientDefault = USE_CLIENT_DEFAULT,
    ) -> Response:
        """
        Send a request.

        The request is sent as-is, unmodified.

        Typically you'll want to build one with `Client.build_request()`
        so that any client-level configuration is merged into the request,
        but passing an explicit `httpx.Request()` is supported as well.

        See also: [Request instances][0]

        [0]: /advanced/clients/#request-instances
        """
        if self._state == ClientState.CLOSED:
            raise RuntimeError("Cannot send a request, as the client has been closed.")

        self._state = ClientState.OPENED
        follow_redirects = (
            self.follow_redirects
            if isinstance(follow_redirects, UseClientDefault)
            else follow_redirects
        )

        self._set_timeout(request)

        auth = self._build_request_auth(request, auth)

        response = self._send_handling_auth(
            request,
            auth=auth,
            follow_redirects=follow_redirects,
            history=[],
        )
        try:
            if not stream:
                response.read()

            return response

        except BaseException as exc:
            response.close()
            raise exc

    def _send_handling_auth(
        self,
        request: Request,
        auth: Auth,
        follow_redirects: bool,
        history: list[Response],
    ) -> Response:
        auth_flow = auth.sync_auth_flow(request)
        try:
            request = next(auth_flow)

            while True:
                response = self._send_handling_redirects(
                    request,
                    follow_redirects=follow_redirects,
                    history=history,
                )
                try:
                    try:
                        next_request = auth_flow.send(response)
                    except StopIteration:
                        return response

                    response.history = list(history)
                    response.read()
                    request = next_request
                    history.append(response)

                except BaseException as exc:
                    response.close()
                    raise exc
        finally:
            auth_flow.close()

    def _send_handling_redirects(
        self,
        request: Request,
        follow_redirects: bool,
        history: list[Response],
    ) -> Response:
        while True:
            if len(history) > self.max_redirects:
                raise TooManyRedirects(
                    "Exceeded maximum allowed redirects.", request=request
                )

            for hook in self._event_hooks["request"]:
                hook(request)

            response = self._send_single_request(request)
            try:
                for hook in self._event_hooks["response"]:
                    hook(response)
                response.history = list(history)

                if not response.has_redirect_location:
                    return response

                request = self._build_redirect_request(request, response)
                history = history + [response]

                if follow_redirects:
                    response.read()
                else:
                    response.next_request = request
                    return response

            except BaseException as exc:
                response.close()
                raise exc

    def _send_single_request(self, request: Request) -> Response:
        """
        Sends a single request, without handling any redirections.
        """
        transport = self._transport_for_url(request.url)
        start = time.perf_counter()

        if not isinstance(request.stream, SyncByteStream):
            raise RuntimeError(
                "Attempted to send an async request with a sync Client instance."
            )

        with request_context(request=request):
            response = transport.handle_request(request)

        assert isinstance(response.stream, SyncByteStream)

        response.request = request
        response.stream = BoundSyncStream(
            response.stream, response=response, start=start
        )
        self.cookies.extract_cookies(response)
        response.default_encoding = self._default_encoding

        logger.info(
            'HTTP Request: %s %s "%s %d %s"',
            request.method,
            request.url,
            response.http_version,
            response.status_code,
            response.reason_phrase,
        )

        return response

    def get(
        self,
        url: URL | str,
        *,
        params: QueryParamTypes | None = None,
        headers: HeaderTypes | None = None,
        cookies: CookieTypes | None = None,
        auth: AuthTypes | UseClientDefault | None = USE_CLIENT_DEFAULT,
        follow_redirects: bool | UseClientDefault = USE_CLIENT_DEFAULT,
        timeout: TimeoutTypes | UseClientDefault = USE_CLIENT_DEFAULT,
        extensions: RequestExtensions | None = None,
    ) -> Response:
        """
        Send a `GET` request.

        **Parameters**: See `httpx.request`.
        """
        return self.request(
            "GET",
            url,
            params=params,
            headers=headers,
            cookies=cookies,
            auth=auth,
            follow_redirects=follow_redirects,
            timeout=timeout,
            extensions=extensions,
        )

    def options(
        self,
        url: URL | str,
        *,
        params: QueryParamTypes | None = None,
        headers: HeaderTypes | None = None,
        cookies: CookieTypes | None = None,
        auth: AuthTypes | UseClientDefault = USE_CLIENT_DEFAULT,
        follow_redirects: bool | UseClientDefault = USE_CLIENT_DEFAULT,
        timeout: TimeoutTypes | UseClientDefault = USE_CLIENT_DEFAULT,
        extensions: RequestExtensions | None = None,
    ) -> Response:
        """
        Send an `OPTIONS` request.

        **Parameters**: See `httpx.request`.
        """
        return self.request(
            "OPTIONS",
            url,
            params=params,
            headers=headers,
            cookies=cookies,
            auth=auth,
            follow_redirects=follow_redirects,
            timeout=timeout,
            extensions=extensions,
        )

    def head(
        self,
        url: URL | str,
        *,
        params: QueryParamTypes | None = None,
        headers: HeaderTypes | None = None,
        cookies: CookieTypes | None = None,
        auth: AuthTypes | UseClientDefault = USE_CLIENT_DEFAULT,
        follow_redirects: bool | UseClientDefault = USE_CLIENT_DEFAULT,
        timeout: TimeoutTypes | UseClientDefault = USE_CLIENT_DEFAULT,
        extensions: RequestExtensions | None = None,
    ) -> Response:
        """
        Send a `HEAD` request.

        **Parameters**: See `httpx.request`.
        """
        return self.request(
            "HEAD",
            url,
            params=params,
            headers=headers,
            cookies=cookies,
            auth=auth,
            follow_redirects=follow_redirects,
            timeout=timeout,
            extensions=extensions,
        )

    def post(
        self,
        url: URL | str,
        *,
        content: RequestContent | None = None,
        data: RequestData | None = None,
        files: RequestFiles | None = None,
        json: typing.Any | None = None,
        params: QueryParamTypes | None = None,
        headers: HeaderTypes | None = None,
        cookies: CookieTypes | None = None,
        auth: AuthTypes | UseClientDefault = USE_CLIENT_DEFAULT,
        follow_redirects: bool | UseClientDefault = USE_CLIENT_DEFAULT,
        timeout: TimeoutTypes | UseClientDefault = USE_CLIENT_DEFAULT,
        extensions: RequestExtensions | None = None,
    ) -> Response:
        """
        Send a `POST` request.

        **Parameters**: See `httpx.request`.
        """
        return self.request(
            "POST",
            url,
            content=content,
            data=data,
            files=files,
            json=json,
            params=params,
            headers=headers,
            cookies=cookies,
            auth=auth,
            follow_redirects=follow_redirects,
            timeout=timeout,
            extensions=extensions,
        )

    def put(
        self,
        url: URL | str,
        *,
        content: RequestContent | None = None,
        data: RequestData | None = None,
        files: RequestFiles | None = None,
        json: typing.Any | None = None,
        params: QueryParamTypes | None = None,
        headers: HeaderTypes | None = None,
        cookies: CookieTypes | None = None,
        auth: AuthTypes | UseClientDefault = USE_CLIENT_DEFAULT,
        follow_redirects: bool | UseClientDefault = USE_CLIENT_DEFAULT,
        timeout: TimeoutTypes | UseClientDefault = USE_CLIENT_DEFAULT,
        extensions: RequestExtensions | None = None,
    ) -> Response:
        """
        Send a `PUT` request.

        **Parameters**: See `httpx.request`.
        """
        return self.request(
            "PUT",
            url,
            content=content,
            data=data,
            files=files,
            json=json,
            params=params,
            headers=headers,
            cookies=cookies,
            auth=auth,
            follow_redirects=follow_redirects,
            timeout=timeout,
            extensions=extensions,
        )

    def patch(
        self,
        url: URL | str,
        *,
        content: RequestContent | None = None,
        data: RequestData | None = None,
        files: RequestFiles | None = None,
        json: typing.Any | None = None,
        params: QueryParamTypes | None = None,
        headers: HeaderTypes | None = None,
        cookies: CookieTypes | None = None,
        auth: AuthTypes | UseClientDefault = USE_CLIENT_DEFAULT,
        follow_redirects: bool | UseClientDefault = USE_CLIENT_DEFAULT,
        timeout: TimeoutTypes | UseClientDefault = USE_CLIENT_DEFAULT,
        extensions: RequestExtensions | None = None,
    ) -> Response:
        """
        Send a `PATCH` request.

        **Parameters**: See `httpx.request`.
        """
        return self.request(
            "PATCH",
            url,
            content=content,
            data=data,
            files=files,
            json=json,
            params=params,
            headers=headers,
            cookies=cookies,
            auth=auth,
            follow_redirects=follow_redirects,
            timeout=timeout,
            extensions=extensions,
        )

    def delete(
        self,
        url: URL | str,
        *,
        params: QueryParamTypes | None = None,
        headers: HeaderTypes | None = None,
        cookies: CookieTypes | None = None,
        auth: AuthTypes | UseClientDefault = USE_CLIENT_DEFAULT,
        follow_redirects: bool | UseClientDefault = USE_CLIENT_DEFAULT,
        timeout: TimeoutTypes | UseClientDefault = USE_CLIENT_DEFAULT,
        extensions: RequestExtensions | None = None,
    ) -> Response:
        """
        Send a `DELETE` request.

        **Parameters**: See `httpx.request`.
        """
        return self.request(
            "DELETE",
            url,
            params=params,
            headers=headers,
            cookies=cookies,
            auth=auth,
            follow_redirects=follow_redirects,
            timeout=timeout,
            extensions=extensions,
        )

    def close(self) -> None:
        """
        Close transport and proxies.
        """
        if self._state != ClientState.CLOSED:
            self._state = ClientState.CLOSED

            self._transport.close()
            for transport in self._mounts.values():
                if transport is not None:
                    transport.close()

    def __enter__(self: T) -> T:
        if self._state != ClientState.UNOPENED:
            msg = {
                ClientState.OPENED: "Cannot open a client instance more than once.",
                ClientState.CLOSED: (
                    "Cannot reopen a client instance, once it has been closed."
                ),
            }[self._state]
            raise RuntimeError(msg)

        self._state = ClientState.OPENED

        self._transport.__enter__()
        for transport in self._mounts.values():
            if transport is not None:
                transport.__enter__()
        return self

    def __exit__(
        self,
        exc_type: type[BaseException] | None = None,
        exc_value: BaseException | None = None,
        traceback: TracebackType | None = None,
    ) -> None:
        self._state = ClientState.CLOSED

        self._transport.__exit__(exc_type, exc_value, traceback)
        for transport in self._mounts.values():
            if transport is not None:
                transport.__exit__(exc_type, exc_value, traceback)


class AsyncClient(BaseClient):
    """
    An asynchronous HTTP client, with connection pooling, HTTP/2, redirects,
    cookie persistence, etc.

    It can be shared between tasks.

    Usage:

    ```python
    >>> async with httpx.AsyncClient() as client:
    >>>     response = await client.get('https://example.org')
    ```

    **Parameters:**

    * **auth** - *(optional)* An authentication class to use when sending
    requests.
    * **params** - *(optional)* Query parameters to include in request URLs, as
    a string, dictionary, or sequence of two-tuples.
    * **headers** - *(optional)* Dictionary of HTTP headers to include when
    sending requests.
    * **cookies** - *(optional)* Dictionary of Cookie items to include when
    sending requests.
    * **verify** - *(optional)* Either `True` to use an SSL context with the
    default CA bundle, `False` to disable verification, or an instance of
    `ssl.SSLContext` to use a custom context.
    * **http2** - *(optional)* A boolean indicating if HTTP/2 support should be
    enabled. Defaults to `False`.
    * **proxy** - *(optional)* A proxy URL where all the traffic should be routed.
    * **timeout** - *(optional)* The timeout configuration to use when sending
    requests.
    * **limits** - *(optional)* The limits configuration to use.
    * **max_redirects** - *(optional)* The maximum number of redirect responses
    that should be followed.
    * **base_url** - *(optional)* A URL to use as the base when building
    request URLs.
    * **transport** - *(optional)* A transport class to use for sending requests
    over the network.
    * **trust_env** - *(optional)* Enables or disables usage of environment
    variables for configuration.
    * **default_encoding** - *(optional)* The default encoding to use for decoding
    response text, if no charset information is included in a response Content-Type
    header. Set to a callable for automatic character set detection. Default: "utf-8".
    """

    def __init__(
        self,
        *,
        auth: AuthTypes | None = None,
        params: QueryParamTypes | None = None,
        headers: HeaderTypes | None = None,
        cookies: CookieTypes | None = None,
        verify: ssl.SSLContext | bool = True,
        http1: bool = True,
        http2: bool = False,
        proxy: ProxyTypes | None = None,
        mounts: None | (typing.Mapping[str, AsyncBaseTransport | None]) = None,
        timeout: TimeoutTypes = DEFAULT_TIMEOUT_CONFIG,
        follow_redirects: bool = False,
        limits: Limits = DEFAULT_LIMITS,
        max_redirects: int = DEFAULT_MAX_REDIRECTS,
        event_hooks: None | (typing.Mapping[str, list[EventHook]]) = None,
        base_url: URL | str = "",
        transport: AsyncBaseTransport | None = None,
        trust_env: bool = True,
        default_encoding: str | typing.Callable[[bytes], str] = "utf-8",
    ) -> None:
        super().__init__(
            auth=auth,
            params=params,
            headers=headers,
            cookies=cookies,
            timeout=timeout,
            follow_redirects=follow_redirects,
            max_redirects=max_redirects,
            event_hooks=event_hooks,
            base_url=base_url,
            trust_env=trust_env,
            default_encoding=default_encoding,
        )

        if http2:
            try:
                import h2  # noqa
            except ImportError:  # pragma: no cover
                raise ImportError(
                    "Using http2=True, but the 'h2' package is not installed. "
                    "Make sure to install httpx using `pip install httpx[http2]`."
                ) from None

        allow_env_proxies = trust_env and transport is None
        proxy_map = self._get_proxy_map(proxy, allow_env_proxies)

        self._transport = self._init_transport(
            verify=verify,
            http1=http1,
            http2=http2,
            limits=limits,
            transport=transport,
        )

        self._mounts: dict[URLPattern, AsyncBaseTransport | None] = {
            URLPattern(key): None
            if proxy is None
            else self._init_proxy_transport(
                proxy,
                verify=verify,
                http1=http1,
                http2=http2,
                limits=limits,
            )
            for key, proxy in proxy_map.items()
        }
        if mounts is not None:
            self._mounts.update(
                {URLPattern(key): transport for key, transport in mounts.items()}
            )
        self._mounts = dict(sorted(self._mounts.items()))

    def _init_transport(
        self,
        verify: ssl.SSLContext | bool = True,
        http1: bool = True,
        http2: bool = False,
        limits: Limits = DEFAULT_LIMITS,
        transport: AsyncBaseTransport | None = None,
    ) -> AsyncBaseTransport:
        if transport is not None:
            return transport

        return AsyncHTTPTransport(
            verify=verify,
            http1=http1,
            http2=http2,
            limits=limits,
        )

    def _init_proxy_transport(
        self,
        proxy: Proxy,
        verify: ssl.SSLContext | bool = True,
        http1: bool = True,
        http2: bool = False,
        limits: Limits = DEFAULT_LIMITS,
    ) -> AsyncBaseTransport:
        return AsyncHTTPTransport(
            verify=verify,
            http1=http1,
            http2=http2,
            limits=limits,
            proxy=proxy,
        )

    def _transport_for_url(self, url: URL) -> AsyncBaseTransport:
        """
        Returns the transport instance that should be used for a given URL.
        This will either be the standard connection pool, or a proxy.
        """
        for pattern, transport in self._mounts.items():
            if pattern.matches(url):
                return self._transport if transport is None else transport

        return self._transport

    async def request(
        self,
        method: str,
        url: URL | str,
        *,
        content: RequestContent | None = None,
        data: RequestData | None = None,
        files: RequestFiles | None = None,
        json: typing.Any | None = None,
        params: QueryParamTypes | None = None,
        headers: HeaderTypes | None = None,
        cookies: CookieTypes | None = None,
        auth: AuthTypes | UseClientDefault | None = USE_CLIENT_DEFAULT,
        follow_redirects: bool | UseClientDefault = USE_CLIENT_DEFAULT,
        timeout: TimeoutTypes | UseClientDefault = USE_CLIENT_DEFAULT,
        extensions: RequestExtensions | None = None,
    ) -> Response:
        """
        Build and send a request.

        Equivalent to:

        ```python
        request = client.build_request(...)
        response = await client.send(request, ...)
        ```

        See `AsyncClient.build_request()`, `AsyncClient.send()`
        and [Merging of configuration][0] for how the various parameters
        are merged with client-level configuration.

        [0]: /advanced/clients/#merging-of-configuration
        """

        if cookies is not None:  # pragma: no cover
            message = (
                "Setting per-request cookies=<...> is being deprecated, because "
                "the expected behaviour on cookie persistence is ambiguous. Set "
                "cookies directly on the client instance instead."
            )
            warnings.warn(message, DeprecationWarning, stacklevel=2)

        request = self.build_request(
            method=method,
            url=url,
            content=content,
            data=data,
            files=files,
            json=json,
            params=params,
            headers=headers,
            cookies=cookies,
            timeout=timeout,
            extensions=extensions,
        )
        return await self.send(request, auth=auth, follow_redirects=follow_redirects)

    @asynccontextmanager
    async def stream(
        self,
        method: str,
        url: URL | str,
        *,
        content: RequestContent | None = None,
        data: RequestData | None = None,
        files: RequestFiles | None = None,
        json: typing.Any | None = None,
        params: QueryParamTypes | None = None,
        headers: HeaderTypes | None = None,
        cookies: CookieTypes | None = None,
        auth: AuthTypes | UseClientDefault | None = USE_CLIENT_DEFAULT,
        follow_redirects: bool | UseClientDefault = USE_CLIENT_DEFAULT,
        timeout: TimeoutTypes | UseClientDefault = USE_CLIENT_DEFAULT,
        extensions: RequestExtensions | None = None,
    ) -> typing.AsyncIterator[Response]:
        """
        Alternative to `httpx.request()` that streams the response body
        instead of loading it into memory at once.

        **Parameters**: See `httpx.request`.

        See also: [Streaming Responses][0]

        [0]: /quickstart#streaming-responses
        """
        request = self.build_request(
            method=method,
            url=url,
            content=content,
            data=data,
            files=files,
            json=json,
            params=params,
            headers=headers,
            cookies=cookies,
            timeout=timeout,
            extensions=extensions,
        )
        response = await self.send(
            request=request,
            auth=auth,
            follow_redirects=follow_redirects,
            stream=True,
        )
        try:
            yield response
        finally:
            await response.aclose()

    async def send(
        self,
        request: Request,
        *,
        stream: bool = False,
        auth: AuthTypes | UseClientDefault | None = USE_CLIENT_DEFAULT,
        follow_redirects: bool | UseClientDefault = USE_CLIENT_DEFAULT,
    ) -> Response:
        """
        Send a request.

        The request is sent as-is, unmodified.

        Typically you'll want to build one with `AsyncClient.build_request()`
        so that any client-level configuration is merged into the request,
        but passing an explicit `httpx.Request()` is supported as well.

        See also: [Request instances][0]

        [0]: /advanced/clients/#request-instances
        """
        if self._state == ClientState.CLOSED:
            raise RuntimeError("Cannot send a request, as the client has been closed.")

        self._state = ClientState.OPENED
        follow_redirects = (
            self.follow_redirects
            if isinstance(follow_redirects, UseClientDefault)
            else follow_redirects
        )

        self._set_timeout(request)

        auth = self._build_request_auth(request, auth)

        response = await self._send_handling_auth(
            request,
            auth=auth,
            follow_redirects=follow_redirects,
            history=[],
        )
        try:
            if not stream:
                await response.aread()

            return response

        except BaseException as exc:
            await response.aclose()
            raise exc

    async def _send_handling_auth(
        self,
        request: Request,
        auth: Auth,
        follow_redirects: bool,
        history: list[Response],
    ) -> Response:
        auth_flow = auth.async_auth_flow(request)
        try:
            request = await auth_flow.__anext__()

            while True:
                response = await self._send_handling_redirects(
                    request,
                    follow_redirects=follow_redirects,
                    history=history,
                )
                try:
                    try:
                        next_request = await auth_flow.asend(response)
                    except StopAsyncIteration:
                        return response

                    response.history = list(history)
                    await response.aread()
                    request = next_request
                    history.append(response)

                except BaseException as exc:
                    await response.aclose()
                    raise exc
        finally:
            await auth_flow.aclose()

    async def _send_handling_redirects(
        self,
        request: Request,
        follow_redirects: bool,
        history: list[Response],
    ) -> Response:
        while True:
            if len(history) > self.max_redirects:
                raise TooManyRedirects(
                    "Exceeded maximum allowed redirects.", request=request
                )

            for hook in self._event_hooks["request"]:
                await hook(request)

            response = await self._send_single_request(request)
            try:
                for hook in self._event_hooks["response"]:
                    await hook(response)

                response.history = list(history)

                if not response.has_redirect_location:
                    return response

                request = self._build_redirect_request(request, response)
                history = history + [response]

                if follow_redirects:
                    await response.aread()
                else:
                    response.next_request = request
                    return response

            except BaseException as exc:
                await response.aclose()
                raise exc

    async def _send_single_request(self, request: Request) -> Response:
        """
        Sends a single request, without handling any redirections.
        """
        transport = self._transport_for_url(request.url)
        start = time.perf_counter()

        if not isinstance(request.stream, AsyncByteStream):
            raise RuntimeError(
                "Attempted to send an sync request with an AsyncClient instance."
            )

        with request_context(request=request):
            response = await transport.handle_async_request(request)

        assert isinstance(response.stream, AsyncByteStream)
        response.request = request
        response.stream = BoundAsyncStream(
            response.stream, response=response, start=start
        )
        self.cookies.extract_cookies(response)
        response.default_encoding = self._default_encoding

        logger.info(
            'HTTP Request: %s %s "%s %d %s"',
            request.method,
            request.url,
            response.http_version,
            response.status_code,
            response.reason_phrase,
        )

        return response

    async def get(
        self,
        url: URL | str,
        *,
        params: QueryParamTypes | None = None,
        headers: HeaderTypes | None = None,
        cookies: CookieTypes | None = None,
        auth: AuthTypes | UseClientDefault | None = USE_CLIENT_DEFAULT,
        follow_redirects: bool | UseClientDefault = USE_CLIENT_DEFAULT,
        timeout: TimeoutTypes | UseClientDefault = USE_CLIENT_DEFAULT,
        extensions: RequestExtensions | None = None,
    ) -> Response:
        """
        Send a `GET` request.

        **Parameters**: See `httpx.request`.
        """
        return await self.request(
            "GET",
            url,
            params=params,
            headers=headers,
            cookies=cookies,
            auth=auth,
            follow_redirects=follow_redirects,
            timeout=timeout,
            extensions=extensions,
        )

    async def options(
        self,
        url: URL | str,
        *,
        params: QueryParamTypes | None = None,
        headers: HeaderTypes | None = None,
        cookies: CookieTypes | None = None,
        auth: AuthTypes | UseClientDefault = USE_CLIENT_DEFAULT,
        follow_redirects: bool | UseClientDefault = USE_CLIENT_DEFAULT,
        timeout: TimeoutTypes | UseClientDefault = USE_CLIENT_DEFAULT,
        extensions: RequestExtensions | None = None,
    ) -> Response:
        """
        Send an `OPTIONS` request.

        **Parameters**: See `httpx.request`.
        """
        return await self.request(
            "OPTIONS",
            url,
            params=params,
            headers=headers,
            cookies=cookies,
            auth=auth,
            follow_redirects=follow_redirects,
            timeout=timeout,
            extensions=extensions,
        )

    async def head(
        self,
        url: URL | str,
        *,
        params: QueryParamTypes | None = None,
        headers: HeaderTypes | None = None,
        cookies: CookieTypes | None = None,
        auth: AuthTypes | UseClientDefault = USE_CLIENT_DEFAULT,
        follow_redirects: bool | UseClientDefault = USE_CLIENT_DEFAULT,
        timeout: TimeoutTypes | UseClientDefault = USE_CLIENT_DEFAULT,
        extensions: RequestExtensions | None = None,
    ) -> Response:
        """
        Send a `HEAD` request.

        **Parameters**: See `httpx.request`.
        """
        return await self.request(
            "HEAD",
            url,
            params=params,
            headers=headers,
            cookies=cookies,
            auth=auth,
            follow_redirects=follow_redirects,
            timeout=timeout,
            extensions=extensions,
        )

    async def post(
        self,
        url: URL | str,
        *,
        content: RequestContent | None = None,
        data: RequestData | None = None,
        files: RequestFiles | None = None,
        json: typing.Any | None = None,
        params: QueryParamTypes | None = None,
        headers: HeaderTypes | None = None,
        cookies: CookieTypes | None = None,
        auth: AuthTypes | UseClientDefault = USE_CLIENT_DEFAULT,
        follow_redirects: bool | UseClientDefault = USE_CLIENT_DEFAULT,
        timeout: TimeoutTypes | UseClientDefault = USE_CLIENT_DEFAULT,
        extensions: RequestExtensions | None = None,
    ) -> Response:
        """
        Send a `POST` request.

        **Parameters**: See `httpx.request`.
        """
        return await self.request(
            "POST",
            url,
            content=content,
            data=data,
            files=files,
            json=json,
            params=params,
            headers=headers,
            cookies=cookies,
            auth=auth,
            follow_redirects=follow_redirects,
            timeout=timeout,
            extensions=extensions,
        )

    async def put(
        self,
        url: URL | str,
        *,
        content: RequestContent | None = None,
        data: RequestData | None = None,
        files: RequestFiles | None = None,
        json: typing.Any | None = None,
        params: QueryParamTypes | None = None,
        headers: HeaderTypes | None = None,
        cookies: CookieTypes | None = None,
        auth: AuthTypes | UseClientDefault = USE_CLIENT_DEFAULT,
        follow_redirects: bool | UseClientDefault = USE_CLIENT_DEFAULT,
        timeout: TimeoutTypes | UseClientDefault = USE_CLIENT_DEFAULT,
        extensions: RequestExtensions | None = None,
    ) -> Response:
        """
        Send a `PUT` request.

        **Parameters**: See `httpx.request`.
        """
        return await self.request(
            "PUT",
            url,
            content=content,
            data=data,
            files=files,
            json=json,
            params=params,
            headers=headers,
            cookies=cookies,
            auth=auth,
            follow_redirects=follow_redirects,
            timeout=timeout,
            extensions=extensions,
        )

    async def patch(
        self,
        url: URL | str,
        *,
        content: RequestContent | None = None,
        data: RequestData | None = None,
        files: RequestFiles | None = None,
        json: typing.Any | None = None,
        params: QueryParamTypes | None = None,
        headers: HeaderTypes | None = None,
        cookies: CookieTypes | None = None,
        auth: AuthTypes | UseClientDefault = USE_CLIENT_DEFAULT,
        follow_redirects: bool | UseClientDefault = USE_CLIENT_DEFAULT,
        timeout: TimeoutTypes | UseClientDefault = USE_CLIENT_DEFAULT,
        extensions: RequestExtensions | None = None,
    ) -> Response:
        """
        Send a `PATCH` request.

        **Parameters**: See `httpx.request`.
        """
        return await self.request(
            "PATCH",
            url,
            content=content,
            data=data,
            files=files,
            json=json,
            params=params,
            headers=headers,
            cookies=cookies,
            auth=auth,
            follow_redirects=follow_redirects,
            timeout=timeout,
            extensions=extensions,
        )

    async def delete(
        self,
        url: URL | str,
        *,
        params: QueryParamTypes | None = None,
        headers: HeaderTypes | None = None,
        cookies: CookieTypes | None = None,
        auth: AuthTypes | UseClientDefault = USE_CLIENT_DEFAULT,
        follow_redirects: bool | UseClientDefault = USE_CLIENT_DEFAULT,
        timeout: TimeoutTypes | UseClientDefault = USE_CLIENT_DEFAULT,
        extensions: RequestExtensions | None = None,
    ) -> Response:
        """
        Send a `DELETE` request.

        **Parameters**: See `httpx.request`.
        """
        return await self.request(
            "DELETE",
            url,
            params=params,
            headers=headers,
            cookies=cookies,
            auth=auth,
            follow_redirects=follow_redirects,
            timeout=timeout,
            extensions=extensions,
        )

    async def aclose(self) -> None:
        """
        Close transport and proxies.
        """
        if self._state != ClientState.CLOSED:
            self._state = ClientState.CLOSED

            await self._transport.aclose()
            for proxy in self._mounts.values():
                if proxy is not None:
                    await proxy.aclose()

    async def __aenter__(self: U) -> U:
        if self._state != ClientState.UNOPENED:
            msg = {
                ClientState.OPENED: "Cannot open a client instance more than once.",
                ClientState.CLOSED: (
                    "Cannot reopen a client instance, once it has been closed."
                ),
            }[self._state]
            raise RuntimeError(msg)

        self._state = ClientState.OPENED

        await self._transport.__aenter__()
        for proxy in self._mounts.values():
            if proxy is not None:
                await proxy.__aenter__()
        return self

    async def __aexit__(
        self,
        exc_type: type[BaseException] | None = None,
        exc_value: BaseException | None = None,
        traceback: TracebackType | None = None,
    ) -> None:
        self._state = ClientState.CLOSED

        await self._transport.__aexit__(exc_type, exc_value, traceback)
        for proxy in self._mounts.values():
            if proxy is not None:
                await proxy.__aexit__(exc_type, exc_value, traceback)<|MERGE_RESOLUTION|>--- conflicted
+++ resolved
@@ -59,10 +59,7 @@
 if typing.TYPE_CHECKING:
     import ssl  # pragma: no cover
 
-<<<<<<< HEAD
-
-=======
->>>>>>> 1805ee0d
+
 __all__ = ["USE_CLIENT_DEFAULT", "AsyncClient", "Client"]
 
 # The type annotation for @classmethod and context managers here follows PEP 484
