--- conflicted
+++ resolved
@@ -774,22 +774,6 @@
         method: str,
         url: URLTypes,
         *,
-<<<<<<< HEAD
-        content: typing.Optional[RequestContent] = None,
-        data: typing.Optional[RequestData] = None,
-        files: typing.Optional[RequestFiles] = None,
-        json: typing.Optional[typing.Any] = None,
-        params: typing.Optional[QueryParamTypes] = None,
-        headers: typing.Optional[HeaderTypes] = None,
-        cookies: typing.Optional[CookieTypes] = None,
-        auth: typing.Union[AuthTypes, UseClientDefault, None] = USE_CLIENT_DEFAULT,
-        follow_redirects: typing.Union[bool, UseClientDefault] = USE_CLIENT_DEFAULT,
-        merge_response_cookies: typing.Union[
-            bool, UseClientDefault
-        ] = USE_CLIENT_DEFAULT,
-        timeout: typing.Union[TimeoutTypes, UseClientDefault] = USE_CLIENT_DEFAULT,
-        extensions: typing.Optional[RequestExtensions] = None,
-=======
         content: RequestContent | None = None,
         data: RequestData | None = None,
         files: RequestFiles | None = None,
@@ -799,9 +783,9 @@
         cookies: CookieTypes | None = None,
         auth: AuthTypes | UseClientDefault | None = USE_CLIENT_DEFAULT,
         follow_redirects: bool | UseClientDefault = USE_CLIENT_DEFAULT,
+        merge_response_cookies: bool | UseClientDefault = USE_CLIENT_DEFAULT,
         timeout: TimeoutTypes | UseClientDefault = USE_CLIENT_DEFAULT,
         extensions: RequestExtensions | None = None,
->>>>>>> 7db44f7d
     ) -> Response:
         """
         Build and send a request.
@@ -853,22 +837,6 @@
         method: str,
         url: URLTypes,
         *,
-<<<<<<< HEAD
-        content: typing.Optional[RequestContent] = None,
-        data: typing.Optional[RequestData] = None,
-        files: typing.Optional[RequestFiles] = None,
-        json: typing.Optional[typing.Any] = None,
-        params: typing.Optional[QueryParamTypes] = None,
-        headers: typing.Optional[HeaderTypes] = None,
-        cookies: typing.Optional[CookieTypes] = None,
-        auth: typing.Union[AuthTypes, UseClientDefault, None] = USE_CLIENT_DEFAULT,
-        follow_redirects: typing.Union[bool, UseClientDefault] = USE_CLIENT_DEFAULT,
-        merge_response_cookies: typing.Union[
-            bool, UseClientDefault
-        ] = USE_CLIENT_DEFAULT,
-        timeout: typing.Union[TimeoutTypes, UseClientDefault] = USE_CLIENT_DEFAULT,
-        extensions: typing.Optional[RequestExtensions] = None,
-=======
         content: RequestContent | None = None,
         data: RequestData | None = None,
         files: RequestFiles | None = None,
@@ -878,9 +846,9 @@
         cookies: CookieTypes | None = None,
         auth: AuthTypes | UseClientDefault | None = USE_CLIENT_DEFAULT,
         follow_redirects: bool | UseClientDefault = USE_CLIENT_DEFAULT,
+        merge_response_cookies: bool | UseClientDefault = USE_CLIENT_DEFAULT,
         timeout: TimeoutTypes | UseClientDefault = USE_CLIENT_DEFAULT,
         extensions: RequestExtensions | None = None,
->>>>>>> 7db44f7d
     ) -> typing.Iterator[Response]:
         """
         Alternative to `httpx.request()` that streams the response body
@@ -922,16 +890,9 @@
         request: Request,
         *,
         stream: bool = False,
-<<<<<<< HEAD
-        auth: typing.Union[AuthTypes, UseClientDefault, None] = USE_CLIENT_DEFAULT,
-        follow_redirects: typing.Union[bool, UseClientDefault] = USE_CLIENT_DEFAULT,
-        merge_response_cookies: typing.Union[
-            bool, UseClientDefault
-        ] = USE_CLIENT_DEFAULT,
-=======
         auth: AuthTypes | UseClientDefault | None = USE_CLIENT_DEFAULT,
         follow_redirects: bool | UseClientDefault = USE_CLIENT_DEFAULT,
->>>>>>> 7db44f7d
+        merge_response_cookies: bool | UseClientDefault = USE_CLIENT_DEFAULT,
     ) -> Response:
         """
         Send a request.
@@ -985,12 +946,8 @@
         request: Request,
         auth: Auth,
         follow_redirects: bool,
-<<<<<<< HEAD
         merge_response_cookies: bool,
-        history: typing.List[Response],
-=======
         history: list[Response],
->>>>>>> 7db44f7d
     ) -> Response:
         auth_flow = auth.sync_auth_flow(request)
         try:
@@ -1024,12 +981,8 @@
         self,
         request: Request,
         follow_redirects: bool,
-<<<<<<< HEAD
         merge_response_cookies: bool,
-        history: typing.List[Response],
-=======
         history: list[Response],
->>>>>>> 7db44f7d
     ) -> Response:
         while True:
             if len(history) > self.max_redirects:
@@ -1105,26 +1058,14 @@
         self,
         url: URLTypes,
         *,
-<<<<<<< HEAD
-        params: typing.Optional[QueryParamTypes] = None,
-        headers: typing.Optional[HeaderTypes] = None,
-        cookies: typing.Optional[CookieTypes] = None,
-        auth: typing.Union[AuthTypes, UseClientDefault] = USE_CLIENT_DEFAULT,
-        follow_redirects: typing.Union[bool, UseClientDefault] = USE_CLIENT_DEFAULT,
-        merge_response_cookies: typing.Union[
-            bool, UseClientDefault
-        ] = USE_CLIENT_DEFAULT,
-        timeout: typing.Union[TimeoutTypes, UseClientDefault] = USE_CLIENT_DEFAULT,
-        extensions: typing.Optional[RequestExtensions] = None,
-=======
         params: QueryParamTypes | None = None,
         headers: HeaderTypes | None = None,
         cookies: CookieTypes | None = None,
         auth: AuthTypes | UseClientDefault = USE_CLIENT_DEFAULT,
         follow_redirects: bool | UseClientDefault = USE_CLIENT_DEFAULT,
+        merge_response_cookies: bool | UseClientDefault = USE_CLIENT_DEFAULT,
         timeout: TimeoutTypes | UseClientDefault = USE_CLIENT_DEFAULT,
         extensions: RequestExtensions | None = None,
->>>>>>> 7db44f7d
     ) -> Response:
         """
         Send a `GET` request.
@@ -1148,26 +1089,14 @@
         self,
         url: URLTypes,
         *,
-<<<<<<< HEAD
-        params: typing.Optional[QueryParamTypes] = None,
-        headers: typing.Optional[HeaderTypes] = None,
-        cookies: typing.Optional[CookieTypes] = None,
-        auth: typing.Union[AuthTypes, UseClientDefault] = USE_CLIENT_DEFAULT,
-        follow_redirects: typing.Union[bool, UseClientDefault] = USE_CLIENT_DEFAULT,
-        merge_response_cookies: typing.Union[
-            bool, UseClientDefault
-        ] = USE_CLIENT_DEFAULT,
-        timeout: typing.Union[TimeoutTypes, UseClientDefault] = USE_CLIENT_DEFAULT,
-        extensions: typing.Optional[RequestExtensions] = None,
-=======
         params: QueryParamTypes | None = None,
         headers: HeaderTypes | None = None,
         cookies: CookieTypes | None = None,
         auth: AuthTypes | UseClientDefault = USE_CLIENT_DEFAULT,
         follow_redirects: bool | UseClientDefault = USE_CLIENT_DEFAULT,
+        merge_response_cookies: bool | UseClientDefault = USE_CLIENT_DEFAULT,
         timeout: TimeoutTypes | UseClientDefault = USE_CLIENT_DEFAULT,
         extensions: RequestExtensions | None = None,
->>>>>>> 7db44f7d
     ) -> Response:
         """
         Send an `OPTIONS` request.
@@ -1191,26 +1120,14 @@
         self,
         url: URLTypes,
         *,
-<<<<<<< HEAD
-        params: typing.Optional[QueryParamTypes] = None,
-        headers: typing.Optional[HeaderTypes] = None,
-        cookies: typing.Optional[CookieTypes] = None,
-        auth: typing.Union[AuthTypes, UseClientDefault] = USE_CLIENT_DEFAULT,
-        follow_redirects: typing.Union[bool, UseClientDefault] = USE_CLIENT_DEFAULT,
-        merge_response_cookies: typing.Union[
-            bool, UseClientDefault
-        ] = USE_CLIENT_DEFAULT,
-        timeout: typing.Union[TimeoutTypes, UseClientDefault] = USE_CLIENT_DEFAULT,
-        extensions: typing.Optional[RequestExtensions] = None,
-=======
         params: QueryParamTypes | None = None,
         headers: HeaderTypes | None = None,
         cookies: CookieTypes | None = None,
         auth: AuthTypes | UseClientDefault = USE_CLIENT_DEFAULT,
         follow_redirects: bool | UseClientDefault = USE_CLIENT_DEFAULT,
+        merge_response_cookies: bool | UseClientDefault = USE_CLIENT_DEFAULT,
         timeout: TimeoutTypes | UseClientDefault = USE_CLIENT_DEFAULT,
         extensions: RequestExtensions | None = None,
->>>>>>> 7db44f7d
     ) -> Response:
         """
         Send a `HEAD` request.
@@ -1234,22 +1151,6 @@
         self,
         url: URLTypes,
         *,
-<<<<<<< HEAD
-        content: typing.Optional[RequestContent] = None,
-        data: typing.Optional[RequestData] = None,
-        files: typing.Optional[RequestFiles] = None,
-        json: typing.Optional[typing.Any] = None,
-        params: typing.Optional[QueryParamTypes] = None,
-        headers: typing.Optional[HeaderTypes] = None,
-        cookies: typing.Optional[CookieTypes] = None,
-        auth: typing.Union[AuthTypes, UseClientDefault] = USE_CLIENT_DEFAULT,
-        follow_redirects: typing.Union[bool, UseClientDefault] = USE_CLIENT_DEFAULT,
-        merge_response_cookies: typing.Union[
-            bool, UseClientDefault
-        ] = USE_CLIENT_DEFAULT,
-        timeout: typing.Union[TimeoutTypes, UseClientDefault] = USE_CLIENT_DEFAULT,
-        extensions: typing.Optional[RequestExtensions] = None,
-=======
         content: RequestContent | None = None,
         data: RequestData | None = None,
         files: RequestFiles | None = None,
@@ -1259,9 +1160,9 @@
         cookies: CookieTypes | None = None,
         auth: AuthTypes | UseClientDefault = USE_CLIENT_DEFAULT,
         follow_redirects: bool | UseClientDefault = USE_CLIENT_DEFAULT,
+        merge_response_cookies: bool | UseClientDefault = USE_CLIENT_DEFAULT,
         timeout: TimeoutTypes | UseClientDefault = USE_CLIENT_DEFAULT,
         extensions: RequestExtensions | None = None,
->>>>>>> 7db44f7d
     ) -> Response:
         """
         Send a `POST` request.
@@ -1289,22 +1190,6 @@
         self,
         url: URLTypes,
         *,
-<<<<<<< HEAD
-        content: typing.Optional[RequestContent] = None,
-        data: typing.Optional[RequestData] = None,
-        files: typing.Optional[RequestFiles] = None,
-        json: typing.Optional[typing.Any] = None,
-        params: typing.Optional[QueryParamTypes] = None,
-        headers: typing.Optional[HeaderTypes] = None,
-        cookies: typing.Optional[CookieTypes] = None,
-        auth: typing.Union[AuthTypes, UseClientDefault] = USE_CLIENT_DEFAULT,
-        follow_redirects: typing.Union[bool, UseClientDefault] = USE_CLIENT_DEFAULT,
-        merge_response_cookies: typing.Union[
-            bool, UseClientDefault
-        ] = USE_CLIENT_DEFAULT,
-        timeout: typing.Union[TimeoutTypes, UseClientDefault] = USE_CLIENT_DEFAULT,
-        extensions: typing.Optional[RequestExtensions] = None,
-=======
         content: RequestContent | None = None,
         data: RequestData | None = None,
         files: RequestFiles | None = None,
@@ -1314,9 +1199,9 @@
         cookies: CookieTypes | None = None,
         auth: AuthTypes | UseClientDefault = USE_CLIENT_DEFAULT,
         follow_redirects: bool | UseClientDefault = USE_CLIENT_DEFAULT,
+        merge_response_cookies: bool | UseClientDefault = USE_CLIENT_DEFAULT,
         timeout: TimeoutTypes | UseClientDefault = USE_CLIENT_DEFAULT,
         extensions: RequestExtensions | None = None,
->>>>>>> 7db44f7d
     ) -> Response:
         """
         Send a `PUT` request.
@@ -1344,22 +1229,6 @@
         self,
         url: URLTypes,
         *,
-<<<<<<< HEAD
-        content: typing.Optional[RequestContent] = None,
-        data: typing.Optional[RequestData] = None,
-        files: typing.Optional[RequestFiles] = None,
-        json: typing.Optional[typing.Any] = None,
-        params: typing.Optional[QueryParamTypes] = None,
-        headers: typing.Optional[HeaderTypes] = None,
-        cookies: typing.Optional[CookieTypes] = None,
-        auth: typing.Union[AuthTypes, UseClientDefault] = USE_CLIENT_DEFAULT,
-        follow_redirects: typing.Union[bool, UseClientDefault] = USE_CLIENT_DEFAULT,
-        merge_response_cookies: typing.Union[
-            bool, UseClientDefault
-        ] = USE_CLIENT_DEFAULT,
-        timeout: typing.Union[TimeoutTypes, UseClientDefault] = USE_CLIENT_DEFAULT,
-        extensions: typing.Optional[RequestExtensions] = None,
-=======
         content: RequestContent | None = None,
         data: RequestData | None = None,
         files: RequestFiles | None = None,
@@ -1369,9 +1238,9 @@
         cookies: CookieTypes | None = None,
         auth: AuthTypes | UseClientDefault = USE_CLIENT_DEFAULT,
         follow_redirects: bool | UseClientDefault = USE_CLIENT_DEFAULT,
+        merge_response_cookies: bool | UseClientDefault = USE_CLIENT_DEFAULT,
         timeout: TimeoutTypes | UseClientDefault = USE_CLIENT_DEFAULT,
         extensions: RequestExtensions | None = None,
->>>>>>> 7db44f7d
     ) -> Response:
         """
         Send a `PATCH` request.
@@ -1399,26 +1268,14 @@
         self,
         url: URLTypes,
         *,
-<<<<<<< HEAD
-        params: typing.Optional[QueryParamTypes] = None,
-        headers: typing.Optional[HeaderTypes] = None,
-        cookies: typing.Optional[CookieTypes] = None,
-        auth: typing.Union[AuthTypes, UseClientDefault] = USE_CLIENT_DEFAULT,
-        follow_redirects: typing.Union[bool, UseClientDefault] = USE_CLIENT_DEFAULT,
-        merge_response_cookies: typing.Union[
-            bool, UseClientDefault
-        ] = USE_CLIENT_DEFAULT,
-        timeout: typing.Union[TimeoutTypes, UseClientDefault] = USE_CLIENT_DEFAULT,
-        extensions: typing.Optional[RequestExtensions] = None,
-=======
         params: QueryParamTypes | None = None,
         headers: HeaderTypes | None = None,
         cookies: CookieTypes | None = None,
         auth: AuthTypes | UseClientDefault = USE_CLIENT_DEFAULT,
         follow_redirects: bool | UseClientDefault = USE_CLIENT_DEFAULT,
+        merge_response_cookies: bool | UseClientDefault = USE_CLIENT_DEFAULT,
         timeout: TimeoutTypes | UseClientDefault = USE_CLIENT_DEFAULT,
         extensions: RequestExtensions | None = None,
->>>>>>> 7db44f7d
     ) -> Response:
         """
         Send a `DELETE` request.
@@ -1695,22 +1552,6 @@
         method: str,
         url: URLTypes,
         *,
-<<<<<<< HEAD
-        content: typing.Optional[RequestContent] = None,
-        data: typing.Optional[RequestData] = None,
-        files: typing.Optional[RequestFiles] = None,
-        json: typing.Optional[typing.Any] = None,
-        params: typing.Optional[QueryParamTypes] = None,
-        headers: typing.Optional[HeaderTypes] = None,
-        cookies: typing.Optional[CookieTypes] = None,
-        auth: typing.Union[AuthTypes, UseClientDefault, None] = USE_CLIENT_DEFAULT,
-        follow_redirects: typing.Union[bool, UseClientDefault] = USE_CLIENT_DEFAULT,
-        merge_response_cookies: typing.Union[
-            bool, UseClientDefault
-        ] = USE_CLIENT_DEFAULT,
-        timeout: typing.Union[TimeoutTypes, UseClientDefault] = USE_CLIENT_DEFAULT,
-        extensions: typing.Optional[RequestExtensions] = None,
-=======
         content: RequestContent | None = None,
         data: RequestData | None = None,
         files: RequestFiles | None = None,
@@ -1720,9 +1561,9 @@
         cookies: CookieTypes | None = None,
         auth: AuthTypes | UseClientDefault | None = USE_CLIENT_DEFAULT,
         follow_redirects: bool | UseClientDefault = USE_CLIENT_DEFAULT,
+        merge_response_cookies: bool | UseClientDefault = USE_CLIENT_DEFAULT,
         timeout: TimeoutTypes | UseClientDefault = USE_CLIENT_DEFAULT,
         extensions: RequestExtensions | None = None,
->>>>>>> 7db44f7d
     ) -> Response:
         """
         Build and send a request.
@@ -1775,22 +1616,6 @@
         method: str,
         url: URLTypes,
         *,
-<<<<<<< HEAD
-        content: typing.Optional[RequestContent] = None,
-        data: typing.Optional[RequestData] = None,
-        files: typing.Optional[RequestFiles] = None,
-        json: typing.Optional[typing.Any] = None,
-        params: typing.Optional[QueryParamTypes] = None,
-        headers: typing.Optional[HeaderTypes] = None,
-        cookies: typing.Optional[CookieTypes] = None,
-        auth: typing.Union[AuthTypes, UseClientDefault] = USE_CLIENT_DEFAULT,
-        follow_redirects: typing.Union[bool, UseClientDefault] = USE_CLIENT_DEFAULT,
-        merge_response_cookies: typing.Union[
-            bool, UseClientDefault
-        ] = USE_CLIENT_DEFAULT,
-        timeout: typing.Union[TimeoutTypes, UseClientDefault] = USE_CLIENT_DEFAULT,
-        extensions: typing.Optional[RequestExtensions] = None,
-=======
         content: RequestContent | None = None,
         data: RequestData | None = None,
         files: RequestFiles | None = None,
@@ -1800,9 +1625,9 @@
         cookies: CookieTypes | None = None,
         auth: AuthTypes | UseClientDefault = USE_CLIENT_DEFAULT,
         follow_redirects: bool | UseClientDefault = USE_CLIENT_DEFAULT,
+        merge_response_cookies: bool | UseClientDefault = USE_CLIENT_DEFAULT,
         timeout: TimeoutTypes | UseClientDefault = USE_CLIENT_DEFAULT,
         extensions: RequestExtensions | None = None,
->>>>>>> 7db44f7d
     ) -> typing.AsyncIterator[Response]:
         """
         Alternative to `httpx.request()` that streams the response body
@@ -1844,16 +1669,9 @@
         request: Request,
         *,
         stream: bool = False,
-<<<<<<< HEAD
-        auth: typing.Union[AuthTypes, UseClientDefault, None] = USE_CLIENT_DEFAULT,
-        follow_redirects: typing.Union[bool, UseClientDefault] = USE_CLIENT_DEFAULT,
-        merge_response_cookies: typing.Union[
-            bool, UseClientDefault
-        ] = USE_CLIENT_DEFAULT,
-=======
         auth: AuthTypes | UseClientDefault | None = USE_CLIENT_DEFAULT,
         follow_redirects: bool | UseClientDefault = USE_CLIENT_DEFAULT,
->>>>>>> 7db44f7d
+        merge_response_cookies: bool | UseClientDefault = USE_CLIENT_DEFAULT,
     ) -> Response:
         """
         Send a request.
@@ -1907,12 +1725,8 @@
         request: Request,
         auth: Auth,
         follow_redirects: bool,
-<<<<<<< HEAD
         merge_response_cookies: bool,
-        history: typing.List[Response],
-=======
         history: list[Response],
->>>>>>> 7db44f7d
     ) -> Response:
         auth_flow = auth.async_auth_flow(request)
         try:
@@ -1946,12 +1760,8 @@
         self,
         request: Request,
         follow_redirects: bool,
-<<<<<<< HEAD
         merge_response_cookies: bool,
-        history: typing.List[Response],
-=======
         history: list[Response],
->>>>>>> 7db44f7d
     ) -> Response:
         while True:
             if len(history) > self.max_redirects:
@@ -2027,26 +1837,14 @@
         self,
         url: URLTypes,
         *,
-<<<<<<< HEAD
-        params: typing.Optional[QueryParamTypes] = None,
-        headers: typing.Optional[HeaderTypes] = None,
-        cookies: typing.Optional[CookieTypes] = None,
-        auth: typing.Union[AuthTypes, UseClientDefault, None] = USE_CLIENT_DEFAULT,
-        follow_redirects: typing.Union[bool, UseClientDefault] = USE_CLIENT_DEFAULT,
-        merge_response_cookies: typing.Union[
-            bool, UseClientDefault
-        ] = USE_CLIENT_DEFAULT,
-        timeout: typing.Union[TimeoutTypes, UseClientDefault] = USE_CLIENT_DEFAULT,
-        extensions: typing.Optional[RequestExtensions] = None,
-=======
         params: QueryParamTypes | None = None,
         headers: HeaderTypes | None = None,
         cookies: CookieTypes | None = None,
         auth: AuthTypes | UseClientDefault | None = USE_CLIENT_DEFAULT,
         follow_redirects: bool | UseClientDefault = USE_CLIENT_DEFAULT,
+        merge_response_cookies: bool | UseClientDefault = USE_CLIENT_DEFAULT,
         timeout: TimeoutTypes | UseClientDefault = USE_CLIENT_DEFAULT,
         extensions: RequestExtensions | None = None,
->>>>>>> 7db44f7d
     ) -> Response:
         """
         Send a `GET` request.
@@ -2070,26 +1868,14 @@
         self,
         url: URLTypes,
         *,
-<<<<<<< HEAD
-        params: typing.Optional[QueryParamTypes] = None,
-        headers: typing.Optional[HeaderTypes] = None,
-        cookies: typing.Optional[CookieTypes] = None,
-        auth: typing.Union[AuthTypes, UseClientDefault] = USE_CLIENT_DEFAULT,
-        follow_redirects: typing.Union[bool, UseClientDefault] = USE_CLIENT_DEFAULT,
-        merge_response_cookies: typing.Union[
-            bool, UseClientDefault
-        ] = USE_CLIENT_DEFAULT,
-        timeout: typing.Union[TimeoutTypes, UseClientDefault] = USE_CLIENT_DEFAULT,
-        extensions: typing.Optional[RequestExtensions] = None,
-=======
         params: QueryParamTypes | None = None,
         headers: HeaderTypes | None = None,
         cookies: CookieTypes | None = None,
         auth: AuthTypes | UseClientDefault = USE_CLIENT_DEFAULT,
         follow_redirects: bool | UseClientDefault = USE_CLIENT_DEFAULT,
+        merge_response_cookies: bool | UseClientDefault = USE_CLIENT_DEFAULT,
         timeout: TimeoutTypes | UseClientDefault = USE_CLIENT_DEFAULT,
         extensions: RequestExtensions | None = None,
->>>>>>> 7db44f7d
     ) -> Response:
         """
         Send an `OPTIONS` request.
@@ -2113,26 +1899,14 @@
         self,
         url: URLTypes,
         *,
-<<<<<<< HEAD
-        params: typing.Optional[QueryParamTypes] = None,
-        headers: typing.Optional[HeaderTypes] = None,
-        cookies: typing.Optional[CookieTypes] = None,
-        auth: typing.Union[AuthTypes, UseClientDefault] = USE_CLIENT_DEFAULT,
-        follow_redirects: typing.Union[bool, UseClientDefault] = USE_CLIENT_DEFAULT,
-        merge_response_cookies: typing.Union[
-            bool, UseClientDefault
-        ] = USE_CLIENT_DEFAULT,
-        timeout: typing.Union[TimeoutTypes, UseClientDefault] = USE_CLIENT_DEFAULT,
-        extensions: typing.Optional[RequestExtensions] = None,
-=======
         params: QueryParamTypes | None = None,
         headers: HeaderTypes | None = None,
         cookies: CookieTypes | None = None,
         auth: AuthTypes | UseClientDefault = USE_CLIENT_DEFAULT,
         follow_redirects: bool | UseClientDefault = USE_CLIENT_DEFAULT,
+        merge_response_cookies: bool | UseClientDefault = USE_CLIENT_DEFAULT,
         timeout: TimeoutTypes | UseClientDefault = USE_CLIENT_DEFAULT,
         extensions: RequestExtensions | None = None,
->>>>>>> 7db44f7d
     ) -> Response:
         """
         Send a `HEAD` request.
@@ -2156,22 +1930,6 @@
         self,
         url: URLTypes,
         *,
-<<<<<<< HEAD
-        content: typing.Optional[RequestContent] = None,
-        data: typing.Optional[RequestData] = None,
-        files: typing.Optional[RequestFiles] = None,
-        json: typing.Optional[typing.Any] = None,
-        params: typing.Optional[QueryParamTypes] = None,
-        headers: typing.Optional[HeaderTypes] = None,
-        cookies: typing.Optional[CookieTypes] = None,
-        auth: typing.Union[AuthTypes, UseClientDefault] = USE_CLIENT_DEFAULT,
-        follow_redirects: typing.Union[bool, UseClientDefault] = USE_CLIENT_DEFAULT,
-        merge_response_cookies: typing.Union[
-            bool, UseClientDefault
-        ] = USE_CLIENT_DEFAULT,
-        timeout: typing.Union[TimeoutTypes, UseClientDefault] = USE_CLIENT_DEFAULT,
-        extensions: typing.Optional[RequestExtensions] = None,
-=======
         content: RequestContent | None = None,
         data: RequestData | None = None,
         files: RequestFiles | None = None,
@@ -2181,9 +1939,9 @@
         cookies: CookieTypes | None = None,
         auth: AuthTypes | UseClientDefault = USE_CLIENT_DEFAULT,
         follow_redirects: bool | UseClientDefault = USE_CLIENT_DEFAULT,
+        merge_response_cookies: bool | UseClientDefault = USE_CLIENT_DEFAULT,
         timeout: TimeoutTypes | UseClientDefault = USE_CLIENT_DEFAULT,
         extensions: RequestExtensions | None = None,
->>>>>>> 7db44f7d
     ) -> Response:
         """
         Send a `POST` request.
@@ -2211,22 +1969,6 @@
         self,
         url: URLTypes,
         *,
-<<<<<<< HEAD
-        content: typing.Optional[RequestContent] = None,
-        data: typing.Optional[RequestData] = None,
-        files: typing.Optional[RequestFiles] = None,
-        json: typing.Optional[typing.Any] = None,
-        params: typing.Optional[QueryParamTypes] = None,
-        headers: typing.Optional[HeaderTypes] = None,
-        cookies: typing.Optional[CookieTypes] = None,
-        auth: typing.Union[AuthTypes, UseClientDefault] = USE_CLIENT_DEFAULT,
-        follow_redirects: typing.Union[bool, UseClientDefault] = USE_CLIENT_DEFAULT,
-        merge_response_cookies: typing.Union[
-            bool, UseClientDefault
-        ] = USE_CLIENT_DEFAULT,
-        timeout: typing.Union[TimeoutTypes, UseClientDefault] = USE_CLIENT_DEFAULT,
-        extensions: typing.Optional[RequestExtensions] = None,
-=======
         content: RequestContent | None = None,
         data: RequestData | None = None,
         files: RequestFiles | None = None,
@@ -2236,9 +1978,9 @@
         cookies: CookieTypes | None = None,
         auth: AuthTypes | UseClientDefault = USE_CLIENT_DEFAULT,
         follow_redirects: bool | UseClientDefault = USE_CLIENT_DEFAULT,
+        merge_response_cookies: bool | UseClientDefault = USE_CLIENT_DEFAULT,
         timeout: TimeoutTypes | UseClientDefault = USE_CLIENT_DEFAULT,
         extensions: RequestExtensions | None = None,
->>>>>>> 7db44f7d
     ) -> Response:
         """
         Send a `PUT` request.
@@ -2266,22 +2008,6 @@
         self,
         url: URLTypes,
         *,
-<<<<<<< HEAD
-        content: typing.Optional[RequestContent] = None,
-        data: typing.Optional[RequestData] = None,
-        files: typing.Optional[RequestFiles] = None,
-        json: typing.Optional[typing.Any] = None,
-        params: typing.Optional[QueryParamTypes] = None,
-        headers: typing.Optional[HeaderTypes] = None,
-        cookies: typing.Optional[CookieTypes] = None,
-        auth: typing.Union[AuthTypes, UseClientDefault] = USE_CLIENT_DEFAULT,
-        follow_redirects: typing.Union[bool, UseClientDefault] = USE_CLIENT_DEFAULT,
-        merge_response_cookies: typing.Union[
-            bool, UseClientDefault
-        ] = USE_CLIENT_DEFAULT,
-        timeout: typing.Union[TimeoutTypes, UseClientDefault] = USE_CLIENT_DEFAULT,
-        extensions: typing.Optional[RequestExtensions] = None,
-=======
         content: RequestContent | None = None,
         data: RequestData | None = None,
         files: RequestFiles | None = None,
@@ -2291,9 +2017,9 @@
         cookies: CookieTypes | None = None,
         auth: AuthTypes | UseClientDefault = USE_CLIENT_DEFAULT,
         follow_redirects: bool | UseClientDefault = USE_CLIENT_DEFAULT,
+        merge_response_cookies: bool | UseClientDefault = USE_CLIENT_DEFAULT,
         timeout: TimeoutTypes | UseClientDefault = USE_CLIENT_DEFAULT,
         extensions: RequestExtensions | None = None,
->>>>>>> 7db44f7d
     ) -> Response:
         """
         Send a `PATCH` request.
@@ -2321,26 +2047,14 @@
         self,
         url: URLTypes,
         *,
-<<<<<<< HEAD
-        params: typing.Optional[QueryParamTypes] = None,
-        headers: typing.Optional[HeaderTypes] = None,
-        cookies: typing.Optional[CookieTypes] = None,
-        auth: typing.Union[AuthTypes, UseClientDefault] = USE_CLIENT_DEFAULT,
-        follow_redirects: typing.Union[bool, UseClientDefault] = USE_CLIENT_DEFAULT,
-        merge_response_cookies: typing.Union[
-            bool, UseClientDefault
-        ] = USE_CLIENT_DEFAULT,
-        timeout: typing.Union[TimeoutTypes, UseClientDefault] = USE_CLIENT_DEFAULT,
-        extensions: typing.Optional[RequestExtensions] = None,
-=======
         params: QueryParamTypes | None = None,
         headers: HeaderTypes | None = None,
         cookies: CookieTypes | None = None,
         auth: AuthTypes | UseClientDefault = USE_CLIENT_DEFAULT,
         follow_redirects: bool | UseClientDefault = USE_CLIENT_DEFAULT,
+        merge_response_cookies: bool | UseClientDefault = USE_CLIENT_DEFAULT,
         timeout: TimeoutTypes | UseClientDefault = USE_CLIENT_DEFAULT,
         extensions: RequestExtensions | None = None,
->>>>>>> 7db44f7d
     ) -> Response:
         """
         Send a `DELETE` request.
