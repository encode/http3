import functools
import typing
from types import TracebackType

import hstspreload
import httpcore

from ._auth import Auth, BasicAuth, FunctionAuth
from ._config import (
    DEFAULT_LIMITS,
    DEFAULT_MAX_REDIRECTS,
    DEFAULT_TIMEOUT_CONFIG,
    UNSET,
    Limits,
    Proxy,
    Timeout,
    UnsetType,
    create_ssl_context,
)
from ._content_streams import ContentStream
from ._exceptions import (
    HTTPCORE_EXC_MAP,
    InvalidURL,
    RequestBodyUnavailable,
    TooManyRedirects,
    map_exceptions,
)
from ._models import URL, Cookies, Headers, QueryParams, Request, Response
from ._status_codes import codes
from ._transports.asgi import ASGITransport
from ._transports.wsgi import WSGITransport
from ._types import (
    AuthTypes,
    CertTypes,
    CookieTypes,
    HeaderTypes,
    ProxiesTypes,
    QueryParamTypes,
    RequestData,
    RequestFiles,
    TimeoutTypes,
    URLTypes,
    VerifyTypes,
)
from ._utils import (
    NetRCInfo,
    URLPattern,
    enforce_http_url,
    get_environment_proxies,
    get_logger,
    same_origin,
<<<<<<< HEAD
=======
    should_not_be_proxied,
    warn_deprecated,
>>>>>>> f67e925f
)

logger = get_logger(__name__)

KEEPALIVE_EXPIRY = 5.0


class BaseClient:
    def __init__(
        self,
        *,
        auth: AuthTypes = None,
        params: QueryParamTypes = None,
        headers: HeaderTypes = None,
        cookies: CookieTypes = None,
        timeout: TimeoutTypes = DEFAULT_TIMEOUT_CONFIG,
        max_redirects: int = DEFAULT_MAX_REDIRECTS,
        base_url: URLTypes = None,
        trust_env: bool = True,
    ):
        if base_url is None:
            self.base_url = URL("")
        else:
            self.base_url = URL(base_url)

        self.auth = auth
        self._params = QueryParams(params)
        self._headers = Headers(headers)
        self._cookies = Cookies(cookies)
        self.timeout = Timeout(timeout)
        self.max_redirects = max_redirects
        self._trust_env = trust_env
        self._netrc = NetRCInfo()

    @property
    def trust_env(self) -> bool:
        return self._trust_env

    def _get_proxy_map(
        self, proxies: typing.Optional[ProxiesTypes], trust_env: bool,
    ) -> typing.Dict[str, typing.Optional[Proxy]]:
        if proxies is None:
            if trust_env:
                return {
                    key: None if url is None else Proxy(url=url)
                    for key, url in get_environment_proxies().items()
                }
            return {}
        if isinstance(proxies, dict):
            new_proxies = {}
            for key, value in proxies.items():
                proxy = Proxy(url=value) if isinstance(value, (str, URL)) else value
                new_proxies[str(key)] = proxy
            return new_proxies
        else:
            proxy = Proxy(url=proxies) if isinstance(proxies, (str, URL)) else proxies
            return {"all": proxy}

    @property
    def headers(self) -> Headers:
        """
        HTTP headers to include when sending requests.
        """
        return self._headers

    @headers.setter
    def headers(self, headers: HeaderTypes) -> None:
        self._headers = Headers(headers)

    @property
    def cookies(self) -> Cookies:
        """
        Cookie values to include when sending requests.
        """
        return self._cookies

    @cookies.setter
    def cookies(self, cookies: CookieTypes) -> None:
        self._cookies = Cookies(cookies)

    @property
    def params(self) -> QueryParams:
        """
        Query parameters to include in the URL when sending requests.
        """
        return self._params

    @params.setter
    def params(self, params: QueryParamTypes) -> None:
        self._params = QueryParams(params)

    def stream(
        self,
        method: str,
        url: URLTypes,
        *,
        data: RequestData = None,
        files: RequestFiles = None,
        json: typing.Any = None,
        params: QueryParamTypes = None,
        headers: HeaderTypes = None,
        cookies: CookieTypes = None,
        auth: AuthTypes = None,
        allow_redirects: bool = True,
        timeout: typing.Union[TimeoutTypes, UnsetType] = UNSET,
    ) -> "StreamContextManager":
        request = self.build_request(
            method=method,
            url=url,
            data=data,
            files=files,
            json=json,
            params=params,
            headers=headers,
            cookies=cookies,
        )
        return StreamContextManager(
            client=self,
            request=request,
            auth=auth,
            allow_redirects=allow_redirects,
            timeout=timeout,
        )

    def build_request(
        self,
        method: str,
        url: URLTypes,
        *,
        data: RequestData = None,
        files: RequestFiles = None,
        json: typing.Any = None,
        params: QueryParamTypes = None,
        headers: HeaderTypes = None,
        cookies: CookieTypes = None,
    ) -> Request:
        """
        Build and return a request instance.
        """
        url = self._merge_url(url)
        headers = self._merge_headers(headers)
        cookies = self._merge_cookies(cookies)
        params = self._merge_queryparams(params)
        return Request(
            method,
            url,
            data=data,
            files=files,
            json=json,
            params=params,
            headers=headers,
            cookies=cookies,
        )

    def _merge_url(self, url: URLTypes) -> URL:
        """
        Merge a URL argument together with any 'base_url' on the client,
        to create the URL used for the outgoing request.
        """
        url = self.base_url.join(relative_url=url)
        if (
            url.scheme == "http"
            and hstspreload.in_hsts_preload(url.host)
            and len(url.host.split(".")) > 1
        ):
            port = None if url.port == 80 else url.port
            url = url.copy_with(scheme="https", port=port)
        return url

    def _merge_cookies(
        self, cookies: CookieTypes = None
    ) -> typing.Optional[CookieTypes]:
        """
        Merge a cookies argument together with any cookies on the client,
        to create the cookies used for the outgoing request.
        """
        if cookies or self.cookies:
            merged_cookies = Cookies(self.cookies)
            merged_cookies.update(cookies)
            return merged_cookies
        return cookies

    def _merge_headers(
        self, headers: HeaderTypes = None
    ) -> typing.Optional[HeaderTypes]:
        """
        Merge a headers argument together with any headers on the client,
        to create the headers used for the outgoing request.
        """
        if headers or self.headers:
            merged_headers = Headers(self.headers)
            merged_headers.update(headers)
            return merged_headers
        return headers

    def _merge_queryparams(
        self, params: QueryParamTypes = None
    ) -> typing.Optional[QueryParamTypes]:
        """
        Merge a queryparams argument together with any queryparams on the client,
        to create the queryparams used for the outgoing request.
        """
        if params or self.params:
            merged_queryparams = QueryParams(self.params)
            merged_queryparams.update(params)
            return merged_queryparams
        return params

    def _build_auth(self, request: Request, auth: AuthTypes = None) -> Auth:
        auth = self.auth if auth is None else auth

        if auth is not None:
            if isinstance(auth, tuple):
                return BasicAuth(username=auth[0], password=auth[1])
            elif isinstance(auth, Auth):
                return auth
            elif callable(auth):
                return FunctionAuth(func=auth)
            raise TypeError('Invalid "auth" argument.')

        username, password = request.url.username, request.url.password
        if username or password:
            return BasicAuth(username=username, password=password)

        if self.trust_env and "Authorization" not in request.headers:
            credentials = self._netrc.get_credentials(request.url.authority)
            if credentials is not None:
                return BasicAuth(username=credentials[0], password=credentials[1])

        return Auth()

    def _build_redirect_request(self, request: Request, response: Response) -> Request:
        """
        Given a request and a redirect response, return a new request that
        should be used to effect the redirect.
        """
        method = self._redirect_method(request, response)
        url = self._redirect_url(request, response)
        headers = self._redirect_headers(request, url, method)
        stream = self._redirect_stream(request, method)
        cookies = Cookies(self.cookies)
        return Request(
            method=method, url=url, headers=headers, cookies=cookies, stream=stream
        )

    def _redirect_method(self, request: Request, response: Response) -> str:
        """
        When being redirected we may want to change the method of the request
        based on certain specs or browser behavior.
        """
        method = request.method

        # https://tools.ietf.org/html/rfc7231#section-6.4.4
        if response.status_code == codes.SEE_OTHER and method != "HEAD":
            method = "GET"

        # Do what the browsers do, despite standards...
        # Turn 302s into GETs.
        if response.status_code == codes.FOUND and method != "HEAD":
            method = "GET"

        # If a POST is responded to with a 301, turn it into a GET.
        # This bizarre behaviour is explained in 'requests' issue 1704.
        if response.status_code == codes.MOVED_PERMANENTLY and method == "POST":
            method = "GET"

        return method

    def _redirect_url(self, request: Request, response: Response) -> URL:
        """
        Return the URL for the redirect to follow.
        """
        location = response.headers["Location"]

        url = URL(location)

        # Check that we can handle the scheme
        if url.scheme and url.scheme not in ("http", "https"):
            message = f'Scheme "{url.scheme}" not supported.'
            raise InvalidURL(message, request=request)

        # Handle malformed 'Location' headers that are "absolute" form, have no host.
        # See: https://github.com/encode/httpx/issues/771
        if url.scheme and not url.host:
            url = url.copy_with(host=request.url.host)

        # Facilitate relative 'Location' headers, as allowed by RFC 7231.
        # (e.g. '/path/to/resource' instead of 'http://domain.tld/path/to/resource')
        if url.is_relative_url:
            url = request.url.join(url)

        # Attach previous fragment if needed (RFC 7231 7.1.2)
        if request.url.fragment and not url.fragment:
            url = url.copy_with(fragment=request.url.fragment)

        return url

    def _redirect_headers(self, request: Request, url: URL, method: str) -> Headers:
        """
        Return the headers that should be used for the redirect request.
        """
        headers = Headers(request.headers)

        if not same_origin(url, request.url):
            # Strip Authorization headers when responses are redirected away from
            # the origin.
            headers.pop("Authorization", None)
            headers["Host"] = url.authority

        if method != request.method and method == "GET":
            # If we've switch to a 'GET' request, then strip any headers which
            # are only relevant to the request body.
            headers.pop("Content-Length", None)
            headers.pop("Transfer-Encoding", None)

        # We should use the client cookie store to determine any cookie header,
        # rather than whatever was on the original outgoing request.
        headers.pop("Cookie", None)

        return headers

    def _redirect_stream(
        self, request: Request, method: str
    ) -> typing.Optional[ContentStream]:
        """
        Return the body that should be used for the redirect request.
        """
        if method != request.method and method == "GET":
            return None

        if not request.stream.can_replay():
            raise RequestBodyUnavailable(
                "Got a redirect response, but the request body was streaming "
                "and is no longer available.",
                request=request,
            )

        return request.stream


class Client(BaseClient):
    """
    An HTTP client, with connection pooling, HTTP/2, redirects, cookie persistence, etc.

    Usage:

    ```python
    >>> client = httpx.Client()
    >>> response = client.get('https://example.org')
    ```

    **Parameters:**

    * **auth** - *(optional)* An authentication class to use when sending
    requests.
    * **params** - *(optional)* Query parameters to include in request URLs, as
    a string, dictionary, or list of two-tuples.
    * **headers** - *(optional)* Dictionary of HTTP headers to include when
    sending requests.
    * **cookies** - *(optional)* Dictionary of Cookie items to include when
    sending requests.
    * **verify** - *(optional)* SSL certificates (a.k.a CA bundle) used to
    verify the identity of requested hosts. Either `True` (default CA bundle),
    a path to an SSL certificate file, or `False` (disable verification).
    * **cert** - *(optional)* An SSL certificate used by the requested host
    to authenticate the client. Either a path to an SSL certificate file, or
    two-tuple of (certificate file, key file), or a three-tuple of (certificate
    file, key file, password).
    * **proxies** - *(optional)* A dictionary mapping HTTP protocols to proxy
    URLs.
    * **timeout** - *(optional)* The timeout configuration to use when sending
    requests.
    * **limits** - *(optional)* The limits configuration to use.
    * **max_redirects** - *(optional)* The maximum number of redirect responses
    that should be followed.
    * **base_url** - *(optional)* A URL to use as the base when building
    request URLs.
    * **transport** - *(optional)* A transport class to use for sending requests
    over the network.
    * **app** - *(optional)* An WSGI application to send requests to,
    rather than sending actual network requests.
    * **trust_env** - *(optional)* Enables or disables usage of environment
    variables for configuration.
    """

    def __init__(
        self,
        *,
        auth: AuthTypes = None,
        params: QueryParamTypes = None,
        headers: HeaderTypes = None,
        cookies: CookieTypes = None,
        verify: VerifyTypes = True,
        cert: CertTypes = None,
        http2: bool = False,
        proxies: ProxiesTypes = None,
        timeout: TimeoutTypes = DEFAULT_TIMEOUT_CONFIG,
        limits: Limits = DEFAULT_LIMITS,
        pool_limits: Limits = None,
        max_redirects: int = DEFAULT_MAX_REDIRECTS,
        base_url: URLTypes = None,
        transport: httpcore.SyncHTTPTransport = None,
        app: typing.Callable = None,
        trust_env: bool = True,
    ):
        super().__init__(
            auth=auth,
            params=params,
            headers=headers,
            cookies=cookies,
            timeout=timeout,
            max_redirects=max_redirects,
            base_url=base_url,
            trust_env=trust_env,
        )

        if pool_limits is not None:
            warn_deprecated(
                "Client(..., pool_limits=...) is deprecated and will raise "
                "errors in the future. Use Client(..., limits=...) instead."
            )
            limits = pool_limits

        proxy_map = self._get_proxy_map(proxies, trust_env)

        self._transport = self._init_transport(
            verify=verify,
            cert=cert,
            http2=http2,
            limits=limits,
            transport=transport,
            app=app,
            trust_env=trust_env,
        )
        self._proxies: typing.Dict[
            URLPattern, typing.Optional[httpcore.SyncHTTPTransport]
        ] = {
            URLPattern(key): None
            if proxy is None
            else self._init_proxy_transport(
                proxy,
                verify=verify,
                cert=cert,
                http2=http2,
                limits=limits,
                trust_env=trust_env,
            )
            for key, proxy in proxy_map.items()
        }
        self._proxies = dict(sorted(self._proxies.items()))

    def _init_transport(
        self,
        verify: VerifyTypes = True,
        cert: CertTypes = None,
        http2: bool = False,
        limits: Limits = DEFAULT_LIMITS,
        transport: httpcore.SyncHTTPTransport = None,
        app: typing.Callable = None,
        trust_env: bool = True,
    ) -> httpcore.SyncHTTPTransport:
        if transport is not None:
            return transport

        if app is not None:
            return WSGITransport(app=app)

        ssl_context = create_ssl_context(verify=verify, cert=cert, trust_env=trust_env)

        return httpcore.SyncConnectionPool(
            ssl_context=ssl_context,
            max_keepalive=limits.max_keepalive,
            max_connections=limits.max_connections,
            keepalive_expiry=KEEPALIVE_EXPIRY,
            http2=http2,
        )

    def _init_proxy_transport(
        self,
        proxy: Proxy,
        verify: VerifyTypes = True,
        cert: CertTypes = None,
        http2: bool = False,
        limits: Limits = DEFAULT_LIMITS,
        trust_env: bool = True,
    ) -> httpcore.SyncHTTPTransport:
        ssl_context = create_ssl_context(verify=verify, cert=cert, trust_env=trust_env)

        return httpcore.SyncHTTPProxy(
            proxy_url=proxy.url.raw,
            proxy_headers=proxy.headers.raw,
            proxy_mode=proxy.mode,
            ssl_context=ssl_context,
            max_keepalive=limits.max_keepalive,
            max_connections=limits.max_connections,
            keepalive_expiry=KEEPALIVE_EXPIRY,
            http2=http2,
        )

    def _transport_for_url(self, request: Request) -> httpcore.SyncHTTPTransport:
        """
        Returns the transport instance that should be used for a given URL.
        This will either be the standard connection pool, or a proxy.
        """
        url = request.url
        enforce_http_url(request)

        for pattern, transport in self._proxies.items():
            if pattern.matches(url):
                return self._transport if transport is None else transport

        return self._transport

    def request(
        self,
        method: str,
        url: URLTypes,
        *,
        data: RequestData = None,
        files: RequestFiles = None,
        json: typing.Any = None,
        params: QueryParamTypes = None,
        headers: HeaderTypes = None,
        cookies: CookieTypes = None,
        auth: AuthTypes = None,
        allow_redirects: bool = True,
        timeout: typing.Union[TimeoutTypes, UnsetType] = UNSET,
    ) -> Response:
        request = self.build_request(
            method=method,
            url=url,
            data=data,
            files=files,
            json=json,
            params=params,
            headers=headers,
            cookies=cookies,
        )
        return self.send(
            request, auth=auth, allow_redirects=allow_redirects, timeout=timeout,
        )

    def send(
        self,
        request: Request,
        *,
        stream: bool = False,
        auth: AuthTypes = None,
        allow_redirects: bool = True,
        timeout: typing.Union[TimeoutTypes, UnsetType] = UNSET,
    ) -> Response:
        if request.url.scheme not in ("http", "https"):
            message = 'URL scheme must be "http" or "https".'
            raise InvalidURL(message, request=request)

        timeout = self.timeout if isinstance(timeout, UnsetType) else Timeout(timeout)

        auth = self._build_auth(request, auth)

        response = self._send_handling_redirects(
            request, auth=auth, timeout=timeout, allow_redirects=allow_redirects,
        )

        if not stream:
            try:
                response.read()
            finally:
                response.close()

        return response

    def _send_handling_redirects(
        self,
        request: Request,
        auth: Auth,
        timeout: Timeout,
        allow_redirects: bool = True,
        history: typing.List[Response] = None,
    ) -> Response:
        if history is None:
            history = []

        while True:
            if len(history) > self.max_redirects:
                raise TooManyRedirects(
                    "Exceeded maximum allowed redirects.", request=request
                )

            response = self._send_handling_auth(
                request, auth=auth, timeout=timeout, history=history
            )
            response.history = list(history)

            if not response.is_redirect:
                return response

            if allow_redirects:
                response.read()
            request = self._build_redirect_request(request, response)
            history = history + [response]

            if not allow_redirects:
                response.call_next = functools.partial(
                    self._send_handling_redirects,
                    request=request,
                    auth=auth,
                    timeout=timeout,
                    allow_redirects=False,
                    history=history,
                )
                return response

    def _send_handling_auth(
        self,
        request: Request,
        history: typing.List[Response],
        auth: Auth,
        timeout: Timeout,
    ) -> Response:
        if auth.requires_request_body:
            request.read()

        auth_flow = auth.auth_flow(request)
        request = next(auth_flow)
        while True:
            response = self._send_single_request(request, timeout)
            if auth.requires_response_body:
                response.read()
            try:
                next_request = auth_flow.send(response)
            except StopIteration:
                return response
            except BaseException as exc:
                response.close()
                raise exc from None
            else:
                response.history = list(history)
                response.read()
                request = next_request
                history.append(response)

    def _send_single_request(self, request: Request, timeout: Timeout) -> Response:
        """
        Sends a single request, without handling any redirections.
        """
        transport = self._transport_for_url(request)

        with map_exceptions(HTTPCORE_EXC_MAP, request=request):
            (
                http_version,
                status_code,
                reason_phrase,
                headers,
                stream,
            ) = transport.request(
                request.method.encode(),
                request.url.raw,
                headers=request.headers.raw,
                stream=request.stream,
                timeout=timeout.as_dict(),
            )
        response = Response(
            status_code,
            http_version=http_version.decode("ascii"),
            headers=headers,
            stream=stream,  # type: ignore
            request=request,
        )

        self.cookies.extract_cookies(response)

        status = f"{response.status_code} {response.reason_phrase}"
        response_line = f"{response.http_version} {status}"
        logger.debug(f'HTTP Request: {request.method} {request.url} "{response_line}"')

        return response

    def get(
        self,
        url: URLTypes,
        *,
        params: QueryParamTypes = None,
        headers: HeaderTypes = None,
        cookies: CookieTypes = None,
        auth: AuthTypes = None,
        allow_redirects: bool = True,
        timeout: typing.Union[TimeoutTypes, UnsetType] = UNSET,
    ) -> Response:
        return self.request(
            "GET",
            url,
            params=params,
            headers=headers,
            cookies=cookies,
            auth=auth,
            allow_redirects=allow_redirects,
            timeout=timeout,
        )

    def options(
        self,
        url: URLTypes,
        *,
        params: QueryParamTypes = None,
        headers: HeaderTypes = None,
        cookies: CookieTypes = None,
        auth: AuthTypes = None,
        allow_redirects: bool = True,
        timeout: typing.Union[TimeoutTypes, UnsetType] = UNSET,
    ) -> Response:
        return self.request(
            "OPTIONS",
            url,
            params=params,
            headers=headers,
            cookies=cookies,
            auth=auth,
            allow_redirects=allow_redirects,
            timeout=timeout,
        )

    def head(
        self,
        url: URLTypes,
        *,
        params: QueryParamTypes = None,
        headers: HeaderTypes = None,
        cookies: CookieTypes = None,
        auth: AuthTypes = None,
        allow_redirects: bool = False,  # NOTE: Differs to usual default.
        timeout: typing.Union[TimeoutTypes, UnsetType] = UNSET,
    ) -> Response:
        return self.request(
            "HEAD",
            url,
            params=params,
            headers=headers,
            cookies=cookies,
            auth=auth,
            allow_redirects=allow_redirects,
            timeout=timeout,
        )

    def post(
        self,
        url: URLTypes,
        *,
        data: RequestData = None,
        files: RequestFiles = None,
        json: typing.Any = None,
        params: QueryParamTypes = None,
        headers: HeaderTypes = None,
        cookies: CookieTypes = None,
        auth: AuthTypes = None,
        allow_redirects: bool = True,
        timeout: typing.Union[TimeoutTypes, UnsetType] = UNSET,
    ) -> Response:
        return self.request(
            "POST",
            url,
            data=data,
            files=files,
            json=json,
            params=params,
            headers=headers,
            cookies=cookies,
            auth=auth,
            allow_redirects=allow_redirects,
            timeout=timeout,
        )

    def put(
        self,
        url: URLTypes,
        *,
        data: RequestData = None,
        files: RequestFiles = None,
        json: typing.Any = None,
        params: QueryParamTypes = None,
        headers: HeaderTypes = None,
        cookies: CookieTypes = None,
        auth: AuthTypes = None,
        allow_redirects: bool = True,
        timeout: typing.Union[TimeoutTypes, UnsetType] = UNSET,
    ) -> Response:
        return self.request(
            "PUT",
            url,
            data=data,
            files=files,
            json=json,
            params=params,
            headers=headers,
            cookies=cookies,
            auth=auth,
            allow_redirects=allow_redirects,
            timeout=timeout,
        )

    def patch(
        self,
        url: URLTypes,
        *,
        data: RequestData = None,
        files: RequestFiles = None,
        json: typing.Any = None,
        params: QueryParamTypes = None,
        headers: HeaderTypes = None,
        cookies: CookieTypes = None,
        auth: AuthTypes = None,
        allow_redirects: bool = True,
        timeout: typing.Union[TimeoutTypes, UnsetType] = UNSET,
    ) -> Response:
        return self.request(
            "PATCH",
            url,
            data=data,
            files=files,
            json=json,
            params=params,
            headers=headers,
            cookies=cookies,
            auth=auth,
            allow_redirects=allow_redirects,
            timeout=timeout,
        )

    def delete(
        self,
        url: URLTypes,
        *,
        params: QueryParamTypes = None,
        headers: HeaderTypes = None,
        cookies: CookieTypes = None,
        auth: AuthTypes = None,
        allow_redirects: bool = True,
        timeout: typing.Union[TimeoutTypes, UnsetType] = UNSET,
    ) -> Response:
        return self.request(
            "DELETE",
            url,
            params=params,
            headers=headers,
            cookies=cookies,
            auth=auth,
            allow_redirects=allow_redirects,
            timeout=timeout,
        )

    def close(self) -> None:
        self._transport.close()
        for proxy in self._proxies.values():
            if proxy is not None:
                proxy.close()

    def __enter__(self) -> "Client":
        return self

    def __exit__(
        self,
        exc_type: typing.Type[BaseException] = None,
        exc_value: BaseException = None,
        traceback: TracebackType = None,
    ) -> None:
        self.close()


class AsyncClient(BaseClient):
    """
    An asynchronous HTTP client, with connection pooling, HTTP/2, redirects,
    cookie persistence, etc.

    Usage:

    ```python
    >>> async with httpx.AsyncClient() as client:
    >>>     response = await client.get('https://example.org')
    ```

    **Parameters:**

    * **auth** - *(optional)* An authentication class to use when sending
    requests.
    * **params** - *(optional)* Query parameters to include in request URLs, as
    a string, dictionary, or list of two-tuples.
    * **headers** - *(optional)* Dictionary of HTTP headers to include when
    sending requests.
    * **cookies** - *(optional)* Dictionary of Cookie items to include when
    sending requests.
    * **verify** - *(optional)* SSL certificates (a.k.a CA bundle) used to
    verify the identity of requested hosts. Either `True` (default CA bundle),
    a path to an SSL certificate file, or `False` (disable verification).
    * **cert** - *(optional)* An SSL certificate used by the requested host
    to authenticate the client. Either a path to an SSL certificate file, or
    two-tuple of (certificate file, key file), or a three-tuple of (certificate
    file, key file, password).
    * **http2** - *(optional)* A boolean indicating if HTTP/2 support should be
    enabled. Defaults to `False`.
    * **proxies** - *(optional)* A dictionary mapping HTTP protocols to proxy
    URLs.
    * **timeout** - *(optional)* The timeout configuration to use when sending
    requests.
    * **limits** - *(optional)* The limits configuration to use.
    * **max_redirects** - *(optional)* The maximum number of redirect responses
    that should be followed.
    * **base_url** - *(optional)* A URL to use as the base when building
    request URLs.
    * **transport** - *(optional)* A transport class to use for sending requests
    over the network.
    * **app** - *(optional)* An ASGI application to send requests to,
    rather than sending actual network requests.
    * **trust_env** - *(optional)* Enables or disables usage of environment
    variables for configuration.
    """

    def __init__(
        self,
        *,
        auth: AuthTypes = None,
        params: QueryParamTypes = None,
        headers: HeaderTypes = None,
        cookies: CookieTypes = None,
        verify: VerifyTypes = True,
        cert: CertTypes = None,
        http2: bool = False,
        proxies: ProxiesTypes = None,
        timeout: TimeoutTypes = DEFAULT_TIMEOUT_CONFIG,
        limits: Limits = DEFAULT_LIMITS,
        pool_limits: Limits = None,
        max_redirects: int = DEFAULT_MAX_REDIRECTS,
        base_url: URLTypes = None,
        transport: httpcore.AsyncHTTPTransport = None,
        app: typing.Callable = None,
        trust_env: bool = True,
    ):
        super().__init__(
            auth=auth,
            params=params,
            headers=headers,
            cookies=cookies,
            timeout=timeout,
            max_redirects=max_redirects,
            base_url=base_url,
            trust_env=trust_env,
        )

        if pool_limits is not None:
            warn_deprecated(
                "AsyncClient(..., pool_limits=...) is deprecated and will raise "
                "errors in the future. Use AsyncClient(..., limits=...) instead."
            )
            limits = pool_limits

        proxy_map = self._get_proxy_map(proxies, trust_env)

        self._transport = self._init_transport(
            verify=verify,
            cert=cert,
            http2=http2,
            limits=limits,
            transport=transport,
            app=app,
            trust_env=trust_env,
        )
        self._proxies: typing.Dict[
            URLPattern, typing.Optional[httpcore.AsyncHTTPTransport]
        ] = {
            URLPattern(key): None
            if proxy is None
            else self._init_proxy_transport(
                proxy,
                verify=verify,
                cert=cert,
                http2=http2,
                limits=limits,
                trust_env=trust_env,
            )
            for key, proxy in proxy_map.items()
        }
        self._proxies = dict(sorted(self._proxies.items()))

    def _init_transport(
        self,
        verify: VerifyTypes = True,
        cert: CertTypes = None,
        http2: bool = False,
        limits: Limits = DEFAULT_LIMITS,
        transport: httpcore.AsyncHTTPTransport = None,
        app: typing.Callable = None,
        trust_env: bool = True,
    ) -> httpcore.AsyncHTTPTransport:
        if transport is not None:
            return transport

        if app is not None:
            return ASGITransport(app=app)

        ssl_context = create_ssl_context(verify=verify, cert=cert, trust_env=trust_env)

        return httpcore.AsyncConnectionPool(
            ssl_context=ssl_context,
            max_keepalive=limits.max_keepalive,
            max_connections=limits.max_connections,
            keepalive_expiry=KEEPALIVE_EXPIRY,
            http2=http2,
        )

    def _init_proxy_transport(
        self,
        proxy: Proxy,
        verify: VerifyTypes = True,
        cert: CertTypes = None,
        http2: bool = False,
        limits: Limits = DEFAULT_LIMITS,
        trust_env: bool = True,
    ) -> httpcore.AsyncHTTPTransport:
        ssl_context = create_ssl_context(verify=verify, cert=cert, trust_env=trust_env)

        return httpcore.AsyncHTTPProxy(
            proxy_url=proxy.url.raw,
            proxy_headers=proxy.headers.raw,
            proxy_mode=proxy.mode,
            ssl_context=ssl_context,
            max_keepalive=limits.max_keepalive,
            max_connections=limits.max_connections,
            keepalive_expiry=KEEPALIVE_EXPIRY,
            http2=http2,
        )

    def _transport_for_url(self, request: Request) -> httpcore.AsyncHTTPTransport:
        """
        Returns the transport instance that should be used for a given URL.
        This will either be the standard connection pool, or a proxy.
        """
        url = request.url
        enforce_http_url(request)

        for pattern, transport in self._proxies.items():
            if pattern.matches(url):
                return self._transport if transport is None else transport

        return self._transport

    async def request(
        self,
        method: str,
        url: URLTypes,
        *,
        data: RequestData = None,
        files: RequestFiles = None,
        json: typing.Any = None,
        params: QueryParamTypes = None,
        headers: HeaderTypes = None,
        cookies: CookieTypes = None,
        auth: AuthTypes = None,
        allow_redirects: bool = True,
        timeout: typing.Union[TimeoutTypes, UnsetType] = UNSET,
    ) -> Response:
        request = self.build_request(
            method=method,
            url=url,
            data=data,
            files=files,
            json=json,
            params=params,
            headers=headers,
            cookies=cookies,
        )
        response = await self.send(
            request, auth=auth, allow_redirects=allow_redirects, timeout=timeout,
        )
        return response

    async def send(
        self,
        request: Request,
        *,
        stream: bool = False,
        auth: AuthTypes = None,
        allow_redirects: bool = True,
        timeout: typing.Union[TimeoutTypes, UnsetType] = UNSET,
    ) -> Response:
        timeout = self.timeout if isinstance(timeout, UnsetType) else Timeout(timeout)

        auth = self._build_auth(request, auth)

        response = await self._send_handling_redirects(
            request, auth=auth, timeout=timeout, allow_redirects=allow_redirects,
        )

        if not stream:
            try:
                await response.aread()
            finally:
                await response.aclose()

        return response

    async def _send_handling_redirects(
        self,
        request: Request,
        auth: Auth,
        timeout: Timeout,
        allow_redirects: bool = True,
        history: typing.List[Response] = None,
    ) -> Response:
        if history is None:
            history = []

        while True:
            if len(history) > self.max_redirects:
                raise TooManyRedirects(
                    "Exceeded maximum allowed redirects.", request=request
                )

            response = await self._send_handling_auth(
                request, auth=auth, timeout=timeout, history=history
            )
            response.history = list(history)

            if not response.is_redirect:
                return response

            if allow_redirects:
                await response.aread()
            request = self._build_redirect_request(request, response)
            history = history + [response]

            if not allow_redirects:
                response.call_next = functools.partial(
                    self._send_handling_redirects,
                    request=request,
                    auth=auth,
                    timeout=timeout,
                    allow_redirects=False,
                    history=history,
                )
                return response

    async def _send_handling_auth(
        self,
        request: Request,
        history: typing.List[Response],
        auth: Auth,
        timeout: Timeout,
    ) -> Response:
        if auth.requires_request_body:
            await request.aread()

        auth_flow = auth.auth_flow(request)
        request = next(auth_flow)
        while True:
            response = await self._send_single_request(request, timeout)
            if auth.requires_response_body:
                await response.aread()
            try:
                next_request = auth_flow.send(response)
            except StopIteration:
                return response
            except BaseException as exc:
                await response.aclose()
                raise exc from None
            else:
                response.history = list(history)
                await response.aread()
                request = next_request
                history.append(response)

    async def _send_single_request(
        self, request: Request, timeout: Timeout,
    ) -> Response:
        """
        Sends a single request, without handling any redirections.
        """
        transport = self._transport_for_url(request)

        with map_exceptions(HTTPCORE_EXC_MAP, request=request):
            (
                http_version,
                status_code,
                reason_phrase,
                headers,
                stream,
            ) = await transport.request(
                request.method.encode(),
                request.url.raw,
                headers=request.headers.raw,
                stream=request.stream,
                timeout=timeout.as_dict(),
            )
        response = Response(
            status_code,
            http_version=http_version.decode("ascii"),
            headers=headers,
            stream=stream,  # type: ignore
            request=request,
        )

        self.cookies.extract_cookies(response)

        status = f"{response.status_code} {response.reason_phrase}"
        response_line = f"{response.http_version} {status}"
        logger.debug(f'HTTP Request: {request.method} {request.url} "{response_line}"')

        return response

    async def get(
        self,
        url: URLTypes,
        *,
        params: QueryParamTypes = None,
        headers: HeaderTypes = None,
        cookies: CookieTypes = None,
        auth: AuthTypes = None,
        allow_redirects: bool = True,
        timeout: typing.Union[TimeoutTypes, UnsetType] = UNSET,
    ) -> Response:
        return await self.request(
            "GET",
            url,
            params=params,
            headers=headers,
            cookies=cookies,
            auth=auth,
            allow_redirects=allow_redirects,
            timeout=timeout,
        )

    async def options(
        self,
        url: URLTypes,
        *,
        params: QueryParamTypes = None,
        headers: HeaderTypes = None,
        cookies: CookieTypes = None,
        auth: AuthTypes = None,
        allow_redirects: bool = True,
        timeout: typing.Union[TimeoutTypes, UnsetType] = UNSET,
    ) -> Response:
        return await self.request(
            "OPTIONS",
            url,
            params=params,
            headers=headers,
            cookies=cookies,
            auth=auth,
            allow_redirects=allow_redirects,
            timeout=timeout,
        )

    async def head(
        self,
        url: URLTypes,
        *,
        params: QueryParamTypes = None,
        headers: HeaderTypes = None,
        cookies: CookieTypes = None,
        auth: AuthTypes = None,
        allow_redirects: bool = False,  # NOTE: Differs to usual default.
        timeout: typing.Union[TimeoutTypes, UnsetType] = UNSET,
    ) -> Response:
        return await self.request(
            "HEAD",
            url,
            params=params,
            headers=headers,
            cookies=cookies,
            auth=auth,
            allow_redirects=allow_redirects,
            timeout=timeout,
        )

    async def post(
        self,
        url: URLTypes,
        *,
        data: RequestData = None,
        files: RequestFiles = None,
        json: typing.Any = None,
        params: QueryParamTypes = None,
        headers: HeaderTypes = None,
        cookies: CookieTypes = None,
        auth: AuthTypes = None,
        allow_redirects: bool = True,
        timeout: typing.Union[TimeoutTypes, UnsetType] = UNSET,
    ) -> Response:
        return await self.request(
            "POST",
            url,
            data=data,
            files=files,
            json=json,
            params=params,
            headers=headers,
            cookies=cookies,
            auth=auth,
            allow_redirects=allow_redirects,
            timeout=timeout,
        )

    async def put(
        self,
        url: URLTypes,
        *,
        data: RequestData = None,
        files: RequestFiles = None,
        json: typing.Any = None,
        params: QueryParamTypes = None,
        headers: HeaderTypes = None,
        cookies: CookieTypes = None,
        auth: AuthTypes = None,
        allow_redirects: bool = True,
        timeout: typing.Union[TimeoutTypes, UnsetType] = UNSET,
    ) -> Response:
        return await self.request(
            "PUT",
            url,
            data=data,
            files=files,
            json=json,
            params=params,
            headers=headers,
            cookies=cookies,
            auth=auth,
            allow_redirects=allow_redirects,
            timeout=timeout,
        )

    async def patch(
        self,
        url: URLTypes,
        *,
        data: RequestData = None,
        files: RequestFiles = None,
        json: typing.Any = None,
        params: QueryParamTypes = None,
        headers: HeaderTypes = None,
        cookies: CookieTypes = None,
        auth: AuthTypes = None,
        allow_redirects: bool = True,
        timeout: typing.Union[TimeoutTypes, UnsetType] = UNSET,
    ) -> Response:
        return await self.request(
            "PATCH",
            url,
            data=data,
            files=files,
            json=json,
            params=params,
            headers=headers,
            cookies=cookies,
            auth=auth,
            allow_redirects=allow_redirects,
            timeout=timeout,
        )

    async def delete(
        self,
        url: URLTypes,
        *,
        params: QueryParamTypes = None,
        headers: HeaderTypes = None,
        cookies: CookieTypes = None,
        auth: AuthTypes = None,
        allow_redirects: bool = True,
        timeout: typing.Union[TimeoutTypes, UnsetType] = UNSET,
    ) -> Response:
        return await self.request(
            "DELETE",
            url,
            params=params,
            headers=headers,
            cookies=cookies,
            auth=auth,
            allow_redirects=allow_redirects,
            timeout=timeout,
        )

    async def aclose(self) -> None:
        await self._transport.aclose()
        for proxy in self._proxies.values():
            if proxy is not None:
                await proxy.aclose()

    async def __aenter__(self) -> "AsyncClient":
        return self

    async def __aexit__(
        self,
        exc_type: typing.Type[BaseException] = None,
        exc_value: BaseException = None,
        traceback: TracebackType = None,
    ) -> None:
        await self.aclose()


class StreamContextManager:
    def __init__(
        self,
        client: BaseClient,
        request: Request,
        *,
        auth: AuthTypes = None,
        allow_redirects: bool = True,
        timeout: typing.Union[TimeoutTypes, UnsetType] = UNSET,
        close_client: bool = False,
    ) -> None:
        self.client = client
        self.request = request
        self.auth = auth
        self.allow_redirects = allow_redirects
        self.timeout = timeout
        self.close_client = close_client

    def __enter__(self) -> "Response":
        assert isinstance(self.client, Client)
        self.response = self.client.send(
            request=self.request,
            auth=self.auth,
            allow_redirects=self.allow_redirects,
            timeout=self.timeout,
            stream=True,
        )
        return self.response

    def __exit__(
        self,
        exc_type: typing.Type[BaseException] = None,
        exc_value: BaseException = None,
        traceback: TracebackType = None,
    ) -> None:
        assert isinstance(self.client, Client)
        self.response.close()
        if self.close_client:
            self.client.close()

    async def __aenter__(self) -> "Response":
        assert isinstance(self.client, AsyncClient)
        self.response = await self.client.send(
            request=self.request,
            auth=self.auth,
            allow_redirects=self.allow_redirects,
            timeout=self.timeout,
            stream=True,
        )
        return self.response

    async def __aexit__(
        self,
        exc_type: typing.Type[BaseException] = None,
        exc_value: BaseException = None,
        traceback: TracebackType = None,
    ) -> None:
        assert isinstance(self.client, AsyncClient)
        await self.response.aclose()<|MERGE_RESOLUTION|>--- conflicted
+++ resolved
@@ -49,11 +49,7 @@
     get_environment_proxies,
     get_logger,
     same_origin,
-<<<<<<< HEAD
-=======
-    should_not_be_proxied,
     warn_deprecated,
->>>>>>> f67e925f
 )
 
 logger = get_logger(__name__)
