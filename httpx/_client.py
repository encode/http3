--- conflicted
+++ resolved
@@ -549,16 +549,9 @@
         url = request.url
         enforce_http_url(request)
 
-<<<<<<< HEAD
-        for matcher, transport in self._proxies.items():
-            if matcher.matches(url):
+        for pattern, transport in self._proxies.items():
+            if pattern.matches(url):
                 return self._transport if transport is None else transport
-=======
-        if self._proxies and not should_not_be_proxied(url):
-            for pattern, transport in self._proxies.items():
-                if pattern.matches(url):
-                    return self._transport if transport is None else transport
->>>>>>> 26cd4f54
 
         return self._transport
 
@@ -1079,16 +1072,9 @@
         url = request.url
         enforce_http_url(request)
 
-<<<<<<< HEAD
-        for matcher, transport in self._proxies.items():
-            if matcher.matches(url):
+        for pattern, transport in self._proxies.items():
+            if pattern.matches(url):
                 return self._transport if transport is None else transport
-=======
-        if self._proxies and not should_not_be_proxied(url):
-            for pattern, transport in self._proxies.items():
-                if pattern.matches(url):
-                    return self._transport if transport is None else transport
->>>>>>> 26cd4f54
 
         return self._transport
 
