import datetime
import enum
import typing
import warnings
from contextlib import contextmanager
from types import TracebackType

import httpcore

from .__version__ import __version__
from ._auth import Auth, BasicAuth, FunctionAuth
from ._compat import asynccontextmanager
from ._config import (
    DEFAULT_LIMITS,
    DEFAULT_MAX_REDIRECTS,
    DEFAULT_TIMEOUT_CONFIG,
    UNSET,
    Limits,
    Proxy,
    Timeout,
    UnsetType,
)
from ._decoders import SUPPORTED_DECODERS
from ._exceptions import (
    HTTPCORE_EXC_MAP,
    InvalidURL,
    RemoteProtocolError,
    TooManyRedirects,
    map_exceptions,
)
from ._models import URL, Cookies, Headers, QueryParams, Request, Response
from ._status_codes import codes
from ._transports.asgi import ASGITransport
from ._transports.default import AsyncHTTPTransport, HTTPTransport
from ._transports.wsgi import WSGITransport
from ._types import (
    AuthTypes,
    ByteStream,
    CertTypes,
    CookieTypes,
    HeaderTypes,
    ProxiesTypes,
    QueryParamTypes,
    RequestContent,
    RequestData,
    RequestFiles,
    TimeoutTypes,
    URLTypes,
    VerifyTypes,
)
from ._utils import (
    NetRCInfo,
    Timer,
    URLPattern,
    ensure_async_context_manager,
    ensure_context_manager,
    get_environment_proxies,
    get_logger,
    same_origin,
    warn_deprecated,
)

# The type annotation for @classmethod and context managers here follows PEP 484
# https://www.python.org/dev/peps/pep-0484/#annotating-instance-and-class-methods
T = typing.TypeVar("T", bound="Client")
U = typing.TypeVar("U", bound="AsyncClient")


logger = get_logger(__name__)

USER_AGENT = f"python-httpx/{__version__}"
ACCEPT_ENCODING = ", ".join(
    [key for key in SUPPORTED_DECODERS.keys() if key != "identity"]
)


class ClientState(enum.Enum):
    UNOPENED = 1
    OPENED = 2
    CLOSED = 3


class BaseClient:
    def __init__(
        self,
        *,
        auth: AuthTypes = None,
        params: QueryParamTypes = None,
        headers: HeaderTypes = None,
        cookies: CookieTypes = None,
        timeout: TimeoutTypes = DEFAULT_TIMEOUT_CONFIG,
        max_redirects: int = DEFAULT_MAX_REDIRECTS,
        event_hooks: typing.Mapping[str, typing.List[typing.Callable]] = None,
        base_url: URLTypes = "",
        trust_env: bool = True,
    ):
        event_hooks = {} if event_hooks is None else event_hooks

        self._base_url = self._enforce_trailing_slash(URL(base_url))

        self._auth = self._build_auth(auth)
        self._params = QueryParams(params)
        self.headers = Headers(headers)
        self._cookies = Cookies(cookies)
        self._timeout = Timeout(timeout)
        self.max_redirects = max_redirects
        self._event_hooks = {
            "request": list(event_hooks.get("request", [])),
            "response": list(event_hooks.get("response", [])),
        }
        self._trust_env = trust_env
        self._netrc = NetRCInfo()
        self._state = ClientState.UNOPENED

    @property
    def is_closed(self) -> bool:
        """
        Check if the client being closed
        """
        return self._state == ClientState.CLOSED

    @property
    def trust_env(self) -> bool:
        return self._trust_env

    def _enforce_trailing_slash(self, url: URL) -> URL:
        if url.raw_path.endswith(b"/"):
            return url
        return url.copy_with(raw_path=url.raw_path + b"/")

    def _get_proxy_map(
        self, proxies: typing.Optional[ProxiesTypes], allow_env_proxies: bool
    ) -> typing.Dict[str, typing.Optional[Proxy]]:
        if proxies is None:
            if allow_env_proxies:
                return {
                    key: None if url is None else Proxy(url=url)
                    for key, url in get_environment_proxies().items()
                }
            return {}
        if isinstance(proxies, dict):
            new_proxies = {}
            for key, value in proxies.items():
                proxy = Proxy(url=value) if isinstance(value, (str, URL)) else value
                new_proxies[str(key)] = proxy
            return new_proxies
        else:
            proxy = Proxy(url=proxies) if isinstance(proxies, (str, URL)) else proxies
            return {"all://": proxy}

    @property
    def timeout(self) -> Timeout:
        return self._timeout

    @timeout.setter
    def timeout(self, timeout: TimeoutTypes) -> None:
        self._timeout = Timeout(timeout)

    @property
    def event_hooks(self) -> typing.Dict[str, typing.List[typing.Callable]]:
        return self._event_hooks

    @event_hooks.setter
    def event_hooks(
        self, event_hooks: typing.Dict[str, typing.List[typing.Callable]]
    ) -> None:
        self._event_hooks = {
            "request": list(event_hooks.get("request", [])),
            "response": list(event_hooks.get("response", [])),
        }

    @property
    def auth(self) -> typing.Optional[Auth]:
        """
        Authentication class used when none is passed at the request-level.

        See also [Authentication][0].

        [0]: /quickstart/#authentication
        """
        return self._auth

    @auth.setter
    def auth(self, auth: AuthTypes) -> None:
        self._auth = self._build_auth(auth)

    @property
    def base_url(self) -> URL:
        """
        Base URL to use when sending requests with relative URLs.
        """
        return self._base_url

    @base_url.setter
    def base_url(self, url: URLTypes) -> None:
        self._base_url = self._enforce_trailing_slash(URL(url))

    @property
    def headers(self) -> Headers:
        """
        HTTP headers to include when sending requests.
        """
        return self._headers

    @headers.setter
    def headers(self, headers: HeaderTypes) -> None:
        client_headers = Headers(
            {
                b"Accept": b"*/*",
                b"Accept-Encoding": ACCEPT_ENCODING.encode("ascii"),
                b"Connection": b"keep-alive",
                b"User-Agent": USER_AGENT.encode("ascii"),
            }
        )
        client_headers.update(headers)
        self._headers = client_headers

    @property
    def cookies(self) -> Cookies:
        """
        Cookie values to include when sending requests.
        """
        return self._cookies

    @cookies.setter
    def cookies(self, cookies: CookieTypes) -> None:
        self._cookies = Cookies(cookies)

    @property
    def params(self) -> QueryParams:
        """
        Query parameters to include in the URL when sending requests.
        """
        return self._params

    @params.setter
    def params(self, params: QueryParamTypes) -> None:
        self._params = QueryParams(params)

    def build_request(
        self,
        method: str,
        url: URLTypes,
        *,
        content: RequestContent = None,
        data: RequestData = None,
        files: RequestFiles = None,
        json: typing.Any = None,
        params: QueryParamTypes = None,
        headers: HeaderTypes = None,
        cookies: CookieTypes = None,
    ) -> Request:
        """
        Build and return a request instance.

        * The `params`, `headers` and `cookies` arguments
        are merged with any values set on the client.
        * The `url` argument is merged with any `base_url` set on the client.

        See also: [Request instances][0]

        [0]: /advanced/#request-instances
        """
        url = self._merge_url(url)
        headers = self._merge_headers(headers)
        cookies = self._merge_cookies(cookies)
        params = self._merge_queryparams(params)
        return Request(
            method,
            url,
            content=content,
            data=data,
            files=files,
            json=json,
            params=params,
            headers=headers,
            cookies=cookies,
        )

    def _merge_url(self, url: URLTypes) -> URL:
        """
        Merge a URL argument together with any 'base_url' on the client,
        to create the URL used for the outgoing request.
        """
        merge_url = URL(url)
        if merge_url.is_relative_url:
            # We always ensure the base_url paths include the trailing '/',
            # and always strip any leading '/' from the merge URL.
            merge_url = merge_url.copy_with(raw_path=merge_url.raw_path.lstrip(b"/"))
            return self.base_url.join(merge_url)
        return merge_url

    def _merge_cookies(
        self, cookies: CookieTypes = None
    ) -> typing.Optional[CookieTypes]:
        """
        Merge a cookies argument together with any cookies on the client,
        to create the cookies used for the outgoing request.
        """
        if cookies or self.cookies:
            merged_cookies = Cookies(self.cookies)
            merged_cookies.update(cookies)
            return merged_cookies
        return cookies

    def _merge_headers(
        self, headers: HeaderTypes = None
    ) -> typing.Optional[HeaderTypes]:
        """
        Merge a headers argument together with any headers on the client,
        to create the headers used for the outgoing request.
        """
        merged_headers = Headers(self.headers)
        merged_headers.update(headers)
        return merged_headers

    def _merge_queryparams(
        self, params: QueryParamTypes = None
    ) -> typing.Optional[QueryParamTypes]:
        """
        Merge a queryparams argument together with any queryparams on the client,
        to create the queryparams used for the outgoing request.
        """
        if params or self.params:
            merged_queryparams = QueryParams(self.params)
            merged_queryparams.update(params)
            return merged_queryparams
        return params

    def _build_auth(self, auth: AuthTypes) -> typing.Optional[Auth]:
        if auth is None:
            return None
        elif isinstance(auth, tuple):
            return BasicAuth(username=auth[0], password=auth[1])
        elif isinstance(auth, Auth):
            return auth
        elif callable(auth):
            return FunctionAuth(func=auth)
        else:
            raise TypeError(f'Invalid "auth" argument: {auth!r}')

    def _build_request_auth(
        self, request: Request, auth: typing.Union[AuthTypes, UnsetType] = UNSET
    ) -> Auth:
        auth = self._auth if isinstance(auth, UnsetType) else self._build_auth(auth)

        if auth is not None:
            return auth

        username, password = request.url.username, request.url.password
        if username or password:
            return BasicAuth(username=username, password=password)

        if self.trust_env and "Authorization" not in request.headers:
            credentials = self._netrc.get_credentials(request.url.host)
            if credentials is not None:
                return BasicAuth(username=credentials[0], password=credentials[1])

        return Auth()

    def _build_redirect_request(self, request: Request, response: Response) -> Request:
        """
        Given a request and a redirect response, return a new request that
        should be used to effect the redirect.
        """
        method = self._redirect_method(request, response)
        url = self._redirect_url(request, response)
        headers = self._redirect_headers(request, url, method)
        stream = self._redirect_stream(request, method)
        cookies = Cookies(self.cookies)
        return Request(
            method=method, url=url, headers=headers, cookies=cookies, stream=stream
        )

    def _redirect_method(self, request: Request, response: Response) -> str:
        """
        When being redirected we may want to change the method of the request
        based on certain specs or browser behavior.
        """
        method = request.method

        # https://tools.ietf.org/html/rfc7231#section-6.4.4
        if response.status_code == codes.SEE_OTHER and method != "HEAD":
            method = "GET"

        # Do what the browsers do, despite standards...
        # Turn 302s into GETs.
        if response.status_code == codes.FOUND and method != "HEAD":
            method = "GET"

        # If a POST is responded to with a 301, turn it into a GET.
        # This bizarre behaviour is explained in 'requests' issue 1704.
        if response.status_code == codes.MOVED_PERMANENTLY and method == "POST":
            method = "GET"

        return method

    def _redirect_url(self, request: Request, response: Response) -> URL:
        """
        Return the URL for the redirect to follow.
        """
        location = response.headers["Location"]

        try:
            url = URL(location)
        except InvalidURL as exc:
            raise RemoteProtocolError(
                f"Invalid URL in location header: {exc}.", request=request
            ) from None

        # Handle malformed 'Location' headers that are "absolute" form, have no host.
        # See: https://github.com/encode/httpx/issues/771
        if url.scheme and not url.host:
            url = url.copy_with(host=request.url.host)

        # Facilitate relative 'Location' headers, as allowed by RFC 7231.
        # (e.g. '/path/to/resource' instead of 'http://domain.tld/path/to/resource')
        if url.is_relative_url:
            url = request.url.join(url)

        # Attach previous fragment if needed (RFC 7231 7.1.2)
        if request.url.fragment and not url.fragment:
            url = url.copy_with(fragment=request.url.fragment)

        return url

    def _redirect_headers(self, request: Request, url: URL, method: str) -> Headers:
        """
        Return the headers that should be used for the redirect request.
        """
        headers = Headers(request.headers)

        if not same_origin(url, request.url):
            # Strip Authorization headers when responses are redirected away from
            # the origin.
            headers.pop("Authorization", None)

            # Remove the Host header, so that a new one will be auto-populated on
            # the request instance.
            headers.pop("Host", None)

        if method != request.method and method == "GET":
            # If we've switch to a 'GET' request, then strip any headers which
            # are only relevant to the request body.
            headers.pop("Content-Length", None)
            headers.pop("Transfer-Encoding", None)

        # We should use the client cookie store to determine any cookie header,
        # rather than whatever was on the original outgoing request.
        headers.pop("Cookie", None)

        return headers

    def _redirect_stream(
        self, request: Request, method: str
    ) -> typing.Optional[ByteStream]:
        """
        Return the body that should be used for the redirect request.
        """
        if method != request.method and method == "GET":
            return None

        return request.stream


class Client(BaseClient):
    """
    An HTTP client, with connection pooling, HTTP/2, redirects, cookie persistence, etc.

    Usage:

    ```python
    >>> client = httpx.Client()
    >>> response = client.get('https://example.org')
    ```

    **Parameters:**

    * **auth** - *(optional)* An authentication class to use when sending
    requests.
    * **params** - *(optional)* Query parameters to include in request URLs, as
    a string, dictionary, or sequence of two-tuples.
    * **headers** - *(optional)* Dictionary of HTTP headers to include when
    sending requests.
    * **cookies** - *(optional)* Dictionary of Cookie items to include when
    sending requests.
    * **verify** - *(optional)* SSL certificates (a.k.a CA bundle) used to
    verify the identity of requested hosts. Either `True` (default CA bundle),
    a path to an SSL certificate file, or `False` (disable verification).
    * **cert** - *(optional)* An SSL certificate used by the requested host
    to authenticate the client. Either a path to an SSL certificate file, or
    two-tuple of (certificate file, key file), or a three-tuple of (certificate
    file, key file, password).
    * **proxies** - *(optional)* A dictionary mapping proxy keys to proxy
    URLs.
    * **timeout** - *(optional)* The timeout configuration to use when sending
    requests.
    * **limits** - *(optional)* The limits configuration to use.
    * **max_redirects** - *(optional)* The maximum number of redirect responses
    that should be followed.
    * **base_url** - *(optional)* A URL to use as the base when building
    request URLs.
    * **transport** - *(optional)* A transport class to use for sending requests
    over the network.
    * **app** - *(optional)* An WSGI application to send requests to,
    rather than sending actual network requests.
    * **trust_env** - *(optional)* Enables or disables usage of environment
    variables for configuration.
    """

    def __init__(
        self,
        *,
        auth: AuthTypes = None,
        params: QueryParamTypes = None,
        headers: HeaderTypes = None,
        cookies: CookieTypes = None,
        verify: VerifyTypes = True,
        cert: CertTypes = None,
        http2: bool = False,
        proxies: ProxiesTypes = None,
        mounts: typing.Mapping[str, httpcore.SyncHTTPTransport] = None,
        timeout: TimeoutTypes = DEFAULT_TIMEOUT_CONFIG,
        limits: Limits = DEFAULT_LIMITS,
        pool_limits: Limits = None,
        max_redirects: int = DEFAULT_MAX_REDIRECTS,
        event_hooks: typing.Mapping[str, typing.List[typing.Callable]] = None,
        base_url: URLTypes = "",
        transport: httpcore.SyncHTTPTransport = None,
        app: typing.Callable = None,
        trust_env: bool = True,
    ):
        super().__init__(
            auth=auth,
            params=params,
            headers=headers,
            cookies=cookies,
            timeout=timeout,
            max_redirects=max_redirects,
            event_hooks=event_hooks,
            base_url=base_url,
            trust_env=trust_env,
        )

        if http2:
            try:
                import h2  # noqa
            except ImportError:  # pragma: nocover
                raise ImportError(
                    "Using http2=True, but the 'h2' package is not installed. "
                    "Make sure to install httpx using `pip install httpx[http2]`."
                ) from None

        if pool_limits is not None:
            warn_deprecated(
                "Client(..., pool_limits=...) is deprecated and will raise "
                "errors in the future. Use Client(..., limits=...) instead."
            )
            limits = pool_limits

        allow_env_proxies = trust_env and app is None and transport is None
        proxy_map = self._get_proxy_map(proxies, allow_env_proxies)

        self._transport = self._init_transport(
            verify=verify,
            cert=cert,
            http2=http2,
            limits=limits,
            transport=transport,
            app=app,
            trust_env=trust_env,
        )
        self._mounts: typing.Dict[
            URLPattern, typing.Optional[httpcore.SyncHTTPTransport]
        ] = {
            URLPattern(key): None
            if proxy is None
            else self._init_proxy_transport(
                proxy,
                verify=verify,
                cert=cert,
                http2=http2,
                limits=limits,
                trust_env=trust_env,
            )
            for key, proxy in proxy_map.items()
        }
        if mounts is not None:
            self._mounts.update(
                {URLPattern(key): transport for key, transport in mounts.items()}
            )

        self._mounts = dict(sorted(self._mounts.items()))

    def _init_transport(
        self,
        verify: VerifyTypes = True,
        cert: CertTypes = None,
        http2: bool = False,
        limits: Limits = DEFAULT_LIMITS,
        transport: httpcore.SyncHTTPTransport = None,
        app: typing.Callable = None,
        trust_env: bool = True,
    ) -> httpcore.SyncHTTPTransport:
        if transport is not None:
            return transport

        if app is not None:
            return WSGITransport(app=app)

        return HTTPTransport(
            verify=verify, cert=cert, http2=http2, limits=limits, trust_env=trust_env
        )

    def _init_proxy_transport(
        self,
        proxy: Proxy,
        verify: VerifyTypes = True,
        cert: CertTypes = None,
        http2: bool = False,
        limits: Limits = DEFAULT_LIMITS,
        trust_env: bool = True,
    ) -> httpcore.SyncHTTPTransport:
        return HTTPTransport(
            verify=verify,
            cert=cert,
            http2=http2,
            limits=limits,
            trust_env=trust_env,
            proxy=proxy,
        )

    def _transport_for_url(self, url: URL) -> httpcore.SyncHTTPTransport:
        """
        Returns the transport instance that should be used for a given URL.
        This will either be the standard connection pool, or a proxy.
        """
        for pattern, transport in self._mounts.items():
            if pattern.matches(url):
                return self._transport if transport is None else transport

        return self._transport

    def request(
        self,
        method: str,
        url: URLTypes,
        *,
        content: RequestContent = None,
        data: RequestData = None,
        files: RequestFiles = None,
        json: typing.Any = None,
        params: QueryParamTypes = None,
        headers: HeaderTypes = None,
        cookies: CookieTypes = None,
        auth: typing.Union[AuthTypes, UnsetType] = UNSET,
        allow_redirects: bool = True,
        timeout: typing.Union[TimeoutTypes, UnsetType] = UNSET,
    ) -> Response:
        """
        Build and send a request.

        Equivalent to:

        ```python
        request = client.build_request(...)
        with client.send(request, ...) as response:
            response.read()
        # Use `response`...
        ```

        See `Client.build_request()`, `Client.send()` and
        [Merging of configuration][0] for how the various parameters
        are merged with client-level configuration.

        [0]: /advanced/#merging-of-configuration
        """
        request = self.build_request(
            method=method,
            url=url,
            content=content,
            data=data,
            files=files,
            json=json,
            params=params,
            headers=headers,
            cookies=cookies,
        )

        with self.send(
            request,
            auth=auth,
            allow_redirects=allow_redirects,
            timeout=timeout,
        ) as response:
            response.read()

        return response

    @contextmanager
    def stream(
        self,
        method: str,
        url: URLTypes,
        *,
        content: RequestContent = None,
        data: RequestData = None,
        files: RequestFiles = None,
        json: typing.Any = None,
        params: QueryParamTypes = None,
        headers: HeaderTypes = None,
        cookies: CookieTypes = None,
        auth: typing.Union[AuthTypes, UnsetType] = UNSET,
        allow_redirects: bool = True,
        timeout: typing.Union[TimeoutTypes, UnsetType] = UNSET,
    ) -> typing.Iterator[Response]:
        """
        Alternative to `httpx.request()` that streams the response body
        instead of loading it into memory at once.

        **Parameters**: See `httpx.request`.

        See also: [Streaming Responses][0]

        [0]: /quickstart#streaming-responses
        """
        request = self.build_request(
            method=method,
            url=url,
            content=content,
            data=data,
            files=files,
            json=json,
            params=params,
            headers=headers,
            cookies=cookies,
        )
        with self.send(
            request,
            auth=auth,
            allow_redirects=allow_redirects,
            timeout=timeout,
        ) as response:
            yield response

    @contextmanager
    def send(
        self,
        request: Request,
        *,
        auth: typing.Union[AuthTypes, UnsetType] = UNSET,
        allow_redirects: bool = True,
        timeout: typing.Union[TimeoutTypes, UnsetType] = UNSET,
    ) -> typing.Iterator[Response]:
        """
        Send a request.

        The request is sent as-is, unmodified.

        Typically you'll want to build one with `Client.build_request()`
        so that any client-level configuration is merged into the request,
        but passing an explicit `httpx.Request()` is supported as well.

        See also: [Request instances][0]

        [0]: /advanced/#request-instances
        """
        if self._state == ClientState.CLOSED:
            raise RuntimeError("Cannot send a request, as the client has been closed.")

        self._state = ClientState.OPENED
        timeout = self.timeout if isinstance(timeout, UnsetType) else Timeout(timeout)

        auth = self._build_request_auth(request, auth)

        with self._send_handling_auth(
            request,
            auth=auth,
            timeout=timeout,
            allow_redirects=allow_redirects,
            history=[],
        ) as response:
            for hook in self._event_hooks["response"]:
                hook(response)
            yield response

    @contextmanager
    def _send_handling_auth(
        self,
        request: Request,
        auth: Auth,
        timeout: Timeout,
        allow_redirects: bool,
        history: typing.List[Response],
    ) -> typing.Iterator[Response]:
        auth_flow = auth.sync_auth_flow(request)
        request = next(auth_flow)

        for hook in self._event_hooks["request"]:
            hook(request)

        while True:
            with self._send_handling_redirects(
                request,
                timeout=timeout,
                allow_redirects=allow_redirects,
                history=history,
            ) as response:
                try:
                    next_request = auth_flow.send(response)
                except StopIteration:
                    yield response
                    break

                response.history = list(history)
                response.read()
                request = next_request
                history.append(response)

    @contextmanager
    def _send_handling_redirects(
        self,
        request: Request,
        timeout: Timeout,
        allow_redirects: bool,
        history: typing.List[Response],
    ) -> typing.Iterator[Response]:
        while True:
            if len(history) > self.max_redirects:
                raise TooManyRedirects(
                    "Exceeded maximum allowed redirects.", request=request
                )

            with self._send_single_request(request, timeout) as response:
                response.history = list(history)

                if not response.is_redirect:
                    yield response
                    break

                if allow_redirects:
                    response.read()
                request = self._build_redirect_request(request, response)
                history = history + [response]

                if not allow_redirects:
                    response.next_request = request
                    yield response
                    break

    @contextmanager
    def _send_single_request(
        self, request: Request, timeout: Timeout
    ) -> typing.Iterator[Response]:
        """
        Sends a single request, without handling any redirections.
        """
        transport = self._transport_for_url(request.url)
        timer = Timer()
        timer.sync_start()

        with map_exceptions(HTTPCORE_EXC_MAP, request=request):
            with ensure_context_manager(
                transport.request(
                    request.method.encode(),
                    request.url.raw,
                    headers=request.headers.raw,
                    stream=request.stream,  # type: ignore
                    ext={"timeout": timeout.as_dict()},
                )
            ) as (status_code, headers, stream, ext):
                response = Response(
                    status_code,
                    headers=headers,
                    stream=stream,  # type: ignore
                    ext=ext,
                    request=request,
                )

                self.cookies.extract_cookies(response)

                status = f"{response.status_code} {response.reason_phrase}"
                response_line = f"{response.http_version} {status}"
                logger.debug(
                    f'HTTP Request: {request.method} {request.url} "{response_line}"'
                )

                yield response

        response.elapsed = datetime.timedelta(seconds=timer.sync_elapsed())

    def get(
        self,
        url: URLTypes,
        *,
        params: QueryParamTypes = None,
        headers: HeaderTypes = None,
        cookies: CookieTypes = None,
        auth: typing.Union[AuthTypes, UnsetType] = UNSET,
        allow_redirects: bool = True,
        timeout: typing.Union[TimeoutTypes, UnsetType] = UNSET,
    ) -> Response:
        """
        Send a `GET` request.

        **Parameters**: See `httpx.request`.
        """
        return self.request(
            "GET",
            url,
            params=params,
            headers=headers,
            cookies=cookies,
            auth=auth,
            allow_redirects=allow_redirects,
            timeout=timeout,
        )

    def options(
        self,
        url: URLTypes,
        *,
        params: QueryParamTypes = None,
        headers: HeaderTypes = None,
        cookies: CookieTypes = None,
        auth: typing.Union[AuthTypes, UnsetType] = UNSET,
        allow_redirects: bool = True,
        timeout: typing.Union[TimeoutTypes, UnsetType] = UNSET,
    ) -> Response:
        """
        Send an `OPTIONS` request.

        **Parameters**: See `httpx.request`.
        """
        return self.request(
            "OPTIONS",
            url,
            params=params,
            headers=headers,
            cookies=cookies,
            auth=auth,
            allow_redirects=allow_redirects,
            timeout=timeout,
        )

    def head(
        self,
        url: URLTypes,
        *,
        params: QueryParamTypes = None,
        headers: HeaderTypes = None,
        cookies: CookieTypes = None,
        auth: typing.Union[AuthTypes, UnsetType] = UNSET,
        allow_redirects: bool = True,
        timeout: typing.Union[TimeoutTypes, UnsetType] = UNSET,
    ) -> Response:
        """
        Send a `HEAD` request.

        **Parameters**: See `httpx.request`.
        """
        return self.request(
            "HEAD",
            url,
            params=params,
            headers=headers,
            cookies=cookies,
            auth=auth,
            allow_redirects=allow_redirects,
            timeout=timeout,
        )

    def post(
        self,
        url: URLTypes,
        *,
        content: RequestContent = None,
        data: RequestData = None,
        files: RequestFiles = None,
        json: typing.Any = None,
        params: QueryParamTypes = None,
        headers: HeaderTypes = None,
        cookies: CookieTypes = None,
        auth: typing.Union[AuthTypes, UnsetType] = UNSET,
        allow_redirects: bool = True,
        timeout: typing.Union[TimeoutTypes, UnsetType] = UNSET,
    ) -> Response:
        """
        Send a `POST` request.

        **Parameters**: See `httpx.request`.
        """
        return self.request(
            "POST",
            url,
            content=content,
            data=data,
            files=files,
            json=json,
            params=params,
            headers=headers,
            cookies=cookies,
            auth=auth,
            allow_redirects=allow_redirects,
            timeout=timeout,
        )

    def put(
        self,
        url: URLTypes,
        *,
        content: RequestContent = None,
        data: RequestData = None,
        files: RequestFiles = None,
        json: typing.Any = None,
        params: QueryParamTypes = None,
        headers: HeaderTypes = None,
        cookies: CookieTypes = None,
        auth: typing.Union[AuthTypes, UnsetType] = UNSET,
        allow_redirects: bool = True,
        timeout: typing.Union[TimeoutTypes, UnsetType] = UNSET,
    ) -> Response:
        """
        Send a `PUT` request.

        **Parameters**: See `httpx.request`.
        """
        return self.request(
            "PUT",
            url,
            content=content,
            data=data,
            files=files,
            json=json,
            params=params,
            headers=headers,
            cookies=cookies,
            auth=auth,
            allow_redirects=allow_redirects,
            timeout=timeout,
        )

    def patch(
        self,
        url: URLTypes,
        *,
        content: RequestContent = None,
        data: RequestData = None,
        files: RequestFiles = None,
        json: typing.Any = None,
        params: QueryParamTypes = None,
        headers: HeaderTypes = None,
        cookies: CookieTypes = None,
        auth: typing.Union[AuthTypes, UnsetType] = UNSET,
        allow_redirects: bool = True,
        timeout: typing.Union[TimeoutTypes, UnsetType] = UNSET,
    ) -> Response:
        """
        Send a `PATCH` request.

        **Parameters**: See `httpx.request`.
        """
        return self.request(
            "PATCH",
            url,
            content=content,
            data=data,
            files=files,
            json=json,
            params=params,
            headers=headers,
            cookies=cookies,
            auth=auth,
            allow_redirects=allow_redirects,
            timeout=timeout,
        )

    def delete(
        self,
        url: URLTypes,
        *,
        params: QueryParamTypes = None,
        headers: HeaderTypes = None,
        cookies: CookieTypes = None,
        auth: typing.Union[AuthTypes, UnsetType] = UNSET,
        allow_redirects: bool = True,
        timeout: typing.Union[TimeoutTypes, UnsetType] = UNSET,
    ) -> Response:
        """
        Send a `DELETE` request.

        **Parameters**: See `httpx.request`.
        """
        return self.request(
            "DELETE",
            url,
            params=params,
            headers=headers,
            cookies=cookies,
            auth=auth,
            allow_redirects=allow_redirects,
            timeout=timeout,
        )

    def close(self) -> None:
        """
        Close transport and proxies.
        """
        if self._state != ClientState.CLOSED:
            self._state = ClientState.CLOSED

            self._transport.close()
            for transport in self._mounts.values():
                if transport is not None:
                    transport.close()

    def __enter__(self: T) -> T:
        self._state = ClientState.OPENED

        self._transport.__enter__()
        for transport in self._mounts.values():
            if transport is not None:
                transport.__enter__()
        return self

    def __exit__(
        self,
        exc_type: typing.Type[BaseException] = None,
        exc_value: BaseException = None,
        traceback: TracebackType = None,
    ) -> None:
        self._state = ClientState.CLOSED

        self._transport.__exit__(exc_type, exc_value, traceback)
        for transport in self._mounts.values():
            if transport is not None:
                transport.__exit__(exc_type, exc_value, traceback)

    def __del__(self) -> None:
        self.close()


class AsyncClient(BaseClient):
    """
    An asynchronous HTTP client, with connection pooling, HTTP/2, redirects,
    cookie persistence, etc.

    Usage:

    ```python
    >>> async with httpx.AsyncClient() as client:
    >>>     response = await client.get('https://example.org')
    ```

    **Parameters:**

    * **auth** - *(optional)* An authentication class to use when sending
    requests.
    * **params** - *(optional)* Query parameters to include in request URLs, as
    a string, dictionary, or sequence of two-tuples.
    * **headers** - *(optional)* Dictionary of HTTP headers to include when
    sending requests.
    * **cookies** - *(optional)* Dictionary of Cookie items to include when
    sending requests.
    * **verify** - *(optional)* SSL certificates (a.k.a CA bundle) used to
    verify the identity of requested hosts. Either `True` (default CA bundle),
    a path to an SSL certificate file, or `False` (disable verification).
    * **cert** - *(optional)* An SSL certificate used by the requested host
    to authenticate the client. Either a path to an SSL certificate file, or
    two-tuple of (certificate file, key file), or a three-tuple of (certificate
    file, key file, password).
    * **http2** - *(optional)* A boolean indicating if HTTP/2 support should be
    enabled. Defaults to `False`.
    * **proxies** - *(optional)* A dictionary mapping HTTP protocols to proxy
    URLs.
    * **timeout** - *(optional)* The timeout configuration to use when sending
    requests.
    * **limits** - *(optional)* The limits configuration to use.
    * **max_redirects** - *(optional)* The maximum number of redirect responses
    that should be followed.
    * **base_url** - *(optional)* A URL to use as the base when building
    request URLs.
    * **transport** - *(optional)* A transport class to use for sending requests
    over the network.
    * **app** - *(optional)* An ASGI application to send requests to,
    rather than sending actual network requests.
    * **trust_env** - *(optional)* Enables or disables usage of environment
    variables for configuration.
    """

    def __init__(
        self,
        *,
        auth: AuthTypes = None,
        params: QueryParamTypes = None,
        headers: HeaderTypes = None,
        cookies: CookieTypes = None,
        verify: VerifyTypes = True,
        cert: CertTypes = None,
        http2: bool = False,
        proxies: ProxiesTypes = None,
        mounts: typing.Mapping[str, httpcore.AsyncHTTPTransport] = None,
        timeout: TimeoutTypes = DEFAULT_TIMEOUT_CONFIG,
        limits: Limits = DEFAULT_LIMITS,
        pool_limits: Limits = None,
        max_redirects: int = DEFAULT_MAX_REDIRECTS,
        event_hooks: typing.Mapping[str, typing.List[typing.Callable]] = None,
        base_url: URLTypes = "",
        transport: httpcore.AsyncHTTPTransport = None,
        app: typing.Callable = None,
        trust_env: bool = True,
    ):
        super().__init__(
            auth=auth,
            params=params,
            headers=headers,
            cookies=cookies,
            timeout=timeout,
            max_redirects=max_redirects,
            event_hooks=event_hooks,
            base_url=base_url,
            trust_env=trust_env,
        )

        if http2:
            try:
                import h2  # noqa
            except ImportError:  # pragma: nocover
                raise ImportError(
                    "Using http2=True, but the 'h2' package is not installed. "
                    "Make sure to install httpx using `pip install httpx[http2]`."
                ) from None

        if pool_limits is not None:
            warn_deprecated(
                "AsyncClient(..., pool_limits=...) is deprecated and will raise "
                "errors in the future. Use AsyncClient(..., limits=...) instead."
            )
            limits = pool_limits

        allow_env_proxies = trust_env and app is None and transport is None
        proxy_map = self._get_proxy_map(proxies, allow_env_proxies)

        self._transport = self._init_transport(
            verify=verify,
            cert=cert,
            http2=http2,
            limits=limits,
            transport=transport,
            app=app,
            trust_env=trust_env,
        )

        self._mounts: typing.Dict[
            URLPattern, typing.Optional[httpcore.AsyncHTTPTransport]
        ] = {
            URLPattern(key): None
            if proxy is None
            else self._init_proxy_transport(
                proxy,
                verify=verify,
                cert=cert,
                http2=http2,
                limits=limits,
                trust_env=trust_env,
            )
            for key, proxy in proxy_map.items()
        }
        if mounts is not None:
            self._mounts.update(
                {URLPattern(key): transport for key, transport in mounts.items()}
            )
        self._mounts = dict(sorted(self._mounts.items()))

    def _init_transport(
        self,
        verify: VerifyTypes = True,
        cert: CertTypes = None,
        http2: bool = False,
        limits: Limits = DEFAULT_LIMITS,
        transport: httpcore.AsyncHTTPTransport = None,
        app: typing.Callable = None,
        trust_env: bool = True,
    ) -> httpcore.AsyncHTTPTransport:
        if transport is not None:
            return transport

        if app is not None:
            return ASGITransport(app=app)

        return AsyncHTTPTransport(
            verify=verify, cert=cert, http2=http2, limits=limits, trust_env=trust_env
        )

    def _init_proxy_transport(
        self,
        proxy: Proxy,
        verify: VerifyTypes = True,
        cert: CertTypes = None,
        http2: bool = False,
        limits: Limits = DEFAULT_LIMITS,
        trust_env: bool = True,
    ) -> httpcore.AsyncHTTPTransport:
        return AsyncHTTPTransport(
            verify=verify,
            cert=cert,
            http2=http2,
            limits=limits,
            trust_env=trust_env,
            proxy=proxy,
        )

    def _transport_for_url(self, url: URL) -> httpcore.AsyncHTTPTransport:
        """
        Returns the transport instance that should be used for a given URL.
        This will either be the standard connection pool, or a proxy.
        """
        for pattern, transport in self._mounts.items():
            if pattern.matches(url):
                return self._transport if transport is None else transport

        return self._transport

    async def request(
        self,
        method: str,
        url: URLTypes,
        *,
        content: RequestContent = None,
        data: RequestData = None,
        files: RequestFiles = None,
        json: typing.Any = None,
        params: QueryParamTypes = None,
        headers: HeaderTypes = None,
        cookies: CookieTypes = None,
        auth: typing.Union[AuthTypes, UnsetType] = UNSET,
        allow_redirects: bool = True,
        timeout: typing.Union[TimeoutTypes, UnsetType] = UNSET,
    ) -> Response:
        """
        Build and send a request.

        Equivalent to:

        ```python
        request = client.build_request(...)
        async with client.send(request, ...) as response:
            await response.aread()
        # Use `response`...
        ```

        See `AsyncClient.build_request()`, `AsyncClient.send()`
        and [Merging of configuration][0] for how the various parameters
        are merged with client-level configuration.

        [0]: /advanced/#merging-of-configuration
        """
        request = self.build_request(
            method=method,
            url=url,
            content=content,
            data=data,
            files=files,
            json=json,
            params=params,
            headers=headers,
            cookies=cookies,
        )
        async with self.send(
            request, auth=auth, allow_redirects=allow_redirects, timeout=timeout
        ) as response:
            await response.aread()
        return response

    @asynccontextmanager
    async def stream(
        self,
        method: str,
        url: URLTypes,
        *,
        content: RequestContent = None,
        data: RequestData = None,
        files: RequestFiles = None,
        json: typing.Any = None,
        params: QueryParamTypes = None,
        headers: HeaderTypes = None,
        cookies: CookieTypes = None,
        auth: typing.Union[AuthTypes, UnsetType] = UNSET,
        allow_redirects: bool = True,
        timeout: typing.Union[TimeoutTypes, UnsetType] = UNSET,
    ) -> typing.AsyncIterator[Response]:
        """
        Alternative to `httpx.request()` that streams the response body
        instead of loading it into memory at once.

        **Parameters**: See `httpx.request`.

        See also: [Streaming Responses][0]

        [0]: /quickstart#streaming-responses
        """
        request = self.build_request(
            method=method,
            url=url,
            content=content,
            data=data,
            files=files,
            json=json,
            params=params,
            headers=headers,
            cookies=cookies,
        )
        async with self.send(
            request,
            auth=auth,
            allow_redirects=allow_redirects,
            timeout=timeout,
        ) as response:
            yield response

    @asynccontextmanager
    async def send(
        self,
        request: Request,
        *,
        auth: typing.Union[AuthTypes, UnsetType] = UNSET,
        allow_redirects: bool = True,
        timeout: typing.Union[TimeoutTypes, UnsetType] = UNSET,
    ) -> typing.AsyncIterator[Response]:
        """
        Send a request.

        The request is sent as-is, unmodified.

        Typically you'll want to build one with `AsyncClient.build_request()`
        so that any client-level configuration is merged into the request,
        but passing an explicit `httpx.Request()` is supported as well.

        See also: [Request instances][0]

        [0]: /advanced/#request-instances
        """
        if self._state == ClientState.CLOSED:
            raise RuntimeError("Cannot send a request, as the client has been closed.")

        self._state = ClientState.OPENED
        timeout = self.timeout if isinstance(timeout, UnsetType) else Timeout(timeout)

        auth = self._build_request_auth(request, auth)

        async with self._send_handling_auth(
            request,
            auth=auth,
            timeout=timeout,
            allow_redirects=allow_redirects,
            history=[],
        ) as response:
            for hook in self._event_hooks["response"]:
                await hook(response)
            yield response

    @asynccontextmanager
    async def _send_handling_auth(
        self,
        request: Request,
        auth: Auth,
        timeout: Timeout,
        allow_redirects: bool,
        history: typing.List[Response],
    ) -> typing.AsyncIterator[Response]:
        auth_flow = auth.async_auth_flow(request)
        request = await auth_flow.__anext__()

        for hook in self._event_hooks["request"]:
            await hook(request)

        while True:
            async with self._send_handling_redirects(
                request,
                timeout=timeout,
                allow_redirects=allow_redirects,
                history=history,
            ) as response:
                try:
                    next_request = await auth_flow.asend(response)
                except StopAsyncIteration:
                    yield response
                    break

                response.history = list(history)
                await response.aread()
                request = next_request
                history.append(response)

    @asynccontextmanager
    async def _send_handling_redirects(
        self,
        request: Request,
        timeout: Timeout,
        allow_redirects: bool,
        history: typing.List[Response],
    ) -> typing.AsyncIterator[Response]:
        while True:
            if len(history) > self.max_redirects:
                raise TooManyRedirects(
                    "Exceeded maximum allowed redirects.", request=request
                )

            async with self._send_single_request(request, timeout) as response:
                response.history = list(history)

                if not response.is_redirect:
                    yield response
                    break

                if allow_redirects:
                    await response.aread()
                request = self._build_redirect_request(request, response)
                history = history + [response]

                if not allow_redirects:
                    response.next_request = request
                    yield response
                    break

    @asynccontextmanager
    async def _send_single_request(
        self, request: Request, timeout: Timeout
    ) -> typing.AsyncIterator[Response]:
        """
        Sends a single request, without handling any redirections.
        """
        transport = self._transport_for_url(request.url)
        timer = Timer()
        await timer.async_start()

        with map_exceptions(HTTPCORE_EXC_MAP, request=request):
<<<<<<< HEAD
            async with ensure_async_context_manager(
                transport.arequest(
                    request.method.encode(),
                    request.url.raw,
                    headers=request.headers.raw,
                    stream=request.stream,  # type: ignore
                    ext={"timeout": timeout.as_dict()},
                )
            ) as (status_code, headers, stream, ext):
                response = Response(
                    status_code,
                    headers=headers,
                    stream=stream,  # type: ignore
                    ext=ext,
                    request=request,
                )

                self.cookies.extract_cookies(response)
=======
            (status_code, headers, stream, ext) = await transport.arequest(
                request.method.encode(),
                request.url.raw,
                headers=request.headers.raw,
                stream=request.stream,  # type: ignore
                ext={"timeout": timeout.as_dict()},
            )

        async def on_close(response: Response) -> None:
            response.elapsed = datetime.timedelta(seconds=await timer.async_elapsed())
            if hasattr(stream, "aclose"):
                with map_exceptions(HTTPCORE_EXC_MAP, request=request):
                    await stream.aclose()
>>>>>>> 06559f82

                status = f"{response.status_code} {response.reason_phrase}"
                response_line = f"{response.http_version} {status}"
                logger.debug(
                    f'HTTP Request: {request.method} {request.url} "{response_line}"'
                )

                yield response

        response.elapsed = datetime.timedelta(seconds=await timer.async_elapsed())

    async def get(
        self,
        url: URLTypes,
        *,
        params: QueryParamTypes = None,
        headers: HeaderTypes = None,
        cookies: CookieTypes = None,
        auth: typing.Union[AuthTypes, UnsetType] = UNSET,
        allow_redirects: bool = True,
        timeout: typing.Union[TimeoutTypes, UnsetType] = UNSET,
    ) -> Response:
        """
        Send a `GET` request.

        **Parameters**: See `httpx.request`.
        """
        return await self.request(
            "GET",
            url,
            params=params,
            headers=headers,
            cookies=cookies,
            auth=auth,
            allow_redirects=allow_redirects,
            timeout=timeout,
        )

    async def options(
        self,
        url: URLTypes,
        *,
        params: QueryParamTypes = None,
        headers: HeaderTypes = None,
        cookies: CookieTypes = None,
        auth: typing.Union[AuthTypes, UnsetType] = UNSET,
        allow_redirects: bool = True,
        timeout: typing.Union[TimeoutTypes, UnsetType] = UNSET,
    ) -> Response:
        """
        Send an `OPTIONS` request.

        **Parameters**: See `httpx.request`.
        """
        return await self.request(
            "OPTIONS",
            url,
            params=params,
            headers=headers,
            cookies=cookies,
            auth=auth,
            allow_redirects=allow_redirects,
            timeout=timeout,
        )

    async def head(
        self,
        url: URLTypes,
        *,
        params: QueryParamTypes = None,
        headers: HeaderTypes = None,
        cookies: CookieTypes = None,
        auth: typing.Union[AuthTypes, UnsetType] = UNSET,
        allow_redirects: bool = True,
        timeout: typing.Union[TimeoutTypes, UnsetType] = UNSET,
    ) -> Response:
        """
        Send a `HEAD` request.

        **Parameters**: See `httpx.request`.
        """
        return await self.request(
            "HEAD",
            url,
            params=params,
            headers=headers,
            cookies=cookies,
            auth=auth,
            allow_redirects=allow_redirects,
            timeout=timeout,
        )

    async def post(
        self,
        url: URLTypes,
        *,
        content: RequestContent = None,
        data: RequestData = None,
        files: RequestFiles = None,
        json: typing.Any = None,
        params: QueryParamTypes = None,
        headers: HeaderTypes = None,
        cookies: CookieTypes = None,
        auth: typing.Union[AuthTypes, UnsetType] = UNSET,
        allow_redirects: bool = True,
        timeout: typing.Union[TimeoutTypes, UnsetType] = UNSET,
    ) -> Response:
        """
        Send a `POST` request.

        **Parameters**: See `httpx.request`.
        """
        return await self.request(
            "POST",
            url,
            content=content,
            data=data,
            files=files,
            json=json,
            params=params,
            headers=headers,
            cookies=cookies,
            auth=auth,
            allow_redirects=allow_redirects,
            timeout=timeout,
        )

    async def put(
        self,
        url: URLTypes,
        *,
        content: RequestContent = None,
        data: RequestData = None,
        files: RequestFiles = None,
        json: typing.Any = None,
        params: QueryParamTypes = None,
        headers: HeaderTypes = None,
        cookies: CookieTypes = None,
        auth: typing.Union[AuthTypes, UnsetType] = UNSET,
        allow_redirects: bool = True,
        timeout: typing.Union[TimeoutTypes, UnsetType] = UNSET,
    ) -> Response:
        """
        Send a `PUT` request.

        **Parameters**: See `httpx.request`.
        """
        return await self.request(
            "PUT",
            url,
            content=content,
            data=data,
            files=files,
            json=json,
            params=params,
            headers=headers,
            cookies=cookies,
            auth=auth,
            allow_redirects=allow_redirects,
            timeout=timeout,
        )

    async def patch(
        self,
        url: URLTypes,
        *,
        content: RequestContent = None,
        data: RequestData = None,
        files: RequestFiles = None,
        json: typing.Any = None,
        params: QueryParamTypes = None,
        headers: HeaderTypes = None,
        cookies: CookieTypes = None,
        auth: typing.Union[AuthTypes, UnsetType] = UNSET,
        allow_redirects: bool = True,
        timeout: typing.Union[TimeoutTypes, UnsetType] = UNSET,
    ) -> Response:
        """
        Send a `PATCH` request.

        **Parameters**: See `httpx.request`.
        """
        return await self.request(
            "PATCH",
            url,
            content=content,
            data=data,
            files=files,
            json=json,
            params=params,
            headers=headers,
            cookies=cookies,
            auth=auth,
            allow_redirects=allow_redirects,
            timeout=timeout,
        )

    async def delete(
        self,
        url: URLTypes,
        *,
        params: QueryParamTypes = None,
        headers: HeaderTypes = None,
        cookies: CookieTypes = None,
        auth: typing.Union[AuthTypes, UnsetType] = UNSET,
        allow_redirects: bool = True,
        timeout: typing.Union[TimeoutTypes, UnsetType] = UNSET,
    ) -> Response:
        """
        Send a `DELETE` request.

        **Parameters**: See `httpx.request`.
        """
        return await self.request(
            "DELETE",
            url,
            params=params,
            headers=headers,
            cookies=cookies,
            auth=auth,
            allow_redirects=allow_redirects,
            timeout=timeout,
        )

    async def aclose(self) -> None:
        """
        Close transport and proxies.
        """
        if self._state != ClientState.CLOSED:
            self._state = ClientState.CLOSED

            await self._transport.aclose()
            for proxy in self._mounts.values():
                if proxy is not None:
                    await proxy.aclose()

    async def __aenter__(self: U) -> U:
        self._state = ClientState.OPENED

        await self._transport.__aenter__()
        for proxy in self._mounts.values():
            if proxy is not None:
                await proxy.__aenter__()
        return self

    async def __aexit__(
        self,
        exc_type: typing.Type[BaseException] = None,
        exc_value: BaseException = None,
        traceback: TracebackType = None,
    ) -> None:
        self._state = ClientState.CLOSED

        await self._transport.__aexit__(exc_type, exc_value, traceback)
        for proxy in self._mounts.values():
            if proxy is not None:
                await proxy.__aexit__(exc_type, exc_value, traceback)

    def __del__(self) -> None:
        if self._state == ClientState.OPENED:
            warnings.warn(
                f"Unclosed {self!r}. "
                "See https://www.python-httpx.org/async/#opening-and-closing-clients "
                "for details."
            )<|MERGE_RESOLUTION|>--- conflicted
+++ resolved
@@ -1535,7 +1535,6 @@
         await timer.async_start()
 
         with map_exceptions(HTTPCORE_EXC_MAP, request=request):
-<<<<<<< HEAD
             async with ensure_async_context_manager(
                 transport.arequest(
                     request.method.encode(),
@@ -1554,21 +1553,6 @@
                 )
 
                 self.cookies.extract_cookies(response)
-=======
-            (status_code, headers, stream, ext) = await transport.arequest(
-                request.method.encode(),
-                request.url.raw,
-                headers=request.headers.raw,
-                stream=request.stream,  # type: ignore
-                ext={"timeout": timeout.as_dict()},
-            )
-
-        async def on_close(response: Response) -> None:
-            response.elapsed = datetime.timedelta(seconds=await timer.async_elapsed())
-            if hasattr(stream, "aclose"):
-                with map_exceptions(HTTPCORE_EXC_MAP, request=request):
-                    await stream.aclose()
->>>>>>> 06559f82
 
                 status = f"{response.status_code} {response.reason_phrase}"
                 response_line = f"{response.http_version} {status}"
