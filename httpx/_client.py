from __future__ import annotations

import datetime
import enum
import logging
import ssl
import typing
import warnings
from contextlib import asynccontextmanager, contextmanager
from types import TracebackType

from .__version__ import __version__
from ._auth import Auth, BasicAuth, FunctionAuth
from ._config import (
    DEFAULT_LIMITS,
    DEFAULT_MAX_REDIRECTS,
    DEFAULT_TIMEOUT_CONFIG,
    Limits,
    Proxy,
    Timeout,
)
from ._decoders import SUPPORTED_DECODERS
from ._exceptions import (
    InvalidURL,
    RemoteProtocolError,
    TooManyRedirects,
    request_context,
)
from ._models import Cookies, Headers, Request, Response
from ._status_codes import codes
from ._transports.asgi import ASGITransport
from ._transports.base import AsyncBaseTransport, BaseTransport
from ._transports.default import AsyncHTTPTransport, HTTPTransport
from ._transports.wsgi import WSGITransport
from ._types import (
    AsyncByteStream,
    AuthTypes,
    CookieTypes,
    HeaderTypes,
    ProxiesTypes,
    ProxyTypes,
    QueryParamTypes,
    RequestContent,
    RequestData,
    RequestExtensions,
    RequestFiles,
    SyncByteStream,
    TimeoutTypes,
<<<<<<< HEAD
    URLTypes,
=======
    VerifyTypes,
>>>>>>> 0aa20e44
)
from ._urls import URL, QueryParams
from ._utils import (
    Timer,
    URLPattern,
    get_environment_proxies,
    is_https_redirect,
    same_origin,
)

__all__ = ["USE_CLIENT_DEFAULT", "AsyncClient", "Client"]

# The type annotation for @classmethod and context managers here follows PEP 484
# https://www.python.org/dev/peps/pep-0484/#annotating-instance-and-class-methods
T = typing.TypeVar("T", bound="Client")
U = typing.TypeVar("U", bound="AsyncClient")


class UseClientDefault:
    """
    For some parameters such as `auth=...` and `timeout=...` we need to be able
    to indicate the default "unset" state, in a way that is distinctly different
    to using `None`.

    The default "unset" state indicates that whatever default is set on the
    client should be used. This is different to setting `None`, which
    explicitly disables the parameter, possibly overriding a client default.

    For example we use `timeout=USE_CLIENT_DEFAULT` in the `request()` signature.
    Omitting the `timeout` parameter will send a request using whatever default
    timeout has been configured on the client. Including `timeout=None` will
    ensure no timeout is used.

    Note that user code shouldn't need to use the `USE_CLIENT_DEFAULT` constant,
    but it is used internally when a parameter is not included.
    """


USE_CLIENT_DEFAULT = UseClientDefault()


logger = logging.getLogger("httpx")

USER_AGENT = f"python-httpx/{__version__}"
ACCEPT_ENCODING = ", ".join(
    [key for key in SUPPORTED_DECODERS.keys() if key != "identity"]
)


class ClientState(enum.Enum):
    # UNOPENED:
    #   The client has been instantiated, but has not been used to send a request,
    #   or been opened by entering the context of a `with` block.
    UNOPENED = 1
    # OPENED:
    #   The client has either sent a request, or is within a `with` block.
    OPENED = 2
    # CLOSED:
    #   The client has either exited the `with` block, or `close()` has
    #   been called explicitly.
    CLOSED = 3


class BoundSyncStream(SyncByteStream):
    """
    A byte stream that is bound to a given response instance, and that
    ensures the `response.elapsed` is set once the response is closed.
    """

    def __init__(
        self, stream: SyncByteStream, response: Response, timer: Timer
    ) -> None:
        self._stream = stream
        self._response = response
        self._timer = timer

    def __iter__(self) -> typing.Iterator[bytes]:
        for chunk in self._stream:
            yield chunk

    def close(self) -> None:
        seconds = self._timer.sync_elapsed()
        self._response.elapsed = datetime.timedelta(seconds=seconds)
        self._stream.close()


class BoundAsyncStream(AsyncByteStream):
    """
    An async byte stream that is bound to a given response instance, and that
    ensures the `response.elapsed` is set once the response is closed.
    """

    def __init__(
        self, stream: AsyncByteStream, response: Response, timer: Timer
    ) -> None:
        self._stream = stream
        self._response = response
        self._timer = timer

    async def __aiter__(self) -> typing.AsyncIterator[bytes]:
        async for chunk in self._stream:
            yield chunk

    async def aclose(self) -> None:
        seconds = await self._timer.async_elapsed()
        self._response.elapsed = datetime.timedelta(seconds=seconds)
        await self._stream.aclose()


EventHook = typing.Callable[..., typing.Any]


class BaseClient:
    def __init__(
        self,
        *,
        auth: AuthTypes | None = None,
        params: QueryParamTypes | None = None,
        headers: HeaderTypes | None = None,
        cookies: CookieTypes | None = None,
        timeout: TimeoutTypes = DEFAULT_TIMEOUT_CONFIG,
        follow_redirects: bool = False,
        max_redirects: int = DEFAULT_MAX_REDIRECTS,
        event_hooks: None | (typing.Mapping[str, list[EventHook]]) = None,
        base_url: URL | str = "",
        trust_env: bool = True,
        default_encoding: str | typing.Callable[[bytes], str] = "utf-8",
    ) -> None:
        event_hooks = {} if event_hooks is None else event_hooks

        self._base_url = self._enforce_trailing_slash(URL(base_url))

        self._auth = self._build_auth(auth)
        self._params = QueryParams(params)
        self.headers = Headers(headers)
        self._cookies = Cookies(cookies)
        self._timeout = Timeout(timeout)
        self.follow_redirects = follow_redirects
        self.max_redirects = max_redirects
        self._event_hooks = {
            "request": list(event_hooks.get("request", [])),
            "response": list(event_hooks.get("response", [])),
        }
        self._trust_env = trust_env
        self._default_encoding = default_encoding
        self._state = ClientState.UNOPENED

    @property
    def is_closed(self) -> bool:
        """
        Check if the client being closed
        """
        return self._state == ClientState.CLOSED

    @property
    def trust_env(self) -> bool:
        return self._trust_env

    def _enforce_trailing_slash(self, url: URL) -> URL:
        if url.raw_path.endswith(b"/"):
            return url
        return url.copy_with(raw_path=url.raw_path + b"/")

    def _get_proxy_map(
        self, proxies: ProxiesTypes | None, allow_env_proxies: bool
    ) -> dict[str, Proxy | None]:
        if proxies is None:
            if allow_env_proxies:
                return {
                    key: None if url is None else Proxy(url=url)
                    for key, url in get_environment_proxies().items()
                }
            return {}
        if isinstance(proxies, dict):
            new_proxies = {}
            for key, value in proxies.items():
                proxy = Proxy(url=value) if isinstance(value, (str, URL)) else value
                new_proxies[str(key)] = proxy
            return new_proxies
        else:
            proxy = Proxy(url=proxies) if isinstance(proxies, (str, URL)) else proxies
            return {"all://": proxy}

    @property
    def timeout(self) -> Timeout:
        return self._timeout

    @timeout.setter
    def timeout(self, timeout: TimeoutTypes) -> None:
        self._timeout = Timeout(timeout)

    @property
    def event_hooks(self) -> dict[str, list[EventHook]]:
        return self._event_hooks

    @event_hooks.setter
    def event_hooks(self, event_hooks: dict[str, list[EventHook]]) -> None:
        self._event_hooks = {
            "request": list(event_hooks.get("request", [])),
            "response": list(event_hooks.get("response", [])),
        }

    @property
    def auth(self) -> Auth | None:
        """
        Authentication class used when none is passed at the request-level.

        See also [Authentication][0].

        [0]: /quickstart/#authentication
        """
        return self._auth

    @auth.setter
    def auth(self, auth: AuthTypes) -> None:
        self._auth = self._build_auth(auth)

    @property
    def base_url(self) -> URL:
        """
        Base URL to use when sending requests with relative URLs.
        """
        return self._base_url

    @base_url.setter
    def base_url(self, url: URL | str) -> None:
        self._base_url = self._enforce_trailing_slash(URL(url))

    @property
    def headers(self) -> Headers:
        """
        HTTP headers to include when sending requests.
        """
        return self._headers

    @headers.setter
    def headers(self, headers: HeaderTypes) -> None:
        client_headers = Headers(
            {
                b"Accept": b"*/*",
                b"Accept-Encoding": ACCEPT_ENCODING.encode("ascii"),
                b"Connection": b"keep-alive",
                b"User-Agent": USER_AGENT.encode("ascii"),
            }
        )
        client_headers.update(headers)
        self._headers = client_headers

    @property
    def cookies(self) -> Cookies:
        """
        Cookie values to include when sending requests.
        """
        return self._cookies

    @cookies.setter
    def cookies(self, cookies: CookieTypes) -> None:
        self._cookies = Cookies(cookies)

    @property
    def params(self) -> QueryParams:
        """
        Query parameters to include in the URL when sending requests.
        """
        return self._params

    @params.setter
    def params(self, params: QueryParamTypes) -> None:
        self._params = QueryParams(params)

    def build_request(
        self,
        method: str,
        url: URL | str,
        *,
        content: RequestContent | None = None,
        data: RequestData | None = None,
        files: RequestFiles | None = None,
        json: typing.Any | None = None,
        params: QueryParamTypes | None = None,
        headers: HeaderTypes | None = None,
        cookies: CookieTypes | None = None,
        timeout: TimeoutTypes | UseClientDefault = USE_CLIENT_DEFAULT,
        extensions: RequestExtensions | None = None,
    ) -> Request:
        """
        Build and return a request instance.

        * The `params`, `headers` and `cookies` arguments
        are merged with any values set on the client.
        * The `url` argument is merged with any `base_url` set on the client.

        See also: [Request instances][0]

        [0]: /advanced/clients/#request-instances
        """
        url = self._merge_url(url)
        headers = self._merge_headers(headers)
        cookies = self._merge_cookies(cookies)
        params = self._merge_queryparams(params)
        extensions = {} if extensions is None else extensions
        if "timeout" not in extensions:
            timeout = (
                self.timeout
                if isinstance(timeout, UseClientDefault)
                else Timeout(timeout)
            )
            extensions = dict(**extensions, timeout=timeout.as_dict())
        return Request(
            method,
            url,
            content=content,
            data=data,
            files=files,
            json=json,
            params=params,
            headers=headers,
            cookies=cookies,
            extensions=extensions,
        )

    def _merge_url(self, url: URL | str) -> URL:
        """
        Merge a URL argument together with any 'base_url' on the client,
        to create the URL used for the outgoing request.
        """
        merge_url = URL(url)
        if merge_url.is_relative_url:
            # To merge URLs we always append to the base URL. To get this
            # behaviour correct we always ensure the base URL ends in a '/'
            # separator, and strip any leading '/' from the merge URL.
            #
            # So, eg...
            #
            # >>> client = Client(base_url="https://www.example.com/subpath")
            # >>> client.base_url
            # URL('https://www.example.com/subpath/')
            # >>> client.build_request("GET", "/path").url
            # URL('https://www.example.com/subpath/path')
            merge_raw_path = self.base_url.raw_path + merge_url.raw_path.lstrip(b"/")
            return self.base_url.copy_with(raw_path=merge_raw_path)
        return merge_url

    def _merge_cookies(self, cookies: CookieTypes | None = None) -> CookieTypes | None:
        """
        Merge a cookies argument together with any cookies on the client,
        to create the cookies used for the outgoing request.
        """
        if cookies or self.cookies:
            merged_cookies = Cookies(self.cookies)
            merged_cookies.update(cookies)
            return merged_cookies
        return cookies

    def _merge_headers(self, headers: HeaderTypes | None = None) -> HeaderTypes | None:
        """
        Merge a headers argument together with any headers on the client,
        to create the headers used for the outgoing request.
        """
        merged_headers = Headers(self.headers)
        merged_headers.update(headers)
        return merged_headers

    def _merge_queryparams(
        self, params: QueryParamTypes | None = None
    ) -> QueryParamTypes | None:
        """
        Merge a queryparams argument together with any queryparams on the client,
        to create the queryparams used for the outgoing request.
        """
        if params or self.params:
            merged_queryparams = QueryParams(self.params)
            return merged_queryparams.merge(params)
        return params

    def _build_auth(self, auth: AuthTypes | None) -> Auth | None:
        if auth is None:
            return None
        elif isinstance(auth, tuple):
            return BasicAuth(username=auth[0], password=auth[1])
        elif isinstance(auth, Auth):
            return auth
        elif callable(auth):
            return FunctionAuth(func=auth)
        else:
            raise TypeError(f'Invalid "auth" argument: {auth!r}')

    def _build_request_auth(
        self,
        request: Request,
        auth: AuthTypes | UseClientDefault | None = USE_CLIENT_DEFAULT,
    ) -> Auth:
        auth = (
            self._auth if isinstance(auth, UseClientDefault) else self._build_auth(auth)
        )

        if auth is not None:
            return auth

        username, password = request.url.username, request.url.password
        if username or password:
            return BasicAuth(username=username, password=password)

        return Auth()

    def _build_redirect_request(self, request: Request, response: Response) -> Request:
        """
        Given a request and a redirect response, return a new request that
        should be used to effect the redirect.
        """
        method = self._redirect_method(request, response)
        url = self._redirect_url(request, response)
        headers = self._redirect_headers(request, url, method)
        stream = self._redirect_stream(request, method)
        cookies = Cookies(self.cookies)
        return Request(
            method=method,
            url=url,
            headers=headers,
            cookies=cookies,
            stream=stream,
            extensions=request.extensions,
        )

    def _redirect_method(self, request: Request, response: Response) -> str:
        """
        When being redirected we may want to change the method of the request
        based on certain specs or browser behavior.
        """
        method = request.method

        # https://tools.ietf.org/html/rfc7231#section-6.4.4
        if response.status_code == codes.SEE_OTHER and method != "HEAD":
            method = "GET"

        # Do what the browsers do, despite standards...
        # Turn 302s into GETs.
        if response.status_code == codes.FOUND and method != "HEAD":
            method = "GET"

        # If a POST is responded to with a 301, turn it into a GET.
        # This bizarre behaviour is explained in 'requests' issue 1704.
        if response.status_code == codes.MOVED_PERMANENTLY and method == "POST":
            method = "GET"

        return method

    def _redirect_url(self, request: Request, response: Response) -> URL:
        """
        Return the URL for the redirect to follow.
        """
        location = response.headers["Location"]

        try:
            url = URL(location)
        except InvalidURL as exc:
            raise RemoteProtocolError(
                f"Invalid URL in location header: {exc}.", request=request
            ) from None

        # Handle malformed 'Location' headers that are "absolute" form, have no host.
        # See: https://github.com/encode/httpx/issues/771
        if url.scheme and not url.host:
            url = url.copy_with(host=request.url.host)

        # Facilitate relative 'Location' headers, as allowed by RFC 7231.
        # (e.g. '/path/to/resource' instead of 'http://domain.tld/path/to/resource')
        if url.is_relative_url:
            url = request.url.join(url)

        # Attach previous fragment if needed (RFC 7231 7.1.2)
        if request.url.fragment and not url.fragment:
            url = url.copy_with(fragment=request.url.fragment)

        return url

    def _redirect_headers(self, request: Request, url: URL, method: str) -> Headers:
        """
        Return the headers that should be used for the redirect request.
        """
        headers = Headers(request.headers)

        if not same_origin(url, request.url):
            if not is_https_redirect(request.url, url):
                # Strip Authorization headers when responses are redirected
                # away from the origin. (Except for direct HTTP to HTTPS redirects.)
                headers.pop("Authorization", None)

            # Update the Host header.
            headers["Host"] = url.netloc.decode("ascii")

        if method != request.method and method == "GET":
            # If we've switch to a 'GET' request, then strip any headers which
            # are only relevant to the request body.
            headers.pop("Content-Length", None)
            headers.pop("Transfer-Encoding", None)

        # We should use the client cookie store to determine any cookie header,
        # rather than whatever was on the original outgoing request.
        headers.pop("Cookie", None)

        return headers

    def _redirect_stream(
        self, request: Request, method: str
    ) -> SyncByteStream | AsyncByteStream | None:
        """
        Return the body that should be used for the redirect request.
        """
        if method != request.method and method == "GET":
            return None

        return request.stream

    def _set_timeout(self, request: Request) -> None:
        if "timeout" not in request.extensions:
            timeout = (
                self.timeout
                if isinstance(self.timeout, UseClientDefault)
                else Timeout(self.timeout)
            )
            request.extensions = dict(**request.extensions, timeout=timeout.as_dict())


class Client(BaseClient):
    """
    An HTTP client, with connection pooling, HTTP/2, redirects, cookie persistence, etc.

    It can be shared between threads.

    Usage:

    ```python
    >>> client = httpx.Client()
    >>> response = client.get('https://example.org')
    ```

    **Parameters:**

    * **auth** - *(optional)* An authentication class to use when sending
    requests.
    * **params** - *(optional)* Query parameters to include in request URLs, as
    a string, dictionary, or sequence of two-tuples.
    * **headers** - *(optional)* Dictionary of HTTP headers to include when
    sending requests.
    * **cookies** - *(optional)* Dictionary of Cookie items to include when
    sending requests.
    * **ssl_context** - *(optional)* An SSL certificate used by the requested host
    to authenticate the client.
    * **http2** - *(optional)* A boolean indicating if HTTP/2 support should be
    enabled. Defaults to `False`.
    * **proxy** - *(optional)* A proxy URL where all the traffic should be routed.
    * **proxies** - *(optional)* A dictionary mapping proxy keys to proxy
    URLs.
    * **timeout** - *(optional)* The timeout configuration to use when sending
    requests.
    * **limits** - *(optional)* The limits configuration to use.
    * **max_redirects** - *(optional)* The maximum number of redirect responses
    that should be followed.
    * **base_url** - *(optional)* A URL to use as the base when building
    request URLs.
    * **transport** - *(optional)* A transport class to use for sending requests
    over the network.
    * **app** - *(optional)* An WSGI application to send requests to,
    rather than sending actual network requests.
    * **trust_env** - *(optional)* Enables or disables usage of environment
    variables for configuration.
    * **default_encoding** - *(optional)* The default encoding to use for decoding
    response text, if no charset information is included in a response Content-Type
    header. Set to a callable for automatic character set detection. Default: "utf-8".
    """

    def __init__(
        self,
        *,
        auth: AuthTypes | None = None,
        params: QueryParamTypes | None = None,
        headers: HeaderTypes | None = None,
        cookies: CookieTypes | None = None,
        ssl_context: ssl.SSLContext | None = None,
        http1: bool = True,
        http2: bool = False,
        proxy: ProxyTypes | None = None,
        proxies: ProxiesTypes | None = None,
        mounts: None | (typing.Mapping[str, BaseTransport | None]) = None,
        timeout: TimeoutTypes = DEFAULT_TIMEOUT_CONFIG,
        follow_redirects: bool = False,
        limits: Limits = DEFAULT_LIMITS,
        max_redirects: int = DEFAULT_MAX_REDIRECTS,
        event_hooks: None | (typing.Mapping[str, list[EventHook]]) = None,
        base_url: URL | str = "",
        transport: BaseTransport | None = None,
        app: typing.Callable[..., typing.Any] | None = None,
        trust_env: bool = True,
        default_encoding: str | typing.Callable[[bytes], str] = "utf-8",
    ) -> None:
        super().__init__(
            auth=auth,
            params=params,
            headers=headers,
            cookies=cookies,
            timeout=timeout,
            follow_redirects=follow_redirects,
            max_redirects=max_redirects,
            event_hooks=event_hooks,
            base_url=base_url,
            trust_env=trust_env,
            default_encoding=default_encoding,
        )

        if http2:
            try:
                import h2  # noqa
            except ImportError:  # pragma: no cover
                raise ImportError(
                    "Using http2=True, but the 'h2' package is not installed. "
                    "Make sure to install httpx using `pip install httpx[http2]`."
                ) from None

        if proxies:
            message = (
                "The 'proxies' argument is now deprecated."
                " Use 'proxy' or 'mounts' instead."
            )
            warnings.warn(message, DeprecationWarning)
            if proxy:
                raise RuntimeError("Use either `proxy` or 'proxies', not both.")

        if app:
            message = (
                "The 'app' shortcut is now deprecated."
                " Use the explicit style 'transport=WSGITransport(app=...)' instead."
            )
            warnings.warn(message, DeprecationWarning)

        allow_env_proxies = trust_env and app is None and transport is None
        proxy_map = self._get_proxy_map(proxies or proxy, allow_env_proxies)

        self._transport = self._init_transport(
            ssl_context=ssl_context,
            http1=http1,
            http2=http2,
            limits=limits,
            transport=transport,
            app=app,
        )
        self._mounts: dict[URLPattern, BaseTransport | None] = {
            URLPattern(key): None
            if proxy is None
            else self._init_proxy_transport(
                proxy,
                ssl_context=ssl_context,
                http1=http1,
                http2=http2,
                limits=limits,
            )
            for key, proxy in proxy_map.items()
        }
        if mounts is not None:
            self._mounts.update(
                {URLPattern(key): transport for key, transport in mounts.items()}
            )

        self._mounts = dict(sorted(self._mounts.items()))

    def _init_transport(
        self,
        ssl_context: typing.Optional[ssl.SSLContext],
        http1: bool = True,
        http2: bool = False,
        limits: Limits = DEFAULT_LIMITS,
        transport: typing.Optional[BaseTransport] = None,
        app: typing.Optional[typing.Callable[..., typing.Any]] = None,
    ) -> BaseTransport:
        if transport is not None:
            return transport

        if app is not None:
            return WSGITransport(app=app)

        return HTTPTransport(
            ssl_context=ssl_context,
            http1=http1,
            http2=http2,
            limits=limits,
        )

    def _init_proxy_transport(
        self,
        proxy: Proxy,
        ssl_context: typing.Optional[ssl.SSLContext] = None,
        http1: bool = True,
        http2: bool = False,
        limits: Limits = DEFAULT_LIMITS,
    ) -> BaseTransport:
        return HTTPTransport(
            ssl_context=ssl_context,
            http1=http1,
            http2=http2,
            limits=limits,
            proxy=proxy,
        )

    def _transport_for_url(self, url: URL) -> BaseTransport:
        """
        Returns the transport instance that should be used for a given URL.
        This will either be the standard connection pool, or a proxy.
        """
        for pattern, transport in self._mounts.items():
            if pattern.matches(url):
                return self._transport if transport is None else transport

        return self._transport

    def request(
        self,
        method: str,
        url: URL | str,
        *,
        content: RequestContent | None = None,
        data: RequestData | None = None,
        files: RequestFiles | None = None,
        json: typing.Any | None = None,
        params: QueryParamTypes | None = None,
        headers: HeaderTypes | None = None,
        cookies: CookieTypes | None = None,
        auth: AuthTypes | UseClientDefault | None = USE_CLIENT_DEFAULT,
        follow_redirects: bool | UseClientDefault = USE_CLIENT_DEFAULT,
        timeout: TimeoutTypes | UseClientDefault = USE_CLIENT_DEFAULT,
        extensions: RequestExtensions | None = None,
    ) -> Response:
        """
        Build and send a request.

        Equivalent to:

        ```python
        request = client.build_request(...)
        response = client.send(request, ...)
        ```

        See `Client.build_request()`, `Client.send()` and
        [Merging of configuration][0] for how the various parameters
        are merged with client-level configuration.

        [0]: /advanced/clients/#merging-of-configuration
        """
        if cookies is not None:
            message = (
                "Setting per-request cookies=<...> is being deprecated, because "
                "the expected behaviour on cookie persistence is ambiguous. Set "
                "cookies directly on the client instance instead."
            )
            warnings.warn(message, DeprecationWarning)

        request = self.build_request(
            method=method,
            url=url,
            content=content,
            data=data,
            files=files,
            json=json,
            params=params,
            headers=headers,
            cookies=cookies,
            timeout=timeout,
            extensions=extensions,
        )
        return self.send(request, auth=auth, follow_redirects=follow_redirects)

    @contextmanager
    def stream(
        self,
        method: str,
        url: URL | str,
        *,
        content: RequestContent | None = None,
        data: RequestData | None = None,
        files: RequestFiles | None = None,
        json: typing.Any | None = None,
        params: QueryParamTypes | None = None,
        headers: HeaderTypes | None = None,
        cookies: CookieTypes | None = None,
        auth: AuthTypes | UseClientDefault | None = USE_CLIENT_DEFAULT,
        follow_redirects: bool | UseClientDefault = USE_CLIENT_DEFAULT,
        timeout: TimeoutTypes | UseClientDefault = USE_CLIENT_DEFAULT,
        extensions: RequestExtensions | None = None,
    ) -> typing.Iterator[Response]:
        """
        Alternative to `httpx.request()` that streams the response body
        instead of loading it into memory at once.

        **Parameters**: See `httpx.request`.

        See also: [Streaming Responses][0]

        [0]: /quickstart#streaming-responses
        """
        request = self.build_request(
            method=method,
            url=url,
            content=content,
            data=data,
            files=files,
            json=json,
            params=params,
            headers=headers,
            cookies=cookies,
            timeout=timeout,
            extensions=extensions,
        )
        response = self.send(
            request=request,
            auth=auth,
            follow_redirects=follow_redirects,
            stream=True,
        )
        try:
            yield response
        finally:
            response.close()

    def send(
        self,
        request: Request,
        *,
        stream: bool = False,
        auth: AuthTypes | UseClientDefault | None = USE_CLIENT_DEFAULT,
        follow_redirects: bool | UseClientDefault = USE_CLIENT_DEFAULT,
    ) -> Response:
        """
        Send a request.

        The request is sent as-is, unmodified.

        Typically you'll want to build one with `Client.build_request()`
        so that any client-level configuration is merged into the request,
        but passing an explicit `httpx.Request()` is supported as well.

        See also: [Request instances][0]

        [0]: /advanced/clients/#request-instances
        """
        if self._state == ClientState.CLOSED:
            raise RuntimeError("Cannot send a request, as the client has been closed.")

        self._state = ClientState.OPENED
        follow_redirects = (
            self.follow_redirects
            if isinstance(follow_redirects, UseClientDefault)
            else follow_redirects
        )

        self._set_timeout(request)

        auth = self._build_request_auth(request, auth)

        response = self._send_handling_auth(
            request,
            auth=auth,
            follow_redirects=follow_redirects,
            history=[],
        )
        try:
            if not stream:
                response.read()

            return response

        except BaseException as exc:
            response.close()
            raise exc

    def _send_handling_auth(
        self,
        request: Request,
        auth: Auth,
        follow_redirects: bool,
        history: list[Response],
    ) -> Response:
        auth_flow = auth.sync_auth_flow(request)
        try:
            request = next(auth_flow)

            while True:
                response = self._send_handling_redirects(
                    request,
                    follow_redirects=follow_redirects,
                    history=history,
                )
                try:
                    try:
                        next_request = auth_flow.send(response)
                    except StopIteration:
                        return response

                    response.history = list(history)
                    response.read()
                    request = next_request
                    history.append(response)

                except BaseException as exc:
                    response.close()
                    raise exc
        finally:
            auth_flow.close()

    def _send_handling_redirects(
        self,
        request: Request,
        follow_redirects: bool,
        history: list[Response],
    ) -> Response:
        while True:
            if len(history) > self.max_redirects:
                raise TooManyRedirects(
                    "Exceeded maximum allowed redirects.", request=request
                )

            for hook in self._event_hooks["request"]:
                hook(request)

            response = self._send_single_request(request)
            try:
                for hook in self._event_hooks["response"]:
                    hook(response)
                response.history = list(history)

                if not response.has_redirect_location:
                    return response

                request = self._build_redirect_request(request, response)
                history = history + [response]

                if follow_redirects:
                    response.read()
                else:
                    response.next_request = request
                    return response

            except BaseException as exc:
                response.close()
                raise exc

    def _send_single_request(self, request: Request) -> Response:
        """
        Sends a single request, without handling any redirections.
        """
        transport = self._transport_for_url(request.url)
        timer = Timer()
        timer.sync_start()

        if not isinstance(request.stream, SyncByteStream):
            raise RuntimeError(
                "Attempted to send an async request with a sync Client instance."
            )

        with request_context(request=request):
            response = transport.handle_request(request)

        assert isinstance(response.stream, SyncByteStream)

        response.request = request
        response.stream = BoundSyncStream(
            response.stream, response=response, timer=timer
        )
        self.cookies.extract_cookies(response)
        response.default_encoding = self._default_encoding

        logger.info(
            'HTTP Request: %s %s "%s %d %s"',
            request.method,
            request.url,
            response.http_version,
            response.status_code,
            response.reason_phrase,
        )

        return response

    def get(
        self,
        url: URL | str,
        *,
        params: QueryParamTypes | None = None,
        headers: HeaderTypes | None = None,
        cookies: CookieTypes | None = None,
        auth: AuthTypes | UseClientDefault | None = USE_CLIENT_DEFAULT,
        follow_redirects: bool | UseClientDefault = USE_CLIENT_DEFAULT,
        timeout: TimeoutTypes | UseClientDefault = USE_CLIENT_DEFAULT,
        extensions: RequestExtensions | None = None,
    ) -> Response:
        """
        Send a `GET` request.

        **Parameters**: See `httpx.request`.
        """
        return self.request(
            "GET",
            url,
            params=params,
            headers=headers,
            cookies=cookies,
            auth=auth,
            follow_redirects=follow_redirects,
            timeout=timeout,
            extensions=extensions,
        )

    def options(
        self,
        url: URL | str,
        *,
        params: QueryParamTypes | None = None,
        headers: HeaderTypes | None = None,
        cookies: CookieTypes | None = None,
        auth: AuthTypes | UseClientDefault = USE_CLIENT_DEFAULT,
        follow_redirects: bool | UseClientDefault = USE_CLIENT_DEFAULT,
        timeout: TimeoutTypes | UseClientDefault = USE_CLIENT_DEFAULT,
        extensions: RequestExtensions | None = None,
    ) -> Response:
        """
        Send an `OPTIONS` request.

        **Parameters**: See `httpx.request`.
        """
        return self.request(
            "OPTIONS",
            url,
            params=params,
            headers=headers,
            cookies=cookies,
            auth=auth,
            follow_redirects=follow_redirects,
            timeout=timeout,
            extensions=extensions,
        )

    def head(
        self,
        url: URL | str,
        *,
        params: QueryParamTypes | None = None,
        headers: HeaderTypes | None = None,
        cookies: CookieTypes | None = None,
        auth: AuthTypes | UseClientDefault = USE_CLIENT_DEFAULT,
        follow_redirects: bool | UseClientDefault = USE_CLIENT_DEFAULT,
        timeout: TimeoutTypes | UseClientDefault = USE_CLIENT_DEFAULT,
        extensions: RequestExtensions | None = None,
    ) -> Response:
        """
        Send a `HEAD` request.

        **Parameters**: See `httpx.request`.
        """
        return self.request(
            "HEAD",
            url,
            params=params,
            headers=headers,
            cookies=cookies,
            auth=auth,
            follow_redirects=follow_redirects,
            timeout=timeout,
            extensions=extensions,
        )

    def post(
        self,
        url: URL | str,
        *,
        content: RequestContent | None = None,
        data: RequestData | None = None,
        files: RequestFiles | None = None,
        json: typing.Any | None = None,
        params: QueryParamTypes | None = None,
        headers: HeaderTypes | None = None,
        cookies: CookieTypes | None = None,
        auth: AuthTypes | UseClientDefault = USE_CLIENT_DEFAULT,
        follow_redirects: bool | UseClientDefault = USE_CLIENT_DEFAULT,
        timeout: TimeoutTypes | UseClientDefault = USE_CLIENT_DEFAULT,
        extensions: RequestExtensions | None = None,
    ) -> Response:
        """
        Send a `POST` request.

        **Parameters**: See `httpx.request`.
        """
        return self.request(
            "POST",
            url,
            content=content,
            data=data,
            files=files,
            json=json,
            params=params,
            headers=headers,
            cookies=cookies,
            auth=auth,
            follow_redirects=follow_redirects,
            timeout=timeout,
            extensions=extensions,
        )

    def put(
        self,
        url: URL | str,
        *,
        content: RequestContent | None = None,
        data: RequestData | None = None,
        files: RequestFiles | None = None,
        json: typing.Any | None = None,
        params: QueryParamTypes | None = None,
        headers: HeaderTypes | None = None,
        cookies: CookieTypes | None = None,
        auth: AuthTypes | UseClientDefault = USE_CLIENT_DEFAULT,
        follow_redirects: bool | UseClientDefault = USE_CLIENT_DEFAULT,
        timeout: TimeoutTypes | UseClientDefault = USE_CLIENT_DEFAULT,
        extensions: RequestExtensions | None = None,
    ) -> Response:
        """
        Send a `PUT` request.

        **Parameters**: See `httpx.request`.
        """
        return self.request(
            "PUT",
            url,
            content=content,
            data=data,
            files=files,
            json=json,
            params=params,
            headers=headers,
            cookies=cookies,
            auth=auth,
            follow_redirects=follow_redirects,
            timeout=timeout,
            extensions=extensions,
        )

    def patch(
        self,
        url: URL | str,
        *,
        content: RequestContent | None = None,
        data: RequestData | None = None,
        files: RequestFiles | None = None,
        json: typing.Any | None = None,
        params: QueryParamTypes | None = None,
        headers: HeaderTypes | None = None,
        cookies: CookieTypes | None = None,
        auth: AuthTypes | UseClientDefault = USE_CLIENT_DEFAULT,
        follow_redirects: bool | UseClientDefault = USE_CLIENT_DEFAULT,
        timeout: TimeoutTypes | UseClientDefault = USE_CLIENT_DEFAULT,
        extensions: RequestExtensions | None = None,
    ) -> Response:
        """
        Send a `PATCH` request.

        **Parameters**: See `httpx.request`.
        """
        return self.request(
            "PATCH",
            url,
            content=content,
            data=data,
            files=files,
            json=json,
            params=params,
            headers=headers,
            cookies=cookies,
            auth=auth,
            follow_redirects=follow_redirects,
            timeout=timeout,
            extensions=extensions,
        )

    def delete(
        self,
        url: URL | str,
        *,
        params: QueryParamTypes | None = None,
        headers: HeaderTypes | None = None,
        cookies: CookieTypes | None = None,
        auth: AuthTypes | UseClientDefault = USE_CLIENT_DEFAULT,
        follow_redirects: bool | UseClientDefault = USE_CLIENT_DEFAULT,
        timeout: TimeoutTypes | UseClientDefault = USE_CLIENT_DEFAULT,
        extensions: RequestExtensions | None = None,
    ) -> Response:
        """
        Send a `DELETE` request.

        **Parameters**: See `httpx.request`.
        """
        return self.request(
            "DELETE",
            url,
            params=params,
            headers=headers,
            cookies=cookies,
            auth=auth,
            follow_redirects=follow_redirects,
            timeout=timeout,
            extensions=extensions,
        )

    def close(self) -> None:
        """
        Close transport and proxies.
        """
        if self._state != ClientState.CLOSED:
            self._state = ClientState.CLOSED

            self._transport.close()
            for transport in self._mounts.values():
                if transport is not None:
                    transport.close()

    def __enter__(self: T) -> T:
        if self._state != ClientState.UNOPENED:
            msg = {
                ClientState.OPENED: "Cannot open a client instance more than once.",
                ClientState.CLOSED: (
                    "Cannot reopen a client instance, once it has been closed."
                ),
            }[self._state]
            raise RuntimeError(msg)

        self._state = ClientState.OPENED

        self._transport.__enter__()
        for transport in self._mounts.values():
            if transport is not None:
                transport.__enter__()
        return self

    def __exit__(
        self,
        exc_type: type[BaseException] | None = None,
        exc_value: BaseException | None = None,
        traceback: TracebackType | None = None,
    ) -> None:
        self._state = ClientState.CLOSED

        self._transport.__exit__(exc_type, exc_value, traceback)
        for transport in self._mounts.values():
            if transport is not None:
                transport.__exit__(exc_type, exc_value, traceback)


class AsyncClient(BaseClient):
    """
    An asynchronous HTTP client, with connection pooling, HTTP/2, redirects,
    cookie persistence, etc.

    It can be shared between tasks.

    Usage:

    ```python
    >>> async with httpx.AsyncClient() as client:
    >>>     response = await client.get('https://example.org')
    ```

    **Parameters:**

    * **auth** - *(optional)* An authentication class to use when sending
    requests.
    * **params** - *(optional)* Query parameters to include in request URLs, as
    a string, dictionary, or sequence of two-tuples.
    * **headers** - *(optional)* Dictionary of HTTP headers to include when
    sending requests.
    * **cookies** - *(optional)* Dictionary of Cookie items to include when
    sending requests.
    * **ssl_context** - *(optional)* An SSL certificate used by the requested host
    to authenticate the client.
    * **http2** - *(optional)* A boolean indicating if HTTP/2 support should be
    enabled. Defaults to `False`.
    * **proxy** - *(optional)* A proxy URL where all the traffic should be routed.
    * **proxies** - *(optional)* A dictionary mapping HTTP protocols to proxy
    URLs.
    * **timeout** - *(optional)* The timeout configuration to use when sending
    requests.
    * **limits** - *(optional)* The limits configuration to use.
    * **max_redirects** - *(optional)* The maximum number of redirect responses
    that should be followed.
    * **base_url** - *(optional)* A URL to use as the base when building
    request URLs.
    * **transport** - *(optional)* A transport class to use for sending requests
    over the network.
    * **app** - *(optional)* An ASGI application to send requests to,
    rather than sending actual network requests.
    * **trust_env** - *(optional)* Enables or disables usage of environment
    variables for configuration.
    * **default_encoding** - *(optional)* The default encoding to use for decoding
    response text, if no charset information is included in a response Content-Type
    header. Set to a callable for automatic character set detection. Default: "utf-8".
    """

    def __init__(
        self,
        *,
        auth: AuthTypes | None = None,
        params: QueryParamTypes | None = None,
        headers: HeaderTypes | None = None,
        cookies: CookieTypes | None = None,
        ssl_context: ssl.SSLContext | None = None,
        http1: bool = True,
        http2: bool = False,
        proxy: ProxyTypes | None = None,
        proxies: ProxiesTypes | None = None,
        mounts: None | (typing.Mapping[str, AsyncBaseTransport | None]) = None,
        timeout: TimeoutTypes = DEFAULT_TIMEOUT_CONFIG,
        follow_redirects: bool = False,
        limits: Limits = DEFAULT_LIMITS,
        max_redirects: int = DEFAULT_MAX_REDIRECTS,
        event_hooks: None | (typing.Mapping[str, list[EventHook]]) = None,
        base_url: URL | str = "",
        transport: AsyncBaseTransport | None = None,
        app: typing.Callable[..., typing.Any] | None = None,
        trust_env: bool = True,
        default_encoding: str | typing.Callable[[bytes], str] = "utf-8",
    ) -> None:
        super().__init__(
            auth=auth,
            params=params,
            headers=headers,
            cookies=cookies,
            timeout=timeout,
            follow_redirects=follow_redirects,
            max_redirects=max_redirects,
            event_hooks=event_hooks,
            base_url=base_url,
            trust_env=trust_env,
            default_encoding=default_encoding,
        )

        if http2:
            try:
                import h2  # noqa
            except ImportError:  # pragma: no cover
                raise ImportError(
                    "Using http2=True, but the 'h2' package is not installed. "
                    "Make sure to install httpx using `pip install httpx[http2]`."
                ) from None

        if proxies:
            message = (
                "The 'proxies' argument is now deprecated."
                " Use 'proxy' or 'mounts' instead."
            )
            warnings.warn(message, DeprecationWarning)
            if proxy:
                raise RuntimeError("Use either `proxy` or 'proxies', not both.")

        if app:
            message = (
                "The 'app' shortcut is now deprecated."
                " Use the explicit style 'transport=ASGITransport(app=...)' instead."
            )
            warnings.warn(message, DeprecationWarning)

        allow_env_proxies = trust_env and app is None and transport is None
        proxy_map = self._get_proxy_map(proxies or proxy, allow_env_proxies)

        self._transport = self._init_transport(
            ssl_context=ssl_context,
            http1=http1,
            http2=http2,
            limits=limits,
            transport=transport,
            app=app,
        )

        self._mounts: dict[URLPattern, AsyncBaseTransport | None] = {
            URLPattern(key): None
            if proxy is None
            else self._init_proxy_transport(
                proxy,
                ssl_context=ssl_context,
                http1=http1,
                http2=http2,
                limits=limits,
            )
            for key, proxy in proxy_map.items()
        }
        if mounts is not None:
            self._mounts.update(
                {URLPattern(key): transport for key, transport in mounts.items()}
            )
        self._mounts = dict(sorted(self._mounts.items()))

    def _init_transport(
        self,
        ssl_context: ssl.SSLContext | None = None,
        http1: bool = True,
        http2: bool = False,
        limits: Limits = DEFAULT_LIMITS,
        transport: AsyncBaseTransport | None = None,
        app: typing.Callable[..., typing.Any] | None = None,
    ) -> AsyncBaseTransport:
        if transport is not None:
            return transport

        if app is not None:
            return ASGITransport(app=app)

        return AsyncHTTPTransport(
            ssl_context=ssl_context,
            http1=http1,
            http2=http2,
            limits=limits,
        )

    def _init_proxy_transport(
        self,
        proxy: Proxy,
        ssl_context: ssl.SSLContext | None = None,
        http1: bool = True,
        http2: bool = False,
        limits: Limits = DEFAULT_LIMITS,
    ) -> AsyncBaseTransport:
        return AsyncHTTPTransport(
            ssl_context=ssl_context,
            http1=http1,
            http2=http2,
            limits=limits,
            proxy=proxy,
        )

    def _transport_for_url(self, url: URL) -> AsyncBaseTransport:
        """
        Returns the transport instance that should be used for a given URL.
        This will either be the standard connection pool, or a proxy.
        """
        for pattern, transport in self._mounts.items():
            if pattern.matches(url):
                return self._transport if transport is None else transport

        return self._transport

    async def request(
        self,
        method: str,
        url: URL | str,
        *,
        content: RequestContent | None = None,
        data: RequestData | None = None,
        files: RequestFiles | None = None,
        json: typing.Any | None = None,
        params: QueryParamTypes | None = None,
        headers: HeaderTypes | None = None,
        cookies: CookieTypes | None = None,
        auth: AuthTypes | UseClientDefault | None = USE_CLIENT_DEFAULT,
        follow_redirects: bool | UseClientDefault = USE_CLIENT_DEFAULT,
        timeout: TimeoutTypes | UseClientDefault = USE_CLIENT_DEFAULT,
        extensions: RequestExtensions | None = None,
    ) -> Response:
        """
        Build and send a request.

        Equivalent to:

        ```python
        request = client.build_request(...)
        response = await client.send(request, ...)
        ```

        See `AsyncClient.build_request()`, `AsyncClient.send()`
        and [Merging of configuration][0] for how the various parameters
        are merged with client-level configuration.

        [0]: /advanced/clients/#merging-of-configuration
        """

        if cookies is not None:  # pragma: no cover
            message = (
                "Setting per-request cookies=<...> is being deprecated, because "
                "the expected behaviour on cookie persistence is ambiguous. Set "
                "cookies directly on the client instance instead."
            )
            warnings.warn(message, DeprecationWarning)

        request = self.build_request(
            method=method,
            url=url,
            content=content,
            data=data,
            files=files,
            json=json,
            params=params,
            headers=headers,
            cookies=cookies,
            timeout=timeout,
            extensions=extensions,
        )
        return await self.send(request, auth=auth, follow_redirects=follow_redirects)

    @asynccontextmanager
    async def stream(
        self,
        method: str,
        url: URL | str,
        *,
        content: RequestContent | None = None,
        data: RequestData | None = None,
        files: RequestFiles | None = None,
        json: typing.Any | None = None,
        params: QueryParamTypes | None = None,
        headers: HeaderTypes | None = None,
        cookies: CookieTypes | None = None,
        auth: AuthTypes | UseClientDefault | None = USE_CLIENT_DEFAULT,
        follow_redirects: bool | UseClientDefault = USE_CLIENT_DEFAULT,
        timeout: TimeoutTypes | UseClientDefault = USE_CLIENT_DEFAULT,
        extensions: RequestExtensions | None = None,
    ) -> typing.AsyncIterator[Response]:
        """
        Alternative to `httpx.request()` that streams the response body
        instead of loading it into memory at once.

        **Parameters**: See `httpx.request`.

        See also: [Streaming Responses][0]

        [0]: /quickstart#streaming-responses
        """
        request = self.build_request(
            method=method,
            url=url,
            content=content,
            data=data,
            files=files,
            json=json,
            params=params,
            headers=headers,
            cookies=cookies,
            timeout=timeout,
            extensions=extensions,
        )
        response = await self.send(
            request=request,
            auth=auth,
            follow_redirects=follow_redirects,
            stream=True,
        )
        try:
            yield response
        finally:
            await response.aclose()

    async def send(
        self,
        request: Request,
        *,
        stream: bool = False,
        auth: AuthTypes | UseClientDefault | None = USE_CLIENT_DEFAULT,
        follow_redirects: bool | UseClientDefault = USE_CLIENT_DEFAULT,
    ) -> Response:
        """
        Send a request.

        The request is sent as-is, unmodified.

        Typically you'll want to build one with `AsyncClient.build_request()`
        so that any client-level configuration is merged into the request,
        but passing an explicit `httpx.Request()` is supported as well.

        See also: [Request instances][0]

        [0]: /advanced/clients/#request-instances
        """
        if self._state == ClientState.CLOSED:
            raise RuntimeError("Cannot send a request, as the client has been closed.")

        self._state = ClientState.OPENED
        follow_redirects = (
            self.follow_redirects
            if isinstance(follow_redirects, UseClientDefault)
            else follow_redirects
        )

        self._set_timeout(request)

        auth = self._build_request_auth(request, auth)

        response = await self._send_handling_auth(
            request,
            auth=auth,
            follow_redirects=follow_redirects,
            history=[],
        )
        try:
            if not stream:
                await response.aread()

            return response

        except BaseException as exc:
            await response.aclose()
            raise exc

    async def _send_handling_auth(
        self,
        request: Request,
        auth: Auth,
        follow_redirects: bool,
        history: list[Response],
    ) -> Response:
        auth_flow = auth.async_auth_flow(request)
        try:
            request = await auth_flow.__anext__()

            while True:
                response = await self._send_handling_redirects(
                    request,
                    follow_redirects=follow_redirects,
                    history=history,
                )
                try:
                    try:
                        next_request = await auth_flow.asend(response)
                    except StopAsyncIteration:
                        return response

                    response.history = list(history)
                    await response.aread()
                    request = next_request
                    history.append(response)

                except BaseException as exc:
                    await response.aclose()
                    raise exc
        finally:
            await auth_flow.aclose()

    async def _send_handling_redirects(
        self,
        request: Request,
        follow_redirects: bool,
        history: list[Response],
    ) -> Response:
        while True:
            if len(history) > self.max_redirects:
                raise TooManyRedirects(
                    "Exceeded maximum allowed redirects.", request=request
                )

            for hook in self._event_hooks["request"]:
                await hook(request)

            response = await self._send_single_request(request)
            try:
                for hook in self._event_hooks["response"]:
                    await hook(response)

                response.history = list(history)

                if not response.has_redirect_location:
                    return response

                request = self._build_redirect_request(request, response)
                history = history + [response]

                if follow_redirects:
                    await response.aread()
                else:
                    response.next_request = request
                    return response

            except BaseException as exc:
                await response.aclose()
                raise exc

    async def _send_single_request(self, request: Request) -> Response:
        """
        Sends a single request, without handling any redirections.
        """
        transport = self._transport_for_url(request.url)
        timer = Timer()
        await timer.async_start()

        if not isinstance(request.stream, AsyncByteStream):
            raise RuntimeError(
                "Attempted to send an sync request with an AsyncClient instance."
            )

        with request_context(request=request):
            response = await transport.handle_async_request(request)

        assert isinstance(response.stream, AsyncByteStream)
        response.request = request
        response.stream = BoundAsyncStream(
            response.stream, response=response, timer=timer
        )
        self.cookies.extract_cookies(response)
        response.default_encoding = self._default_encoding

        logger.info(
            'HTTP Request: %s %s "%s %d %s"',
            request.method,
            request.url,
            response.http_version,
            response.status_code,
            response.reason_phrase,
        )

        return response

    async def get(
        self,
        url: URL | str,
        *,
        params: QueryParamTypes | None = None,
        headers: HeaderTypes | None = None,
        cookies: CookieTypes | None = None,
        auth: AuthTypes | UseClientDefault | None = USE_CLIENT_DEFAULT,
        follow_redirects: bool | UseClientDefault = USE_CLIENT_DEFAULT,
        timeout: TimeoutTypes | UseClientDefault = USE_CLIENT_DEFAULT,
        extensions: RequestExtensions | None = None,
    ) -> Response:
        """
        Send a `GET` request.

        **Parameters**: See `httpx.request`.
        """
        return await self.request(
            "GET",
            url,
            params=params,
            headers=headers,
            cookies=cookies,
            auth=auth,
            follow_redirects=follow_redirects,
            timeout=timeout,
            extensions=extensions,
        )

    async def options(
        self,
        url: URL | str,
        *,
        params: QueryParamTypes | None = None,
        headers: HeaderTypes | None = None,
        cookies: CookieTypes | None = None,
        auth: AuthTypes | UseClientDefault = USE_CLIENT_DEFAULT,
        follow_redirects: bool | UseClientDefault = USE_CLIENT_DEFAULT,
        timeout: TimeoutTypes | UseClientDefault = USE_CLIENT_DEFAULT,
        extensions: RequestExtensions | None = None,
    ) -> Response:
        """
        Send an `OPTIONS` request.

        **Parameters**: See `httpx.request`.
        """
        return await self.request(
            "OPTIONS",
            url,
            params=params,
            headers=headers,
            cookies=cookies,
            auth=auth,
            follow_redirects=follow_redirects,
            timeout=timeout,
            extensions=extensions,
        )

    async def head(
        self,
        url: URL | str,
        *,
        params: QueryParamTypes | None = None,
        headers: HeaderTypes | None = None,
        cookies: CookieTypes | None = None,
        auth: AuthTypes | UseClientDefault = USE_CLIENT_DEFAULT,
        follow_redirects: bool | UseClientDefault = USE_CLIENT_DEFAULT,
        timeout: TimeoutTypes | UseClientDefault = USE_CLIENT_DEFAULT,
        extensions: RequestExtensions | None = None,
    ) -> Response:
        """
        Send a `HEAD` request.

        **Parameters**: See `httpx.request`.
        """
        return await self.request(
            "HEAD",
            url,
            params=params,
            headers=headers,
            cookies=cookies,
            auth=auth,
            follow_redirects=follow_redirects,
            timeout=timeout,
            extensions=extensions,
        )

    async def post(
        self,
        url: URL | str,
        *,
        content: RequestContent | None = None,
        data: RequestData | None = None,
        files: RequestFiles | None = None,
        json: typing.Any | None = None,
        params: QueryParamTypes | None = None,
        headers: HeaderTypes | None = None,
        cookies: CookieTypes | None = None,
        auth: AuthTypes | UseClientDefault = USE_CLIENT_DEFAULT,
        follow_redirects: bool | UseClientDefault = USE_CLIENT_DEFAULT,
        timeout: TimeoutTypes | UseClientDefault = USE_CLIENT_DEFAULT,
        extensions: RequestExtensions | None = None,
    ) -> Response:
        """
        Send a `POST` request.

        **Parameters**: See `httpx.request`.
        """
        return await self.request(
            "POST",
            url,
            content=content,
            data=data,
            files=files,
            json=json,
            params=params,
            headers=headers,
            cookies=cookies,
            auth=auth,
            follow_redirects=follow_redirects,
            timeout=timeout,
            extensions=extensions,
        )

    async def put(
        self,
        url: URL | str,
        *,
        content: RequestContent | None = None,
        data: RequestData | None = None,
        files: RequestFiles | None = None,
        json: typing.Any | None = None,
        params: QueryParamTypes | None = None,
        headers: HeaderTypes | None = None,
        cookies: CookieTypes | None = None,
        auth: AuthTypes | UseClientDefault = USE_CLIENT_DEFAULT,
        follow_redirects: bool | UseClientDefault = USE_CLIENT_DEFAULT,
        timeout: TimeoutTypes | UseClientDefault = USE_CLIENT_DEFAULT,
        extensions: RequestExtensions | None = None,
    ) -> Response:
        """
        Send a `PUT` request.

        **Parameters**: See `httpx.request`.
        """
        return await self.request(
            "PUT",
            url,
            content=content,
            data=data,
            files=files,
            json=json,
            params=params,
            headers=headers,
            cookies=cookies,
            auth=auth,
            follow_redirects=follow_redirects,
            timeout=timeout,
            extensions=extensions,
        )

    async def patch(
        self,
        url: URL | str,
        *,
        content: RequestContent | None = None,
        data: RequestData | None = None,
        files: RequestFiles | None = None,
        json: typing.Any | None = None,
        params: QueryParamTypes | None = None,
        headers: HeaderTypes | None = None,
        cookies: CookieTypes | None = None,
        auth: AuthTypes | UseClientDefault = USE_CLIENT_DEFAULT,
        follow_redirects: bool | UseClientDefault = USE_CLIENT_DEFAULT,
        timeout: TimeoutTypes | UseClientDefault = USE_CLIENT_DEFAULT,
        extensions: RequestExtensions | None = None,
    ) -> Response:
        """
        Send a `PATCH` request.

        **Parameters**: See `httpx.request`.
        """
        return await self.request(
            "PATCH",
            url,
            content=content,
            data=data,
            files=files,
            json=json,
            params=params,
            headers=headers,
            cookies=cookies,
            auth=auth,
            follow_redirects=follow_redirects,
            timeout=timeout,
            extensions=extensions,
        )

    async def delete(
        self,
        url: URL | str,
        *,
        params: QueryParamTypes | None = None,
        headers: HeaderTypes | None = None,
        cookies: CookieTypes | None = None,
        auth: AuthTypes | UseClientDefault = USE_CLIENT_DEFAULT,
        follow_redirects: bool | UseClientDefault = USE_CLIENT_DEFAULT,
        timeout: TimeoutTypes | UseClientDefault = USE_CLIENT_DEFAULT,
        extensions: RequestExtensions | None = None,
    ) -> Response:
        """
        Send a `DELETE` request.

        **Parameters**: See `httpx.request`.
        """
        return await self.request(
            "DELETE",
            url,
            params=params,
            headers=headers,
            cookies=cookies,
            auth=auth,
            follow_redirects=follow_redirects,
            timeout=timeout,
            extensions=extensions,
        )

    async def aclose(self) -> None:
        """
        Close transport and proxies.
        """
        if self._state != ClientState.CLOSED:
            self._state = ClientState.CLOSED

            await self._transport.aclose()
            for proxy in self._mounts.values():
                if proxy is not None:
                    await proxy.aclose()

    async def __aenter__(self: U) -> U:
        if self._state != ClientState.UNOPENED:
            msg = {
                ClientState.OPENED: "Cannot open a client instance more than once.",
                ClientState.CLOSED: (
                    "Cannot reopen a client instance, once it has been closed."
                ),
            }[self._state]
            raise RuntimeError(msg)

        self._state = ClientState.OPENED

        await self._transport.__aenter__()
        for proxy in self._mounts.values():
            if proxy is not None:
                await proxy.__aenter__()
        return self

    async def __aexit__(
        self,
        exc_type: type[BaseException] | None = None,
        exc_value: BaseException | None = None,
        traceback: TracebackType | None = None,
    ) -> None:
        self._state = ClientState.CLOSED

        await self._transport.__aexit__(exc_type, exc_value, traceback)
        for proxy in self._mounts.values():
            if proxy is not None:
                await proxy.__aexit__(exc_type, exc_value, traceback)<|MERGE_RESOLUTION|>--- conflicted
+++ resolved
@@ -46,11 +46,6 @@
     RequestFiles,
     SyncByteStream,
     TimeoutTypes,
-<<<<<<< HEAD
-    URLTypes,
-=======
-    VerifyTypes,
->>>>>>> 0aa20e44
 )
 from ._urls import URL, QueryParams
 from ._utils import (
