--- conflicted
+++ resolved
@@ -1,29 +1,19 @@
-<<<<<<< HEAD
 import contextlib
 from typing import (
     TYPE_CHECKING,
     AsyncIterator,
     Awaitable,
     Callable,
-    Dict,
     List,
+    Mapping,
     Optional,
     Tuple,
     Union,
 )
-=======
-from typing import TYPE_CHECKING, Callable, List, Mapping, Optional, Tuple, Union
->>>>>>> b9db5e14
 
 import httpcore
 import sniffio
 
-<<<<<<< HEAD
-from .._content_streams import AsyncIteratorStream, ByteStream
-from .._utils import warn_deprecated
-
-=======
->>>>>>> b9db5e14
 if TYPE_CHECKING:  # pragma: no cover
     import asyncio
 
@@ -279,12 +269,8 @@
         assert status_code is not None
         assert response_headers is not None
 
-<<<<<<< HEAD
-        stream = AsyncIteratorStream(aiter_response_body(), close_func=aclose)
-
-        return (b"HTTP/1.1", status_code, b"", response_headers, stream)
-=======
-        stream = httpcore.PlainByteStream(content=b"".join(body_parts))
->>>>>>> b9db5e14
+        stream = httpcore.AsyncIteratorByteStream(
+            aiter_response_body(), aclose_func=aclose
+        )
 
         return (b"HTTP/1.1", status_code, b"", response_headers, stream)