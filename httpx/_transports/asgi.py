--- conflicted
+++ resolved
@@ -2,17 +2,6 @@
 
 import typing
 
-<<<<<<< HEAD
-try:
-    from sniffio import current_async_library
-except (ImportError, ModuleNotFoundError):  # pragma: nocover
-
-    def current_async_library() -> str:
-        return "asyncio"
-
-
-=======
->>>>>>> 4596370f
 from .._models import Request, Response
 from .._types import AsyncByteStream
 from .base import AsyncBaseTransport
@@ -53,11 +42,7 @@
 
 
 def create_event() -> Event:
-<<<<<<< HEAD
-    if current_async_library() == "trio":
-=======
     if is_running_trio():
->>>>>>> 4596370f
         import trio
 
         return trio.Event()
