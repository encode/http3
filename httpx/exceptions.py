import typing

if typing.TYPE_CHECKING:
    from .models import Request, Response  # pragma: nocover


class HTTPError(Exception):
    """
    Base class for all httpx exceptions.
    """

    def __init__(
        self, *args: typing.Any, request: "Request" = None, response: "Response" = None
    ) -> None:
        self.response = response
        self.request = request or getattr(self.response, "request", None)
        super().__init__(*args)


# Timeout exceptions...


class TimeoutException(HTTPError):
    """
    A base class for all timeouts.
    """


class ConnectTimeout(TimeoutException):
    """
    Timeout while establishing a connection.
    """


class ReadTimeout(TimeoutException):
    """
    Timeout while reading response data.
    """


class WriteTimeout(TimeoutException):
    """
    Timeout while writing request data.
    """


class PoolTimeout(TimeoutException):
    """
    Timeout while waiting to acquire a connection from the pool.
    """


class ProxyError(HTTPError):
    """
    Error from within a proxy
    """


# HTTP exceptions...


class ProtocolError(HTTPError):
    """
    Malformed HTTP.
    """


class DecodingError(HTTPError):
    """
    Decoding of the response failed.
    """


# Redirect exceptions...


class RedirectError(HTTPError):
    """
    Base class for HTTP redirect errors.
    """


class TooManyRedirects(RedirectError):
    """
    Too many redirects.
    """


<<<<<<< HEAD
class RedirectBodyUnavailable(RedirectError):
    """
    Got a redirect response, but the request body was streaming, and is
    no longer available.
    """


class RequestBodyUnavailable(RedirectBodyUnavailable):
    """
    Got a request body, but the request body is no longer available.
    """


=======
>>>>>>> bc6163c5
class RedirectLoop(RedirectError):
    """
    Infinite redirect loop.
    """


class NotRedirectResponse(RedirectError):
    """
    Response was not a redirect response.
    """


# Stream exceptions...


class StreamError(HTTPError):
    """
    The base class for stream exceptions.

    The developer made an error in accessing the request stream in
    an invalid way.
    """


class RequestBodyUnavailable(StreamError):
    """
    Had to send the request again, but the request body was streaming, and is
    no longer available.
    """


class StreamConsumed(StreamError):
    """
    Attempted to read or stream response content, but the content has already
    been streamed.
    """


class ResponseNotRead(StreamError):
    """
    Attempted to access response content, without having called `read()`
    after a streaming response.
    """


class ResponseClosed(StreamError):
    """
    Attempted to read or stream response content, but the request has been
    closed.
    """


# Other cases...


class InvalidURL(HTTPError):
    """
    URL was missing a hostname, or was not one of HTTP/HTTPS.
    """


class ConnectionClosed(HTTPError):
    """
    Expected more data from peer, but connection was closed.
    """


class CookieConflict(HTTPError):
    """
    Attempted to lookup a cookie by name, but multiple cookies existed.
    """<|MERGE_RESOLUTION|>--- conflicted
+++ resolved
@@ -86,22 +86,6 @@
     """
 
 
-<<<<<<< HEAD
-class RedirectBodyUnavailable(RedirectError):
-    """
-    Got a redirect response, but the request body was streaming, and is
-    no longer available.
-    """
-
-
-class RequestBodyUnavailable(RedirectBodyUnavailable):
-    """
-    Got a request body, but the request body is no longer available.
-    """
-
-
-=======
->>>>>>> bc6163c5
 class RedirectLoop(RedirectError):
     """
     Infinite redirect loop.
