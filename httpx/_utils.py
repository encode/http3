import codecs
import collections
import logging
import mimetypes
import netrc
import os
import re
import sys
import typing
import warnings
from datetime import timedelta
from pathlib import Path
from time import perf_counter
from types import TracebackType
from urllib.request import getproxies

from ._exceptions import InvalidURL
from ._types import PrimitiveData

if typing.TYPE_CHECKING:  # pragma: no cover
    from ._models import URL


_HTML5_FORM_ENCODING_REPLACEMENTS = {'"': "%22", "\\": "\\\\"}
_HTML5_FORM_ENCODING_REPLACEMENTS.update(
    {chr(c): "%{:02X}".format(c) for c in range(0x00, 0x1F + 1) if c != 0x1B}
)
_HTML5_FORM_ENCODING_RE = re.compile(
    r"|".join([re.escape(c) for c in _HTML5_FORM_ENCODING_REPLACEMENTS.keys()])
)


def normalize_header_key(
    value: typing.Union[str, bytes], encoding: str = None
) -> bytes:
    """
    Coerce str/bytes into a strictly byte-wise HTTP header key.
    """
    if isinstance(value, bytes):
        return value.lower()
    return value.encode(encoding or "ascii").lower()


def normalize_header_value(
    value: typing.Union[str, bytes], encoding: str = None
) -> bytes:
    """
    Coerce str/bytes into a strictly byte-wise HTTP header value.
    """
    if isinstance(value, bytes):
        return value
    return value.encode(encoding or "ascii")


def str_query_param(value: "PrimitiveData") -> str:
    """
    Coerce a primitive data type into a string value for query params.

    Note that we prefer JSON-style 'true'/'false' for boolean values here.
    """
    if value is True:
        return "true"
    elif value is False:
        return "false"
    elif value is None:
        return ""
    return str(value)


def is_known_encoding(encoding: str) -> bool:
    """
    Return `True` if `encoding` is a known codec.
    """
    try:
        codecs.lookup(encoding)
    except LookupError:
        return False
    return True


def format_form_param(name: str, value: typing.Union[str, bytes]) -> bytes:
    """
    Encode a name/value pair within a multipart form.
    """
    if isinstance(value, bytes):
        value = value.decode()

    def replacer(match: typing.Match[str]) -> str:
        return _HTML5_FORM_ENCODING_REPLACEMENTS[match.group(0)]

    value = _HTML5_FORM_ENCODING_RE.sub(replacer, value)
    return f'{name}="{value}"'.encode()


# Null bytes; no need to recreate these on each call to guess_json_utf
_null = b"\x00"
_null2 = _null * 2
_null3 = _null * 3


def guess_json_utf(data: bytes) -> typing.Optional[str]:
    # JSON always starts with two ASCII characters, so detection is as
    # easy as counting the nulls and from their location and count
    # determine the encoding. Also detect a BOM, if present.
    sample = data[:4]
    if sample in (codecs.BOM_UTF32_LE, codecs.BOM_UTF32_BE):
        return "utf-32"  # BOM included
    if sample[:3] == codecs.BOM_UTF8:
        return "utf-8-sig"  # BOM included, MS style (discouraged)
    if sample[:2] in (codecs.BOM_UTF16_LE, codecs.BOM_UTF16_BE):
        return "utf-16"  # BOM included
    nullcount = sample.count(_null)
    if nullcount == 0:
        return "utf-8"
    if nullcount == 2:
        if sample[::2] == _null2:  # 1st and 3rd are null
            return "utf-16-be"
        if sample[1::2] == _null2:  # 2nd and 4th are null
            return "utf-16-le"
        # Did not detect 2 valid UTF-16 ascii-range characters
    if nullcount == 3:
        if sample[:3] == _null3:
            return "utf-32-be"
        if sample[1:] == _null3:
            return "utf-32-le"
        # Did not detect a valid UTF-32 ascii-range character
    return None


class NetRCInfo:
    def __init__(self, files: typing.Optional[typing.List[str]] = None) -> None:
        if files is None:
            files = [os.getenv("NETRC", ""), "~/.netrc", "~/_netrc"]
        self.netrc_files = files

    @property
    def netrc_info(self) -> typing.Optional[netrc.netrc]:
        if not hasattr(self, "_netrc_info"):
            self._netrc_info = None
            for file_path in self.netrc_files:
                expanded_path = Path(file_path).expanduser()
                if expanded_path.is_file():
                    self._netrc_info = netrc.netrc(str(expanded_path))
                    break
        return self._netrc_info

    def get_credentials(
        self, authority: str
    ) -> typing.Optional[typing.Tuple[str, str]]:
        if self.netrc_info is None:
            return None

        auth_info = self.netrc_info.authenticators(authority)
        if auth_info is None or auth_info[2] is None:
            return None
        return (auth_info[0], auth_info[2])


def get_ca_bundle_from_env() -> typing.Optional[str]:
    if "SSL_CERT_FILE" in os.environ:
        ssl_file = Path(os.environ["SSL_CERT_FILE"])
        if ssl_file.is_file():
            return str(ssl_file)
    if "SSL_CERT_DIR" in os.environ:
        ssl_path = Path(os.environ["SSL_CERT_DIR"])
        if ssl_path.is_dir():
            return str(ssl_path)
    return None


def parse_header_links(value: str) -> typing.List[typing.Dict[str, str]]:
    """
    Returns a list of parsed link headers, for more info see:
    https://developer.mozilla.org/en-US/docs/Web/HTTP/Headers/Link
    The generic syntax of those is:
    Link: < uri-reference >; param1=value1; param2="value2"
    So for instance:
    Link; '<http:/.../front.jpeg>; type="image/jpeg",<http://.../back.jpeg>;'
    would return
        [
            {"url": "http:/.../front.jpeg", "type": "image/jpeg"},
            {"url": "http://.../back.jpeg"},
        ]
    :param value: HTTP Link entity-header field
    :return: list of parsed link headers
    """
    links: typing.List[typing.Dict[str, str]] = []
    replace_chars = " '\""
    value = value.strip(replace_chars)
    if not value:
        return links
    for val in re.split(", *<", value):
        try:
            url, params = val.split(";", 1)
        except ValueError:
            url, params = val, ""
        link = {"url": url.strip("<> '\"")}
        for param in params.split(";"):
            try:
                key, value = param.split("=")
            except ValueError:
                break
            link[key.strip(replace_chars)] = value.strip(replace_chars)
        links.append(link)
    return links


SENSITIVE_HEADERS = {"authorization", "proxy-authorization"}


def obfuscate_sensitive_headers(
    items: typing.Iterable[typing.Tuple[typing.AnyStr, typing.AnyStr]]
) -> typing.Iterator[typing.Tuple[typing.AnyStr, typing.AnyStr]]:
    for k, v in items:
        if to_str(k.lower()) in SENSITIVE_HEADERS:
            v = to_bytes_or_str("[secure]", match_type_of=v)
        yield k, v


_LOGGER_INITIALIZED = False
TRACE_LOG_LEVEL = 5


class Logger(logging.Logger):
    # Stub for type checkers.
    def trace(self, message: str, *args: typing.Any, **kwargs: typing.Any) -> None:
        ...  # pragma: nocover


def get_logger(name: str) -> Logger:
    """
    Get a `logging.Logger` instance, and optionally
    set up debug logging based on the HTTPX_LOG_LEVEL environment variable.
    """
    global _LOGGER_INITIALIZED

    if not _LOGGER_INITIALIZED:
        _LOGGER_INITIALIZED = True
        logging.addLevelName(TRACE_LOG_LEVEL, "TRACE")

        log_level = os.environ.get("HTTPX_LOG_LEVEL", "").upper()
        if log_level in ("DEBUG", "TRACE"):
            logger = logging.getLogger("httpx")
            logger.setLevel(logging.DEBUG if log_level == "DEBUG" else TRACE_LOG_LEVEL)
            handler = logging.StreamHandler(sys.stderr)
            handler.setFormatter(
                logging.Formatter(
                    fmt="%(levelname)s [%(asctime)s] %(name)s - %(message)s",
                    datefmt="%Y-%m-%d %H:%M:%S",
                )
            )
            logger.addHandler(handler)

    logger = logging.getLogger(name)

    def trace(message: str, *args: typing.Any, **kwargs: typing.Any) -> None:
        logger.log(TRACE_LOG_LEVEL, message, *args, **kwargs)

    logger.trace = trace  # type: ignore

    return typing.cast(Logger, logger)


<<<<<<< HEAD
def enforce_http_url(url: "URL") -> None:
    """
    Raise an appropriate InvalidURL for any non-HTTP URLs.
    """
    if not url.scheme:
        raise InvalidURL("No scheme included in URL.")
    if not url.host:
        raise InvalidURL("No host included in URL.")
    if url.scheme not in ("http", "https"):
        raise InvalidURL('URL scheme must be "http" or "https".')
=======
def same_origin(url: "URL", other: "URL") -> bool:
    """
    Return 'True' if the given URLs share the same origin.
    """
    return (
        url.scheme == other.scheme and url.host == other.host and url.port == other.port
    )
>>>>>>> 083d2e9a


def should_not_be_proxied(url: "URL") -> bool:
    """
    Return True if url should not be proxied,
    return False otherwise.
    """
    no_proxy = getproxies().get("no")
    if not no_proxy:
        return False
    no_proxy_list = [host.strip() for host in no_proxy.split(",")]
    for name in no_proxy_list:
        if name == "*":
            return True
        if name:
            name = name.lstrip(".")  # ignore leading dots
            name = re.escape(name)
            pattern = r"(.+\.)?%s$" % name
            if re.match(pattern, url.host, re.I) or re.match(
                pattern, url.authority, re.I
            ):
                return True
    return False


def get_environment_proxies() -> typing.Dict[str, str]:
    """Gets proxy information from the environment"""

    # urllib.request.getproxies() falls back on System
    # Registry and Config for proxies on Windows and macOS.
    # We don't want to propagate non-HTTP proxies into
    # our configuration such as 'TRAVIS_APT_PROXY'.
    supported_proxy_schemes = ("http", "https", "all")
    return {
        key: val
        for key, val in getproxies().items()
        if ("://" in key or key in supported_proxy_schemes)
    }


def to_bytes(value: typing.Union[str, bytes], encoding: str = "utf-8") -> bytes:
    return value.encode(encoding) if isinstance(value, str) else value


def to_str(value: typing.Union[str, bytes], encoding: str = "utf-8") -> str:
    return value if isinstance(value, str) else value.decode(encoding)


def to_bytes_or_str(value: str, match_type_of: typing.AnyStr) -> typing.AnyStr:
    return value if isinstance(match_type_of, str) else value.encode()


def unquote(value: str) -> str:
    return value[1:-1] if value[0] == value[-1] == '"' else value


def guess_content_type(filename: typing.Optional[str]) -> typing.Optional[str]:
    if filename:
        return mimetypes.guess_type(filename)[0] or "application/octet-stream"
    return None


def peek_filelike_length(stream: typing.IO) -> int:
    """
    Given a file-like stream object, return its length in number of bytes
    without reading it into memory.
    """
    try:
        # Is it an actual file?
        fd = stream.fileno()
    except OSError:
        # No... Maybe it's something that supports random access, like `io.BytesIO`?
        try:
            # Assuming so, go to end of stream to figure out its length,
            # then put it back in place.
            offset = stream.tell()
            length = stream.seek(0, os.SEEK_END)
            stream.seek(offset)
        except OSError:
            # Not even that? Sorry, we're doomed...
            raise
        else:
            return length
    else:
        # Yup, seems to be an actual file.
        return os.fstat(fd).st_size


def flatten_queryparams(
    queryparams: typing.Mapping[
        str, typing.Union["PrimitiveData", typing.Sequence["PrimitiveData"]]
    ]
) -> typing.List[typing.Tuple[str, "PrimitiveData"]]:
    """
    Convert a mapping of query params into a flat list of two-tuples
    representing each item.

    Example:
    >>> flatten_queryparams_values({"q": "httpx", "tag": ["python", "dev"]})
    [("q", "httpx), ("tag", "python"), ("tag", "dev")]
    """
    items = []

    for k, v in queryparams.items():
        if isinstance(v, collections.abc.Sequence) and not isinstance(v, (str, bytes)):
            for u in v:
                items.append((k, u))
        else:
            items.append((k, typing.cast("PrimitiveData", v)))

    return items


class ElapsedTimer:
    def __init__(self) -> None:
        self.start: float = perf_counter()
        self.end: typing.Optional[float] = None

    def __enter__(self) -> "ElapsedTimer":
        self.start = perf_counter()
        return self

    def __exit__(
        self,
        exc_type: typing.Type[BaseException] = None,
        exc_value: BaseException = None,
        traceback: TracebackType = None,
    ) -> None:
        self.end = perf_counter()

    @property
    def elapsed(self) -> timedelta:
        if self.end is None:
            return timedelta(seconds=perf_counter() - self.start)
        return timedelta(seconds=self.end - self.start)


def warn_deprecated(message: str) -> None:  # pragma: nocover
    warnings.warn(message, DeprecationWarning, stacklevel=2)<|MERGE_RESOLUTION|>--- conflicted
+++ resolved
@@ -261,7 +261,6 @@
     return typing.cast(Logger, logger)
 
 
-<<<<<<< HEAD
 def enforce_http_url(url: "URL") -> None:
     """
     Raise an appropriate InvalidURL for any non-HTTP URLs.
@@ -272,7 +271,8 @@
         raise InvalidURL("No host included in URL.")
     if url.scheme not in ("http", "https"):
         raise InvalidURL('URL scheme must be "http" or "https".')
-=======
+
+        
 def same_origin(url: "URL", other: "URL") -> bool:
     """
     Return 'True' if the given URLs share the same origin.
@@ -280,7 +280,6 @@
     return (
         url.scheme == other.scheme and url.host == other.host and url.port == other.port
     )
->>>>>>> 083d2e9a
 
 
 def should_not_be_proxied(url: "URL") -> bool:
