from __future__ import annotations

import codecs
import email.message
import ipaddress
import mimetypes
import os
import re
import time
import typing
from urllib.request import getproxies

import sniffio

from ._types import PrimitiveData

if typing.TYPE_CHECKING:  # pragma: no cover
    from ._urls import URL


_HTML5_FORM_ENCODING_REPLACEMENTS = {'"': "%22", "\\": "\\\\"}
_HTML5_FORM_ENCODING_REPLACEMENTS.update(
    {chr(c): "%{:02X}".format(c) for c in range(0x1F + 1) if c != 0x1B}
)
_HTML5_FORM_ENCODING_RE = re.compile(
    r"|".join([re.escape(c) for c in _HTML5_FORM_ENCODING_REPLACEMENTS.keys()])
)


def normalize_header_key(
    value: str | bytes,
    lower: bool,
    encoding: str | None = None,
) -> bytes:
    """
    Coerce str/bytes into a strictly byte-wise HTTP header key.
    """
    if isinstance(value, bytes):
        bytes_value = value
    else:
        bytes_value = value.encode(encoding or "ascii")

    return bytes_value.lower() if lower else bytes_value


def normalize_header_value(value: str | bytes, encoding: str | None = None) -> bytes:
    """
    Coerce str/bytes into a strictly byte-wise HTTP header value.
    """
    if isinstance(value, bytes):
        return value
    return value.encode(encoding or "ascii")


def primitive_value_to_str(value: PrimitiveData) -> str:
    """
    Coerce a primitive data type into a string value.

    Note that we prefer JSON-style 'true'/'false' for boolean values here.
    """
    if value is True:
        return "true"
    elif value is False:
        return "false"
    elif value is None:
        return ""
    return str(value)


def is_known_encoding(encoding: str) -> bool:
    """
    Return `True` if `encoding` is a known codec.
    """
    try:
        codecs.lookup(encoding)
    except LookupError:
        return False
    return True


def format_form_param(name: str, value: str) -> bytes:
    """
    Encode a name/value pair within a multipart form.
    """

    def replacer(match: typing.Match[str]) -> str:
        return _HTML5_FORM_ENCODING_REPLACEMENTS[match.group(0)]

    value = _HTML5_FORM_ENCODING_RE.sub(replacer, value)
    return f'{name}="{value}"'.encode()


<<<<<<< HEAD
def parse_header_links(value: str) -> typing.List[typing.Dict[str, str]]:
=======
def get_ca_bundle_from_env() -> str | None:
    if "SSL_CERT_FILE" in os.environ:
        ssl_file = Path(os.environ["SSL_CERT_FILE"])
        if ssl_file.is_file():
            return str(ssl_file)
    if "SSL_CERT_DIR" in os.environ:
        ssl_path = Path(os.environ["SSL_CERT_DIR"])
        if ssl_path.is_dir():
            return str(ssl_path)
    return None


def parse_header_links(value: str) -> list[dict[str, str]]:
>>>>>>> f3eb3c90
    """
    Returns a list of parsed link headers, for more info see:
    https://developer.mozilla.org/en-US/docs/Web/HTTP/Headers/Link
    The generic syntax of those is:
    Link: < uri-reference >; param1=value1; param2="value2"
    So for instance:
    Link; '<http:/.../front.jpeg>; type="image/jpeg",<http://.../back.jpeg>;'
    would return
        [
            {"url": "http:/.../front.jpeg", "type": "image/jpeg"},
            {"url": "http://.../back.jpeg"},
        ]
    :param value: HTTP Link entity-header field
    :return: list of parsed link headers
    """
    links: list[dict[str, str]] = []
    replace_chars = " '\""
    value = value.strip(replace_chars)
    if not value:
        return links
    for val in re.split(", *<", value):
        try:
            url, params = val.split(";", 1)
        except ValueError:
            url, params = val, ""
        link = {"url": url.strip("<> '\"")}
        for param in params.split(";"):
            try:
                key, value = param.split("=")
            except ValueError:
                break
            link[key.strip(replace_chars)] = value.strip(replace_chars)
        links.append(link)
    return links


def parse_content_type_charset(content_type: str) -> str | None:
    # We used to use `cgi.parse_header()` here, but `cgi` became a dead battery.
    # See: https://peps.python.org/pep-0594/#cgi
    msg = email.message.Message()
    msg["content-type"] = content_type
    return msg.get_content_charset(failobj=None)


SENSITIVE_HEADERS = {"authorization", "proxy-authorization"}


def obfuscate_sensitive_headers(
    items: typing.Iterable[tuple[typing.AnyStr, typing.AnyStr]],
) -> typing.Iterator[tuple[typing.AnyStr, typing.AnyStr]]:
    for k, v in items:
        if to_str(k.lower()) in SENSITIVE_HEADERS:
            v = to_bytes_or_str("[secure]", match_type_of=v)
        yield k, v


def port_or_default(url: URL) -> int | None:
    if url.port is not None:
        return url.port
    return {"http": 80, "https": 443}.get(url.scheme)


def same_origin(url: URL, other: URL) -> bool:
    """
    Return 'True' if the given URLs share the same origin.
    """
    return (
        url.scheme == other.scheme
        and url.host == other.host
        and port_or_default(url) == port_or_default(other)
    )


def is_https_redirect(url: URL, location: URL) -> bool:
    """
    Return 'True' if 'location' is a HTTPS upgrade of 'url'
    """
    if url.host != location.host:
        return False

    return (
        url.scheme == "http"
        and port_or_default(url) == 80
        and location.scheme == "https"
        and port_or_default(location) == 443
    )


def get_environment_proxies() -> dict[str, str | None]:
    """Gets proxy information from the environment"""

    # urllib.request.getproxies() falls back on System
    # Registry and Config for proxies on Windows and macOS.
    # We don't want to propagate non-HTTP proxies into
    # our configuration such as 'TRAVIS_APT_PROXY'.
    proxy_info = getproxies()
    mounts: dict[str, str | None] = {}

    for scheme in ("http", "https", "all"):
        if proxy_info.get(scheme):
            hostname = proxy_info[scheme]
            mounts[f"{scheme}://"] = (
                hostname if "://" in hostname else f"http://{hostname}"
            )

    no_proxy_hosts = [host.strip() for host in proxy_info.get("no", "").split(",")]
    for hostname in no_proxy_hosts:
        # See https://curl.haxx.se/libcurl/c/CURLOPT_NOPROXY.html for details
        # on how names in `NO_PROXY` are handled.
        if hostname == "*":
            # If NO_PROXY=* is used or if "*" occurs as any one of the comma
            # separated hostnames, then we should just bypass any information
            # from HTTP_PROXY, HTTPS_PROXY, ALL_PROXY, and always ignore
            # proxies.
            return {}
        elif hostname:
            # NO_PROXY=.google.com is marked as "all://*.google.com,
            #   which disables "www.google.com" but not "google.com"
            # NO_PROXY=google.com is marked as "all://*google.com,
            #   which disables "www.google.com" and "google.com".
            #   (But not "wwwgoogle.com")
            # NO_PROXY can include domains, IPv6, IPv4 addresses and "localhost"
            #   NO_PROXY=example.com,::1,localhost,192.168.0.0/16
            if "://" in hostname:
                mounts[hostname] = None
            elif is_ipv4_hostname(hostname):
                mounts[f"all://{hostname}"] = None
            elif is_ipv6_hostname(hostname):
                mounts[f"all://[{hostname}]"] = None
            elif hostname.lower() == "localhost":
                mounts[f"all://{hostname}"] = None
            else:
                mounts[f"all://*{hostname}"] = None

    return mounts


def to_bytes(value: str | bytes, encoding: str = "utf-8") -> bytes:
    return value.encode(encoding) if isinstance(value, str) else value


def to_str(value: str | bytes, encoding: str = "utf-8") -> str:
    return value if isinstance(value, str) else value.decode(encoding)


def to_bytes_or_str(value: str, match_type_of: typing.AnyStr) -> typing.AnyStr:
    return value if isinstance(match_type_of, str) else value.encode()


def unquote(value: str) -> str:
    return value[1:-1] if value[0] == value[-1] == '"' else value


def guess_content_type(filename: str | None) -> str | None:
    if filename:
        return mimetypes.guess_type(filename)[0] or "application/octet-stream"
    return None


def peek_filelike_length(stream: typing.Any) -> int | None:
    """
    Given a file-like stream object, return its length in number of bytes
    without reading it into memory.
    """
    try:
        # Is it an actual file?
        fd = stream.fileno()
        # Yup, seems to be an actual file.
        length = os.fstat(fd).st_size
    except (AttributeError, OSError):
        # No... Maybe it's something that supports random access, like `io.BytesIO`?
        try:
            # Assuming so, go to end of stream to figure out its length,
            # then put it back in place.
            offset = stream.tell()
            length = stream.seek(0, os.SEEK_END)
            stream.seek(offset)
        except (AttributeError, OSError):
            # Not even that? Sorry, we're doomed...
            return None

    return length


class Timer:
    async def _get_time(self) -> float:
        library = sniffio.current_async_library()
        if library == "trio":
            import trio

            return trio.current_time()
        else:
            import asyncio

            return asyncio.get_event_loop().time()

    def sync_start(self) -> None:
        self.started = time.perf_counter()

    async def async_start(self) -> None:
        self.started = await self._get_time()

    def sync_elapsed(self) -> float:
        now = time.perf_counter()
        return now - self.started

    async def async_elapsed(self) -> float:
        now = await self._get_time()
        return now - self.started


class URLPattern:
    """
    A utility class currently used for making lookups against proxy keys...

    # Wildcard matching...
    >>> pattern = URLPattern("all://")
    >>> pattern.matches(httpx.URL("http://example.com"))
    True

    # Witch scheme matching...
    >>> pattern = URLPattern("https://")
    >>> pattern.matches(httpx.URL("https://example.com"))
    True
    >>> pattern.matches(httpx.URL("http://example.com"))
    False

    # With domain matching...
    >>> pattern = URLPattern("https://example.com")
    >>> pattern.matches(httpx.URL("https://example.com"))
    True
    >>> pattern.matches(httpx.URL("http://example.com"))
    False
    >>> pattern.matches(httpx.URL("https://other.com"))
    False

    # Wildcard scheme, with domain matching...
    >>> pattern = URLPattern("all://example.com")
    >>> pattern.matches(httpx.URL("https://example.com"))
    True
    >>> pattern.matches(httpx.URL("http://example.com"))
    True
    >>> pattern.matches(httpx.URL("https://other.com"))
    False

    # With port matching...
    >>> pattern = URLPattern("https://example.com:1234")
    >>> pattern.matches(httpx.URL("https://example.com:1234"))
    True
    >>> pattern.matches(httpx.URL("https://example.com"))
    False
    """

    def __init__(self, pattern: str) -> None:
        from ._urls import URL

        if pattern and ":" not in pattern:
            raise ValueError(
                f"Proxy keys should use proper URL forms rather "
                f"than plain scheme strings. "
                f'Instead of "{pattern}", use "{pattern}://"'
            )

        url = URL(pattern)
        self.pattern = pattern
        self.scheme = "" if url.scheme == "all" else url.scheme
        self.host = "" if url.host == "*" else url.host
        self.port = url.port
        if not url.host or url.host == "*":
            self.host_regex: typing.Pattern[str] | None = None
        elif url.host.startswith("*."):
            # *.example.com should match "www.example.com", but not "example.com"
            domain = re.escape(url.host[2:])
            self.host_regex = re.compile(f"^.+\\.{domain}$")
        elif url.host.startswith("*"):
            # *example.com should match "www.example.com" and "example.com"
            domain = re.escape(url.host[1:])
            self.host_regex = re.compile(f"^(.+\\.)?{domain}$")
        else:
            # example.com should match "example.com" but not "www.example.com"
            domain = re.escape(url.host)
            self.host_regex = re.compile(f"^{domain}$")

    def matches(self, other: URL) -> bool:
        if self.scheme and self.scheme != other.scheme:
            return False
        if (
            self.host
            and self.host_regex is not None
            and not self.host_regex.match(other.host)
        ):
            return False
        if self.port is not None and self.port != other.port:
            return False
        return True

    @property
    def priority(self) -> tuple[int, int, int]:
        """
        The priority allows URLPattern instances to be sortable, so that
        we can match from most specific to least specific.
        """
        # URLs with a port should take priority over URLs without a port.
        port_priority = 0 if self.port is not None else 1
        # Longer hostnames should match first.
        host_priority = -len(self.host)
        # Longer schemes should match first.
        scheme_priority = -len(self.scheme)
        return (port_priority, host_priority, scheme_priority)

    def __hash__(self) -> int:
        return hash(self.pattern)

    def __lt__(self, other: URLPattern) -> bool:
        return self.priority < other.priority

    def __eq__(self, other: typing.Any) -> bool:
        return isinstance(other, URLPattern) and self.pattern == other.pattern


def is_ipv4_hostname(hostname: str) -> bool:
    try:
        ipaddress.IPv4Address(hostname.split("/")[0])
    except Exception:
        return False
    return True


def is_ipv6_hostname(hostname: str) -> bool:
    try:
        ipaddress.IPv6Address(hostname.split("/")[0])
    except Exception:
        return False
    return True<|MERGE_RESOLUTION|>--- conflicted
+++ resolved
@@ -90,23 +90,7 @@
     return f'{name}="{value}"'.encode()
 
 
-<<<<<<< HEAD
-def parse_header_links(value: str) -> typing.List[typing.Dict[str, str]]:
-=======
-def get_ca_bundle_from_env() -> str | None:
-    if "SSL_CERT_FILE" in os.environ:
-        ssl_file = Path(os.environ["SSL_CERT_FILE"])
-        if ssl_file.is_file():
-            return str(ssl_file)
-    if "SSL_CERT_DIR" in os.environ:
-        ssl_path = Path(os.environ["SSL_CERT_DIR"])
-        if ssl_path.is_dir():
-            return str(ssl_path)
-    return None
-
-
 def parse_header_links(value: str) -> list[dict[str, str]]:
->>>>>>> f3eb3c90
     """
     Returns a list of parsed link headers, for more info see:
     https://developer.mozilla.org/en-US/docs/Web/HTTP/Headers/Link
