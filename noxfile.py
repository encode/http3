--- conflicted
+++ resolved
@@ -43,13 +43,8 @@
 
 @nox.session
 def docs(session):
-<<<<<<< HEAD
-    session.install("mkdocs", "mkdocs-material", "mkautodoc>=0.0.2")
+    session.install("--upgrade", "mkdocs", "mkdocs-material", "mkautodoc>=0.0.2")
     session.install("-e", ".")
-=======
-    session.install("--upgrade", "mkdocs", "mkdocs-material", "pymdown-extensions")
->>>>>>> e5d0ad2a
-
     session.run("mkdocs", "build")
 
 
