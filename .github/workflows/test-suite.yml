---
name: Test Suite

on:
  push:
    branches: ["master"]
  pull_request:
    branches: ["master"]

jobs:
  tests:
    name: "Python ${{ matrix.python-version }}"
    runs-on: "ubuntu-latest"

    strategy:
      matrix:
<<<<<<< HEAD
        python-version: ["3.6", "3.7", "3.8", "3.9", "3.10"]
=======
        python-version: ["3.6", "3.7", "3.8", "3.9.5", "3.10.0-rc.1"]
>>>>>>> 1752e4d6

    steps:
      - uses: "actions/checkout@v2"
      - uses: "actions/setup-python@v2"
        with:
          python-version: "${{ matrix.python-version }}"
      - name: "Install dependencies"
        run: "scripts/install"
      - name: "Run linting checks"
        run: "scripts/check"
      - name: "Build package & docs"
        run: "scripts/build"
      - name: "Run tests"
        run: "scripts/test"
      - name: "Enforce coverage"
        run: "scripts/coverage"<|MERGE_RESOLUTION|>--- conflicted
+++ resolved
@@ -14,11 +14,7 @@
 
     strategy:
       matrix:
-<<<<<<< HEAD
-        python-version: ["3.6", "3.7", "3.8", "3.9", "3.10"]
-=======
-        python-version: ["3.6", "3.7", "3.8", "3.9.5", "3.10.0-rc.1"]
->>>>>>> 1752e4d6
+        python-version: ["3.6", "3.7", "3.8", "3.9.5", "3.10"]
 
     steps:
       - uses: "actions/checkout@v2"
