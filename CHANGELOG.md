# Changelog

All notable changes to this project will be documented in this file.

The format is based on [Keep a Changelog](https://keepachangelog.com/en/1.0.0/).

<<<<<<< HEAD
## 0.28.0 (15th November, 2024)
=======
## 0.28.0 (...)
>>>>>>> 47f4a96f

The 0.28 release includes a limited set of backwards incompatible changes.

**Backwards incompatible changes**:

SSL configuration has been significantly simplified.

* The `verify` argument no longer accepts string arguments.
* The `cert` argument has now been removed.
* The `SSL_CERT_FILE` and `SSL_CERT_DIR` environment variables are no longer automatically used.

For users of the standard `verify=True` or `verify=False` cases this should require no changes.

For information on configuring more complex SSL cases, please see the [SSL documentation](docs/advanced/ssl.md).

**The following changes are also included**:

* The undocumented `URL.raw` property has now been deprecated, and will raise warnings.
* The deprecated `proxies` argument has now been removed.
* The deprecated `app` argument has now been removed.
* Ensure JSON request bodies are compact. (#3363)
* Review URL percent escape sets, based on WHATWG spec. (#3371, #3373)
* Ensure `certifi` and `httpcore` are only imported if required. (#3377)
* Treat `socks5h` as a valid proxy scheme. (#3178)
* Cleanup `Request()` method signature in line with `client.request()` and `httpx.request()`. (#3378)

## 0.27.2 (27th August, 2024)

### Fixed

* Reintroduced supposedly-private `URLTypes` shortcut. (#2673)

## 0.27.1 (27th August, 2024)

### Added

* Support for `zstd` content decoding using the python `zstandard` package is added. Installable using `httpx[zstd]`. (#3139)

### Fixed

* Improved error messaging for `InvalidURL` exceptions. (#3250)
* Fix `app` type signature in `ASGITransport`. (#3109)

## 0.27.0 (21st February, 2024)

### Deprecated

* The `app=...` shortcut has been deprecated. Use the explicit style of `transport=httpx.WSGITransport()` or `transport=httpx.ASGITransport()` instead.

### Fixed

* Respect the `http1` argument while configuring proxy transports. (#3023)
* Fix RFC 2069 mode digest authentication. (#3045)

## 0.26.0 (20th December, 2023)

### Added

* The `proxy` argument was added. You should use the `proxy` argument instead of the deprecated `proxies`, or use `mounts=` for more complex configurations. (#2879)

### Deprecated

* The `proxies` argument is now deprecated. It will still continue to work, but it will be removed in the future. (#2879)

### Fixed

* Fix cases of double escaping of URL path components. Allow / as a safe character in the query portion. (#2990)
* Handle `NO_PROXY` envvar cases when a fully qualified URL is supplied as the value. (#2741)
* Allow URLs where username or password contains unescaped '@'. (#2986)
* Ensure ASGI `raw_path` does not include URL query component. (#2999)
* Ensure `Response.iter_text()` cannot yield empty strings. (#2998)

## 0.25.2 (24th November, 2023)

### Added

* Add missing type hints to few `__init__()` methods. (#2938)

## 0.25.1 (3rd November, 2023)

### Added

* Add support for Python 3.12. (#2854)
* Add support for httpcore 1.0 (#2885)

### Fixed

* Raise `ValueError` on `Response.encoding` being set after `Response.text` has been accessed. (#2852)

## 0.25.0 (11th September, 2023)

### Removed

* Drop support for Python 3.7. (#2813)

### Added

* Support HTTPS proxies. (#2845)
* Change the type of `Extensions` from `Mapping[Str, Any]` to `MutableMapping[Str, Any]`. (#2803)
* Add `socket_options` argument to `httpx.HTTPTransport` and `httpx.AsyncHTTPTransport` classes. (#2716)
* The `Response.raise_for_status()` method now returns the response instance. For example: `data = httpx.get('...').raise_for_status().json()`. (#2776)

### Fixed

* Return `500` error response instead of exceptions when `raise_app_exceptions=False` is set on `ASGITransport`. (#2669)
* Ensure all `WSGITransport` environs have a `SERVER_PROTOCOL`. (#2708)
* Always encode forward slashes as `%2F` in query parameters (#2723)
* Use Mozilla documentation instead of `httpstatuses.com` for HTTP error reference (#2768)

## 0.24.1 (17th May, 2023)

### Added

* Provide additional context in some `InvalidURL` exceptions. (#2675)

### Fixed

* Fix optional percent-encoding behaviour. (#2671)
* More robust checking for opening upload files in binary mode. (#2630)
* Properly support IP addresses in `NO_PROXY` environment variable. (#2659)
* Set default file for `NetRCAuth()` to `None` to use the stdlib default. (#2667)
* Set logging request lines to INFO level for async requests, in line with sync requests. (#2656)
* Fix which gen-delims need to be escaped for path/query/fragment components in URL. (#2701)

## 0.24.0 (6th April, 2023)

### Changed

* The logging behaviour has been changed to be more in-line with other standard Python logging usages. We no longer have a custom `TRACE` log level, and we no longer use the `HTTPX_LOG_LEVEL` environment variable to auto-configure logging. We now have a significant amount of `DEBUG` logging available at the network level. Full documentation is available at https://www.python-httpx.org/logging/ (#2547, encode/httpcore#648)
* The `Response.iter_lines()` method now matches the stdlib behaviour and does not include the newline characters. It also resolves a performance issue. (#2423)
* Query parameter encoding switches from using + for spaces and %2F for forward slash, to instead using %20 for spaces and treating forward slash as a safe, unescaped character. This differs from `requests`, but is in line with browser behavior in Chrome, Safari, and Firefox. Both options are RFC valid. (#2543)
* NetRC authentication is no longer automatically handled, but is instead supported by an explicit `httpx.NetRCAuth()` authentication class. See the documentation at https://www.python-httpx.org/advanced/authentication/#netrc-authentication (#2525)

### Removed

* The `rfc3986` dependancy has been removed. (#2252)

## 0.23.3 (4th January, 2023)

### Fixed

* Version 0.23.2 accidentally included stricter type checking on query parameters. This shouldn've have been included in a minor version bump, and is now reverted. (#2523, #2539)

## 0.23.2 (2nd January, 2023)

### Added

* Support digest auth nonce counting to avoid multiple auth requests. (#2463)

### Fixed

* Multipart file uploads where the file length cannot be determine now use chunked transfer encoding, rather than loading the entire file into memory in order to determine the `Content-Length`. (#2382)
* Raise `TypeError` if content is passed a dict-instance. (#2495)
* Partially revert the API breaking change in 0.23.1, which removed `RawURL`. We continue to expose a `url.raw` property which is now a plain named-tuple. This API is still expected to be deprecated, but we will do so with a major version bump. (#2481)

## 0.23.1 (18th November, 2022)

**Note**: The 0.23.1 release should have used a proper version bump, rather than a minor point release.
There are API surface area changes that may affect some users.
See the "Removed" section of these release notes for details.

### Added

* Support for Python 3.11. (#2420)
* Allow setting an explicit multipart boundary in `Content-Type` header. (#2278)
* Allow `tuple` or `list` for multipart values, not just `list`. (#2355)
* Allow `str` content for multipart upload files. (#2400)
* Support connection upgrades. See https://www.encode.io/httpcore/extensions/#upgrade-requests

### Fixed

* Don't drop empty query parameters. (#2354)

### Removed

* Upload files *must* always be opened in binary mode. (#2400)
* Drop `.read`/`.aread` from `SyncByteStream`/`AsyncByteStream`. (#2407)
* Drop `RawURL`. (#2241)

## 0.23.0 (23rd May, 2022)

### Changed

* Drop support for Python 3.6. (#2097)
* Use `utf-8` as the default character set, instead of falling back to `charset-normalizer` for auto-detection. To enable automatic character set detection, see [the documentation](https://www.python-httpx.org/advanced/text-encodings/#using-auto-detection). (#2165)

### Fixed

* Fix `URL.copy_with` for some oddly formed URL cases. (#2185)
* Digest authentication should use case-insensitive comparison for determining which algorithm is being used. (#2204)
* Fix console markup escaping in command line client. (#1866)
* When files are used in multipart upload, ensure we always seek to the start of the file. (#2065)
* Ensure that `iter_bytes` never yields zero-length chunks. (#2068)
* Preserve `Authorization` header for redirects that are to the same origin, but are an `http`-to-`https` upgrade. (#2074)
* When responses have binary output, don't print the output to the console in the command line client. Use output like `<16086 bytes of binary data>` instead. (#2076)
* Fix display of `--proxies` argument in the command line client help. (#2125)
* Close responses when task cancellations occur during stream reading. (#2156)
* Fix type error on accessing `.request` on `HTTPError` exceptions. (#2158)

## 0.22.0 (26th January, 2022)

### Added

* Support for [the SOCKS5 proxy protocol](https://www.python-httpx.org/advanced/proxies/#socks) via [the `socksio` package](https://github.com/sethmlarson/socksio). (#2034)
* Support for custom headers in multipart/form-data requests (#1936)

### Fixed

* Don't perform unreliable close/warning on `__del__` with unclosed clients. (#2026)
* Fix `Headers.update(...)` to correctly handle repeated headers (#2038)

## 0.21.3 (6th January, 2022)

### Fixed

* Fix streaming uploads using `SyncByteStream` or `AsyncByteStream`. Regression in 0.21.2. (#2016)

## 0.21.2 (5th January, 2022)

### Fixed

* HTTP/2 support for tunnelled proxy cases. (#2009)
* Improved the speed of large file uploads. (#1948)

## 0.21.1 (16th November, 2021)

### Fixed

* The `response.url` property is now correctly annotated as `URL`, instead of `Optional[URL]`. (#1940)

## 0.21.0 (15th November, 2021)

The 0.21.0 release integrates against a newly redesigned `httpcore` backend.

Both packages ought to automatically update to the required versions, but if you are
seeing any issues, you should ensure that you have `httpx==0.21.*` and `httpcore==0.14.*` installed.

### Added

* The command-line client will now display connection information when `-v/--verbose` is used.
* The command-line client will now display server certificate information when `-v/--verbose` is used.
* The command-line client is now able to properly detect if the outgoing request
should be formatted as HTTP/1.1 or HTTP/2, based on the result of the HTTP/2 negotiation.

### Removed

* Curio support is no longer currently included. Please get in touch if you require this, so that we can assess priorities.

## 0.20.0 (13th October, 2021)

The 0.20.0 release adds an integrated command-line client, and also includes some
design changes. The most notable of these is that redirect responses are no longer
automatically followed, unless specifically requested.

This design decision prioritises a more explicit approach to redirects, in order
to avoid code that unintentionally issues multiple requests as a result of
misconfigured URLs.

For example, previously a client configured to send requests to `http://api.github.com/`
would end up sending every API request twice, as each request would be redirected to `https://api.github.com/`.

If you do want auto-redirect behaviour, you can enable this either by configuring
the client instance with `Client(follow_redirects=True)`, or on a per-request
basis, with `.get(..., follow_redirects=True)`.

This change is a classic trade-off between convenience and precision, with no "right"
answer. See [discussion #1785](https://github.com/encode/httpx/discussions/1785) for more
context.

The other major design change is an update to the Transport API, which is the low-level
interface against which requests are sent. Previously this interface used only primitive
datastructures, like so...

```python
(status_code, headers, stream, extensions) = transport.handle_request(method, url, headers, stream, extensions)
try
    ...
finally:
    stream.close()
```

Now the interface is much simpler...

```python
response = transport.handle_request(request)
try
    ...
finally:
    response.close()
```

### Changed

* The `allow_redirects` flag is now `follow_redirects` and defaults to `False`.
* The `raise_for_status()` method will now raise an exception for any responses
  except those with 2xx status codes. Previously only 4xx and 5xx status codes
  would result in an exception.
* The low-level transport API changes to the much simpler `response = transport.handle_request(request)`.
* The `client.send()` method no longer accepts a `timeout=...` argument, but the
  `client.build_request()` does. This required by the signature change of the
  Transport API. The request timeout configuration is now stored on the request
  instance, as `request.extensions['timeout']`.

### Added

* Added the `httpx` command-line client.
* Response instances now include `.is_informational`, `.is_success`, `.is_redirect`, `.is_client_error`, and `.is_server_error`
  properties for checking 1xx, 2xx, 3xx, 4xx, and 5xx response types. Note that the behaviour of `.is_redirect` is slightly different in that it now returns True for all 3xx responses, in order to allow for a consistent set of properties onto the different HTTP status code types. The `response.has_redirect_location` location may be used to determine responses with properly formed URL redirects.

### Fixed

* `response.iter_bytes()` no longer raises a ValueError when called on a response with no content. (Pull #1827)
* The `'wsgi.error'` configuration now defaults to `sys.stderr`, and is corrected to be a `TextIO` interface, not a `BytesIO` interface. Additionally, the WSGITransport now accepts a `wsgi_error` configuration. (Pull #1828)
* Follow the WSGI spec by properly closing the iterable returned by the application. (Pull #1830)

## 0.19.0 (19th August, 2021)

### Added

* Add support for `Client(allow_redirects=<bool>)`. (Pull #1790)
* Add automatic character set detection, when no `charset` is included in the response `Content-Type` header. (Pull #1791)

### Changed

* Event hooks are now also called for any additional redirect or auth requests/responses. (Pull #1806)
* Strictly enforce that upload files must be opened in binary mode. (Pull #1736)
* Strictly enforce that client instances can only be opened and closed once, and cannot be re-opened. (Pull #1800)
* Drop `mode` argument from `httpx.Proxy(..., mode=...)`. (Pull #1795)

## 0.18.2 (17th June, 2021)

### Added

* Support for Python 3.10. (Pull #1687)
* Expose `httpx.USE_CLIENT_DEFAULT`, used as the default to `auth` and `timeout` parameters in request methods. (Pull #1634)
* Support [HTTP/2 "prior knowledge"](https://python-hyper.org/projects/hyper-h2/en/v2.3.1/negotiating-http2.html#prior-knowledge), using `httpx.Client(http1=False, http2=True)`. (Pull #1624)

### Fixed

* Clean up some cases where warnings were being issued. (Pull #1687)
* Prefer Content-Length over Transfer-Encoding: chunked for content=<file-like> cases. (Pull #1619)

## 0.18.1 (29th April, 2021)

### Changed

* Update brotli support to use the `brotlicffi` package (Pull #1605)
* Ensure that `Request(..., stream=...)` does not auto-generate any headers on the request instance. (Pull #1607)

### Fixed

* Pass through `timeout=...` in top-level httpx.stream() function. (Pull #1613)
* Map httpcore transport close exceptions to httpx exceptions. (Pull #1606)

## 0.18.0 (27th April, 2021)

The 0.18.x release series formalises our low-level Transport API, introducing the base classes `httpx.BaseTransport` and `httpx.AsyncBaseTransport`.

See the "[Custom transports](https://www.python-httpx.org/advanced/transports/#custom-transports)" documentation and the [`httpx.BaseTransport.handle_request()`](https://github.com/encode/httpx/blob/397aad98fdc8b7580a5fc3e88f1578b4302c6382/httpx/_transports/base.py#L77-L147) docstring for more complete details on implementing custom transports.

Pull request #1522 includes a checklist of differences from the previous `httpcore` transport API, for developers implementing custom transports.

The following API changes have been issuing deprecation warnings since 0.17.0 onwards, and are now fully deprecated...

* You should now use httpx.codes consistently instead of httpx.StatusCodes.
* Use limits=... instead of pool_limits=....
* Use proxies={"http://": ...} instead of proxies={"http": ...} for scheme-specific mounting.

### Changed

* Transport instances now inherit from `httpx.BaseTransport` or `httpx.AsyncBaseTransport`,
  and should implement either the `handle_request` method or `handle_async_request` method. (Pull #1522, #1550)
* The `response.ext` property and `Response(ext=...)` argument are now named `extensions`. (Pull #1522)
* The recommendation to not use `data=<bytes|str|bytes (a)iterator>` in favour of `content=<bytes|str|bytes (a)iterator>` has now been escalated to a deprecation warning. (Pull #1573)
* Drop `Response(on_close=...)` from API, since it was a bit of leaking implementation detail. (Pull #1572)
* When using a client instance, cookies should always be set on the client, rather than on a per-request basis. We prefer enforcing a stricter API here because it provides clearer expectations around cookie persistence, particularly when redirects occur. (Pull #1574)
* The runtime exception `httpx.ResponseClosed` is now named `httpx.StreamClosed`. (#1584)
* The `httpx.QueryParams` model now presents an immutable interface. There is a discussion on [the design and motivation here](https://github.com/encode/httpx/discussions/1599). Use `client.params = client.params.merge(...)` instead of `client.params.update(...)`. The basic query manipulation methods are `query.set(...)`, `query.add(...)`, and `query.remove()`. (#1600)

### Added

* The `Request` and `Response` classes can now be serialized using pickle. (#1579)
* Handle `data={"key": [None|int|float|bool]}` cases. (Pull #1539)
* Support `httpx.URL(**kwargs)`, for example `httpx.URL(scheme="https", host="www.example.com", path="/')`, or `httpx.URL("https://www.example.com/", username="tom@gmail.com", password="123 456")`. (Pull #1601)
* Support `url.copy_with(params=...)`. (Pull #1601)
* Add `url.params` parameter, returning an immutable `QueryParams` instance. (Pull #1601)
* Support query manipulation methods on the URL class. These are `url.copy_set_param()`, `url.copy_add_param()`, `url.copy_remove_param()`, `url.copy_merge_params()`. (Pull #1601)
* The `httpx.URL` class now performs port normalization, so `:80` ports are stripped from `http` URLs and `:443` ports are stripped from `https` URLs. (Pull #1603)
* The `URL.host` property returns unicode strings for internationalized domain names. The `URL.raw_host` property returns byte strings with IDNA escaping applied. (Pull #1590)

### Fixed

* Fix Content-Length for cases of `files=...` where unicode string is used as the file content. (Pull #1537)
* Fix some cases of merging relative URLs against `Client(base_url=...)`. (Pull #1532)
* The `request.content` attribute is now always available except for streaming content, which requires an explicit `.read()`. (Pull #1583)

## 0.17.1 (March 15th, 2021)

### Fixed

* Type annotation on `CertTypes` allows `keyfile` and `password` to be optional. (Pull #1503)
* Fix httpcore pinned version. (Pull #1495)

## 0.17.0 (February 28th, 2021)

### Added

* Add `httpx.MockTransport()`, allowing to mock out a transport using pre-determined responses. (Pull #1401, Pull #1449)
* Add `httpx.HTTPTransport()` and `httpx.AsyncHTTPTransport()` default transports. (Pull #1399)
* Add mount API support, using `httpx.Client(mounts=...)`. (Pull #1362)
* Add `chunk_size` parameter to `iter_raw()`, `iter_bytes()`, `iter_text()`. (Pull #1277)
* Add `keepalive_expiry` parameter to `httpx.Limits()` configuration. (Pull #1398)
* Add repr to `httpx.Cookies` to display available cookies. (Pull #1411)
* Add support for `params=<tuple>` (previously only `params=<list>` was supported). (Pull #1426)

### Fixed

* Add missing `raw_path` to ASGI scope. (Pull #1357)
* Tweak `create_ssl_context` defaults to use `trust_env=True`. (Pull #1447)
* Properly URL-escape WSGI `PATH_INFO`. (Pull #1391)
* Properly set default ports in WSGI transport. (Pull #1469)
* Properly encode slashes when using `base_url`. (Pull #1407)
* Properly map exceptions in `request.aclose()`. (Pull #1465)

## 0.16.1 (October 8th, 2020)

### Fixed

* Support literal IPv6 addresses in URLs. (Pull #1349)
* Force lowercase headers in ASGI scope dictionaries. (Pull #1351)

## 0.16.0 (October 6th, 2020)

### Changed

* Preserve HTTP header casing. (Pull #1338, encode/httpcore#216, python-hyper/h11#104)
* Drop `response.next()` and `response.anext()` methods in favour of `response.next_request` attribute. (Pull #1339)
* Closed clients now raise a runtime error if attempting to send a request. (Pull #1346)

### Added

* Add Python 3.9 to officially supported versions.
* Type annotate `__enter__`/`__exit__`/`__aenter__`/`__aexit__` in a way that supports subclasses of `Client` and `AsyncClient`. (Pull #1336)

## 0.15.5 (October 1st, 2020)

### Added

* Add `response.next_request` (Pull #1334)

## 0.15.4 (September 25th, 2020)

### Added

* Support direct comparisons between `Headers` and dicts or lists of two-tuples. Eg. `assert response.headers == {"Content-Length": 24}` (Pull #1326)

### Fixed

* Fix automatic `.read()` when `Response` instances are created with `content=<str>` (Pull #1324)

## 0.15.3 (September 24th, 2020)

### Fixed

* Fixed connection leak in async client due to improper closing of response streams. (Pull #1316)

## 0.15.2 (September 23nd, 2020)

### Fixed

* Fixed `response.elapsed` property. (Pull #1313)
* Fixed client authentication interaction with `.stream()`. (Pull #1312)

## 0.15.1 (September 23nd, 2020)

### Fixed

* ASGITransport now properly applies URL decoding to the `path` component, as-per the ASGI spec. (Pull #1307)

## 0.15.0 (September 22nd, 2020)

### Added

* Added support for curio. (Pull https://github.com/encode/httpcore/pull/168)
* Added support for event hooks. (Pull #1246)
* Added support for authentication flows which require either sync or async I/O. (Pull #1217)
* Added support for monitoring download progress with `response.num_bytes_downloaded`. (Pull #1268)
* Added `Request(content=...)` for byte content, instead of overloading `Request(data=...)` (Pull #1266)
* Added support for all URL components as parameter names when using `url.copy_with(...)`. (Pull #1285)
* Neater split between automatically populated headers on `Request` instances, vs default `client.headers`. (Pull #1248)
* Unclosed `AsyncClient` instances will now raise warnings if garbage collected. (Pull #1197)
* Support `Response(content=..., text=..., html=..., json=...)` for creating usable response instances in code. (Pull #1265, #1297)
* Support instantiating requests from the low-level transport API. (Pull #1293)
* Raise errors on invalid URL types. (Pull #1259)

### Changed

* Cleaned up expected behaviour for URL escaping. `url.path` is now URL escaped. (Pull #1285)
* Cleaned up expected behaviour for bytes vs str in URL components. `url.userinfo` and `url.query` are not URL escaped, and so return bytes. (Pull #1285)
* Drop `url.authority` property in favour of `url.netloc`, since "authority" was semantically incorrect. (Pull #1285)
* Drop `url.full_path` property in favour of `url.raw_path`, for better consistency with other parts of the API. (Pull #1285)
* No longer use the `chardet` library for auto-detecting charsets, instead defaulting to a simpler approach when no charset is specified. (#1269)

### Fixed

* Swapped ordering of redirects and authentication flow. (Pull #1267)
* `.netrc` lookups should use host, not host+port. (Pull #1298)

### Removed

* The `URLLib3Transport` class no longer exists. We've published it instead as an example of [a custom transport class](https://gist.github.com/florimondmanca/d56764d78d748eb9f73165da388e546e). (Pull #1182)
* Drop `request.timer` attribute, which was being used internally to set `response.elapsed`. (Pull #1249)
* Drop `response.decoder` attribute, which was being used internally. (Pull #1276)
* `Request.prepare()` is now a private method. (Pull #1284)
* The `Headers.getlist()` method had previously been deprecated in favour of `Headers.get_list()`. It is now fully removed.
* The `QueryParams.getlist()` method had previously been deprecated in favour of `QueryParams.get_list()`. It is now fully removed.
* The `URL.is_ssl` property had previously been deprecated in favour of `URL.scheme == "https"`. It is now fully removed.
* The `httpx.PoolLimits` class had previously been deprecated in favour of `httpx.Limits`. It is now fully removed.
* The `max_keepalive` setting had previously been deprecated in favour of the more explicit `max_keepalive_connections`. It is now fully removed.
* The verbose `httpx.Timeout(5.0, connect_timeout=60.0)` style had previously been deprecated in favour of `httpx.Timeout(5.0, connect=60.0)`. It is now fully removed.
* Support for instantiating a timeout config missing some defaults, such as `httpx.Timeout(connect=60.0)`, had previously been deprecated in favour of enforcing a more explicit style, such as `httpx.Timeout(5.0, connect=60.0)`. This is now strictly enforced.

## 0.14.3 (September 2nd, 2020)

### Added

* `http.Response()` may now be instantiated without a `request=...` parameter. Useful for some unit testing cases. (Pull #1238)
* Add `103 Early Hints` and `425 Too Early` status codes. (Pull #1244)

### Fixed

* `DigestAuth` now handles responses that include multiple 'WWW-Authenticate' headers. (Pull #1240)
* Call into transport `__enter__`/`__exit__` or `__aenter__`/`__aexit__` when client is used in a context manager style. (Pull #1218)

## 0.14.2 (August 24th, 2020)

### Added

* Support `client.get(..., auth=None)` to bypass the default authentication on a clients. (Pull #1115)
* Support `client.auth = ...` property setter. (Pull #1185)
* Support `httpx.get(..., proxies=...)` on top-level request functions. (Pull #1198)
* Display instances with nicer import styles. (Eg. <httpx.ReadTimeout ...>) (Pull #1155)
* Support `cookies=[(key, value)]` list-of-two-tuples style usage. (Pull #1211)

### Fixed

* Ensure that automatically included headers on a request may be modified. (Pull #1205)
* Allow explicit `Content-Length` header on streaming requests. (Pull #1170)
* Handle URL quoted usernames and passwords properly. (Pull #1159)
* Use more consistent default for `HEAD` requests, setting `allow_redirects=True`. (Pull #1183)
* If a transport error occurs while streaming the response, raise an `httpx` exception, not the underlying `httpcore` exception. (Pull #1190)
* Include the underlying `httpcore` traceback, when transport exceptions occur. (Pull #1199)

## 0.14.1 (August 11th, 2020)

### Added

* The `httpx.URL(...)` class now raises `httpx.InvalidURL` on invalid URLs, rather than exposing the underlying `rfc3986` exception. If a redirect response includes an invalid 'Location' header, then a `RemoteProtocolError` exception is raised, which will be associated with the request that caused it. (Pull #1163)

### Fixed

* Handling multiple `Set-Cookie` headers became broken in the 0.14.0 release, and is now resolved. (Pull #1156)

## 0.14.0 (August 7th, 2020)

The 0.14 release includes a range of improvements to the public API, intended on preparing for our upcoming 1.0 release.

* Our HTTP/2 support is now fully optional. **You now need to use `pip install httpx[http2]` if you want to include the HTTP/2 dependencies.**
* Our HSTS support has now been removed. Rewriting URLs from `http` to `https` if the host is on the HSTS list can be beneficial in avoiding roundtrips to incorrectly formed URLs, but on balance we've decided to remove this feature, on the principle of least surprise. Most programmatic clients do not include HSTS support, and for now we're opting to remove our support for it.
* Our exception hierarchy has been overhauled. Most users will want to stick with their existing `httpx.HTTPError` usage, but we've got a clearer overall structure now. See https://www.python-httpx.org/exceptions/ for more details.

When upgrading you should be aware of the following public API changes. Note that deprecated usages will currently continue to function, but will issue warnings.

* You should now use `httpx.codes` consistently instead of `httpx.StatusCodes`.
* Usage of `httpx.Timeout()` should now always include an explicit default. Eg. `httpx.Timeout(None, pool=5.0)`.
* When using `httpx.Timeout()`, we now have more concisely named keyword arguments. Eg. `read=5.0`, instead of `read_timeout=5.0`.
* Use `httpx.Limits()` instead of `httpx.PoolLimits()`, and `limits=...` instead of `pool_limits=...`.
* The `httpx.Limits(max_keepalive=...)` argument is now deprecated in favour of a more explicit `httpx.Limits(max_keepalive_connections=...)`.
* Keys used with `Client(proxies={...})` should now be in the style of `{"http://": ...}`, rather than `{"http": ...}`.
* The multidict methods `Headers.getlist()` and `QueryParams.getlist()` are deprecated in favour of more consistent `.get_list()` variants.
* The `URL.is_ssl` property is deprecated in favour of `URL.scheme == "https"`.
* The `URL.join(relative_url=...)` method is now `URL.join(url=...)`. This change does not support warnings for the deprecated usage style.

One notable aspect of the 0.14.0 release is that it tightens up the public API for `httpx`, by ensuring that several internal attributes and methods have now become strictly private.

The following previously had nominally public names on the client, but were all undocumented and intended solely for internal usage. They are all now replaced with underscored names, and should not be relied on or accessed.

These changes should not affect users who have been working from the `httpx` documentation.

* `.merge_url()`, `.merge_headers()`, `.merge_cookies()`, `.merge_queryparams()`
* `.build_auth()`, `.build_redirect_request()`
* `.redirect_method()`, `.redirect_url()`, `.redirect_headers()`, `.redirect_stream()`
* `.send_handling_redirects()`, `.send_handling_auth()`, `.send_single_request()`
* `.init_transport()`, `.init_proxy_transport()`
* `.proxies`, `.transport`, `.netrc`, `.get_proxy_map()`

See pull requests #997, #1065, #1071.

Some areas of API which were already on the deprecation path, and were raising warnings or errors in 0.13.x have now been escalated to being fully removed.

* Drop `ASGIDispatch`, `WSGIDispatch`, which have been replaced by `ASGITransport`, `WSGITransport`.
* Drop `dispatch=...`` on client, which has been replaced by `transport=...``
* Drop `soft_limit`, `hard_limit`, which have been replaced by `max_keepalive` and `max_connections`.
* Drop `Response.stream` and` `Response.raw`, which have been replaced by ``.aiter_bytes` and `.aiter_raw`.
* Drop `proxies=<transport instance>` in favor of `proxies=httpx.Proxy(...)`.

See pull requests #1057, #1058.

### Added

* Added dedicated exception class `httpx.HTTPStatusError` for `.raise_for_status()` exceptions. (Pull #1072)
* Added `httpx.create_ssl_context()` helper function. (Pull #996)
* Support for proxy exclusions like `proxies={"https://www.example.com": None}`. (Pull #1099)
* Support `QueryParams(None)` and `client.params = None`. (Pull #1060)

### Changed

* Use `httpx.codes` consistently in favour of `httpx.StatusCodes` which is placed into deprecation. (Pull #1088)
* Usage of `httpx.Timeout()` should now always include an explicit default. Eg. `httpx.Timeout(None, pool=5.0)`. (Pull #1085)
* Switch to more concise `httpx.Timeout()` keyword arguments. Eg. `read=5.0`, instead of `read_timeout=5.0`. (Pull #1111)
* Use `httpx.Limits()` instead of `httpx.PoolLimits()`, and `limits=...` instead of `pool_limits=...`. (Pull #1113)
* Keys used with `Client(proxies={...})` should now be in the style of `{"http://": ...}`, rather than `{"http": ...}`. (Pull #1127)
* The multidict methods `Headers.getlist` and `QueryParams.getlist` are deprecated in favour of more consistent `.get_list()` variants. (Pull #1089)
* `URL.port` becomes `Optional[int]`. Now only returns a port if one is explicitly included in the URL string. (Pull #1080)
* The `URL(..., allow_relative=[bool])` parameter no longer exists. All URL instances may be relative. (Pull #1073)
* Drop unnecessary `url.full_path = ...` property setter. (Pull #1069)
* The `URL.join(relative_url=...)` method is now `URL.join(url=...)`. (Pull #1129)
* The `URL.is_ssl` property is deprecated in favour of `URL.scheme == "https"`. (Pull #1128)

### Fixed

* Add missing `Response.next()` method. (Pull #1055)
* Ensure all exception classes are exposed as public API. (Pull #1045)
* Support multiple items with an identical field name in multipart encodings. (Pull #777)
* Skip HSTS preloading on single-label domains. (Pull #1074)
* Fixes for `Response.iter_lines()`. (Pull #1033, #1075)
* Ignore permission errors when accessing `.netrc` files. (Pull #1104)
* Allow bare hostnames in `HTTP_PROXY` etc... environment variables. (Pull #1120)
* Settings `app=...` or `transport=...` bypasses any environment based proxy defaults. (Pull #1122)
* Fix handling of `.base_url` when a path component is included in the base URL. (Pull #1130)

---

## 0.13.3 (May 29th, 2020)

### Fixed

* Include missing keepalive expiry configuration. (Pull #1005)
* Improved error message when URL redirect has a custom scheme. (Pull #1002)

## 0.13.2 (May 27th, 2020)

### Fixed

* Include explicit "Content-Length: 0" on POST, PUT, PATCH if no request body is used. (Pull #995)
* Add `http2` option to `httpx.Client`. (Pull #982)
* Tighten up API typing in places. (Pull #992, #999)

## 0.13.1 (May 22nd, 2020)

### Fixed

* Fix pool options deprecation warning. (Pull #980)
* Include `httpx.URLLib3ProxyTransport` in top-level API. (Pull #979)

## 0.13.0 (May 22nd, 2020)

This release switches to `httpcore` for all the internal networking, which means:

* We're using the same codebase for both our sync and async clients.
* HTTP/2 support is now available with the sync client.
* We no longer have a `urllib3` dependency for our sync client, although there is still an *optional* `URLLib3Transport` class.

It also means we've had to remove our UDS support, since maintaining that would have meant having to push back our work towards a 1.0 release, which isn't a trade-off we wanted to make.

We also now have [a public "Transport API"](https://www.python-httpx.org/advanced/transports/#custom-transports), which you can use to implement custom transport implementations against. This formalises and replaces our previously private "Dispatch API".

### Changed

* Use `httpcore` for underlying HTTP transport. Drop `urllib3` requirement. (Pull #804, #967)
* Rename pool limit options from `soft_limit`/`hard_limit` to `max_keepalive`/`max_connections`. (Pull #968)
* The previous private "Dispatch API" has now been promoted to a public "Transport API". When customizing the transport use `transport=...`. The `ASGIDispatch` and `WSGIDispatch` class naming is deprecated in favour of `ASGITransport` and `WSGITransport`. (Pull #963)

### Added

* Added `URLLib3Transport` class for optional `urllib3` transport support. (Pull #804, #963)
* Streaming multipart uploads. (Pull #857)
* Logging via HTTPCORE_LOG_LEVEL and HTTPX_LOG_LEVEL environment variables
and TRACE level logging. (Pull encode/httpcore#79)

### Fixed

* Performance improvement in brotli decoder. (Pull #906)
* Proper warning level of deprecation notice in `Response.stream` and `Response.raw`. (Pull #908)
* Fix support for generator based WSGI apps. (Pull #887)
* Reuse of connections on HTTP/2 in close concurrency situations. (Pull encode/httpcore#81)
* Honor HTTP/2 max concurrent streams settings (Pull encode/httpcore#89, encode/httpcore#90)
* Fix bytes support in multipart uploads. (Pull #974)
* Improve typing support for `files=...`. (Pull #976)

### Removed

* Dropped support for `Client(uds=...)` (Pull #804)

## 0.13.0.dev2 (May 12th, 2020)

The 0.13.0.dev2 is a *pre-release* version. To install it, use `pip install httpx --pre`.

### Added

* Logging via HTTPCORE_LOG_LEVEL and HTTPX_LOG_LEVEL environment variables
and TRACE level logging. (HTTPCore Pull #79)

### Fixed

* Reuse of connections on HTTP/2 in close concurrency situations. (HTTPCore Pull #81)
* When using an `app=<ASGI app>` observe neater disconnect behaviour instead of sending empty body messages. (Pull #919)

## 0.13.0.dev1 (May 6th, 2020)

The 0.13.0.dev1 is a *pre-release* version. To install it, use `pip install httpx --pre`.

### Fixed

* Passing `http2` flag to proxy dispatchers. (Pull #934)
* Use [`httpcore` v0.8.3](https://github.com/encode/httpcore/releases/tag/0.8.3)
which addresses problems in handling of headers when using proxies.

## 0.13.0.dev0 (April 30th, 2020)

The 0.13.0.dev0 is a *pre-release* version. To install it, use `pip install httpx --pre`.

This release switches to `httpcore` for all the internal networking, which means:

* We're using the same codebase for both our sync and async clients.
* HTTP/2 support is now available with the sync client.
* We no longer have a `urllib3` dependency for our sync client, although there is still an *optional* `URLLib3Dispatcher` class.

It also means we've had to remove our UDS support, since maintaining that would have meant having to push back our work towards a 1.0 release, which isn't a trade-off we wanted to make.

### Changed

* Use `httpcore` for underlying HTTP transport. Drop `urllib3` requirement. (Pull #804)

### Added

* Added `URLLib3Dispatcher` class for optional `urllib3` transport support. (Pull #804)
* Streaming multipart uploads. (Pull #857)

### Fixed

* Performance improvement in brotli decoder. (Pull #906)
* Proper warning level of deprecation notice in `Response.stream` and `Response.raw`. (Pull #908)
* Fix support for generator based WSGI apps. (Pull #887)

### Removed

* Dropped support for `Client(uds=...)` (Pull #804)

---

## 0.12.1 (March 19th, 2020)

### Fixed

* Resolved packaging issue, where additional files were being included.

## 0.12.0 (March 9th, 2020)

The 0.12 release tightens up the API expectations for `httpx` by switching to private module names to enforce better clarity around public API.

All imports of `httpx` should import from the top-level package only, such as `from httpx import Request`, rather than importing from privately namespaced modules such as `from httpx._models import Request`.

### Added

* Support making response body available to auth classes with `.requires_response_body`. (Pull #803)
* Export `NetworkError` exception. (Pull #814)
* Add support for `NO_PROXY` environment variable. (Pull #835)

### Changed

* Switched to private module names. (Pull #785)
* Drop redirect looping detection and the `RedirectLoop` exception, instead using `TooManyRedirects`. (Pull #819)
* Drop `backend=...` parameter on `AsyncClient`, in favour of always autodetecting `trio`/`asyncio`. (Pull #791)

### Fixed

* Support basic auth credentials in proxy URLs. (Pull #780)
* Fix `httpx.Proxy(url, mode="FORWARD_ONLY")` configuration. (Pull #788)
* Fallback to setting headers as UTF-8 if no encoding is specified. (Pull #820)
* Close proxy dispatches classes on client close. (Pull #826)
* Support custom `cert` parameters even if `verify=False`. (Pull #796)
* Don't support invalid dict-of-dicts form data in `data=...`. (Pull #811)

---

## 0.11.1 (January 17th, 2020)

### Fixed

* Fixed usage of `proxies=...` on `Client()`. (Pull #763)
* Support both `zlib` and `deflate` style encodings on `Content-Encoding: deflate`. (Pull #758)
* Fix for streaming a redirect response body with `allow_redirects=False`. (Pull #766)
* Handle redirect with malformed Location headers missing host. (Pull #774)

## 0.11.0 (January 9th, 2020)

The 0.11 release reintroduces our sync support, so that `httpx` now supports both a standard thread-concurrency API, and an async API.

Existing async `httpx` users that are upgrading to 0.11 should ensure that:

* Async codebases should always use a client instance to make requests, instead of the top-level API.
* The async client is named as `httpx.AsyncClient()`, instead of `httpx.Client()`.
* When instantiating proxy configurations use the `httpx.Proxy()` class, instead of the previous `httpx.HTTPProxy()`. This new configuration class works for configuring both sync and async clients.

We believe the API is now pretty much stable, and are aiming for a 1.0 release sometime on or before April 2020.

### Changed

- Top level API such as `httpx.get(url, ...)`, `httpx.post(url, ...)`, `httpx.request(method, url, ...)` becomes synchronous.
- Added `httpx.Client()` for synchronous clients, with `httpx.AsyncClient` being used for async clients.
- Switched to `proxies=httpx.Proxy(...)` for proxy configuration.
- Network connection errors are wrapped in `httpx.NetworkError`, rather than exposing lower-level exception types directly.

### Removed

- The `request.url.origin` property and `httpx.Origin` class are no longer available.
- The per-request `cert`, `verify`, and `trust_env` arguments are escalated from raising errors if used, to no longer being available. These arguments should be used on a per-client instance instead, or in the top-level API.
- The `stream` argument has escalated from raising an error when used, to no longer being available. Use the `client.stream(...)` or `httpx.stream()` streaming API instead.

### Fixed

- Redirect loop detection matches against `(method, url)` rather than `url`. (Pull #734)

---

## 0.10.1 (December 31st, 2019)

### Fixed

- Fix issue with concurrent connection acquisition. (Pull #700)
- Fix write error on closing HTTP/2 connections. (Pull #699)

## 0.10.0 (December 29th, 2019)

The 0.10.0 release makes some changes that will allow us to support both sync and async interfaces.

In particular with streaming responses the `response.read()` method becomes `response.aread()`, and the `response.close()` method becomes `response.aclose()`.

If following redirects explicitly the `response.next()` method becomes `response.anext()`.

### Fixed

- End HTTP/2 streams immediately on no-body requests, rather than sending an empty body message. (Pull #682)
- Improve typing for `Response.request`: switch from `Optional[Request]` to `Request`. (Pull #666)
- `Response.elapsed` now reflects the entire download time. (Pull #687, #692)

### Changed

- Added `AsyncClient` as a synonym for `Client`. (Pull #680)
- Switch to `response.aread()` for conditionally reading streaming responses. (Pull #674)
- Switch to `response.aclose()` and `client.aclose()` for explicit closing. (Pull #674, #675)
- Switch to `response.anext()` for resolving the next redirect response. (Pull #676)

### Removed

- When using a client instance, the per-request usage of `verify`, `cert`, and `trust_env` have now escalated from raising a warning to raising an error. You should set these arguments on the client instead. (Pull #617)
- Removed the undocumented `request.read()`, since end users should not require it.

---

## 0.9.5 (December 20th, 2019)

### Fixed

- Fix Host header and HSTS rewrites when an explicit `:80` port is included in URL. (Pull #649)
- Query Params on the URL string are merged with any `params=...` argument. (Pull #653)
- More robust behavior when closing connections. (Pull #640)
- More robust behavior when handling HTTP/2 headers with trailing whitespace. (Pull #637)
- Allow any explicit `Content-Type` header to take precedence over the encoding default. (Pull #633)

## 0.9.4 (December 12th, 2019)

### Fixed

- Added expiry to Keep-Alive connections, resolving issues with acquiring connections. (Pull #627)
- Increased flow control windows on HTTP/2, resolving download speed issues. (Pull #629)

## 0.9.3 (December 7th, 2019)

### Fixed

- Fixed HTTP/2 with autodetection backend. (Pull #614)

## 0.9.2 (December 7th, 2019)

* Released due to packaging build artifact.

## 0.9.1 (December 6th, 2019)

* Released due to packaging build artifact.

## 0.9.0 (December 6th, 2019)

The 0.9 releases brings some major new features, including:

* A new streaming API.
* Autodetection of either asyncio or trio.
* Nicer timeout configuration.
* HTTP/2 support off by default, but can be enabled.

We've also removed all private types from the top-level package export.

In order to ensure you are only ever working with public API you should make
sure to only import the top-level package eg. `import httpx`, rather than
importing modules within the package.

### Added

- Added concurrency backend autodetection. (Pull #585)
- Added `Client(backend='trio')` and `Client(backend='asyncio')` API. (Pull #585)
- Added `response.stream_lines()` API. (Pull #575)
- Added `response.is_error` API. (Pull #574)
- Added support for `timeout=Timeout(5.0, connect_timeout=60.0)` styles. (Pull #593)

### Fixed

- Requests or Clients with `timeout=None` now correctly always disable timeouts. (Pull #592)
- Request 'Authorization' headers now have priority over `.netrc` authentication info. (Commit 095b691)
- Files without a filename no longer set a Content-Type in multipart data. (Commit ed94950)

### Changed

- Added `httpx.stream()` API. Using `stream=True` now results in a warning. (Pull #600, #610)
- HTTP/2 support is switched to "off by default", but can be enabled explicitly. (Pull #584)
- Switched to `Client(http2=True)` API from `Client(http_versions=["HTTP/1.1", "HTTP/2"])`. (Pull #586)
- Removed all private types from the top-level package export. (Pull #608)
- The SSL configuration settings of `verify`, `cert`, and `trust_env` now raise warnings if used per-request when using a Client instance. They should always be set on the Client instance itself. (Pull #597)
- Use plain strings "TUNNEL_ONLY" or "FORWARD_ONLY" on the HTTPProxy `proxy_mode` argument. The `HTTPProxyMode` enum still exists, but its usage will raise warnings. (#610)
- Pool timeouts are now on the timeout configuration, not the pool limits configuration. (Pull #563)
- The timeout configuration is now named `httpx.Timeout(...)`, not `httpx.TimeoutConfig(...)`. The old version currently remains as a synonym for backwards compatibility.  (Pull #591)

---

## 0.8.0 (November 27, 2019)

### Removed

- The synchronous API has been removed, in order to allow us to fundamentally change how we approach supporting both sync and async variants. (See #588 for more details.)

---

## 0.7.8 (November 17, 2019)

### Added

- Add support for proxy tunnels for Python 3.6 + asyncio. (Pull #521)

## 0.7.7 (November 15, 2019)

### Fixed

- Resolve an issue with cookies behavior on redirect requests. (Pull #529)

### Added

- Add request/response DEBUG logs. (Pull #502)
- Use TRACE log level for low level info. (Pull #500)

## 0.7.6 (November 2, 2019)

### Removed

- Drop `proxies` parameter from the high-level API. (Pull #485)

### Fixed

- Tweak multipart files: omit null filenames, add support for `str` file contents. (Pull #482)
- Cache NETRC authentication per-client. (Pull #400)
- Rely on `getproxies` for all proxy environment variables. (Pull #470)
- Wait for the `asyncio` stream to close when closing a connection. (Pull #494)

## 0.7.5 (October 10, 2019)

### Added

- Allow lists of values to be passed to `params`. (Pull #386)
- `ASGIDispatch`, `WSGIDispatch` are now available in the `httpx.dispatch` namespace. (Pull #407)
- `HTTPError` is now available in the `httpx` namespace.  (Pull #421)
- Add support for `start_tls()` to the Trio concurrency backend. (Pull #467)

### Fixed

- Username and password are no longer included in the `Host` header when basic authentication
  credentials are supplied via the URL. (Pull #417)

### Removed

- The `.delete()` function no longer has `json`, `data`, or `files` parameters
  to match the expected semantics of the `DELETE` method. (Pull #408)
- Removed the `trio` extra. Trio support is detected automatically. (Pull #390)

## 0.7.4 (September 25, 2019)

### Added

- Add Trio concurrency backend. (Pull #276)
- Add `params` parameter to `Client` for setting default query parameters. (Pull #372)
- Add support for `SSL_CERT_FILE` and `SSL_CERT_DIR` environment variables. (Pull #307)
- Add debug logging to calls into ASGI apps. (Pull #371)
- Add debug logging to SSL configuration. (Pull #378)

### Fixed

- Fix a bug when using `Client` without timeouts in Python 3.6. (Pull #383)
- Propagate `Client` configuration to HTTP proxies. (Pull #377)

## 0.7.3 (September 20, 2019)

### Added

- HTTP Proxy support. (Pulls #259, #353)
- Add Digest authentication. (Pull #332)
- Add `.build_request()` method to `Client` and `AsyncClient`. (Pull #319)
- Add `.elapsed` property on responses. (Pull #351)
- Add support for `SSLKEYLOGFILE` in Python 3.8b4+. (Pull #301)

### Removed

- Drop NPN support for HTTP version negotiation. (Pull #314)

### Fixed

- Fix distribution of type annotations for mypy (Pull #361).
- Set `Host` header when redirecting cross-origin. (Pull #321)
- Drop `Content-Length` headers on `GET` redirects. (Pull #310)
- Raise `KeyError` if header isn't found in `Headers`. (Pull #324)
- Raise `NotRedirectResponse` in `response.next()` if there is no redirection to perform. (Pull #297)
- Fix bug in calculating the HTTP/2 maximum frame size. (Pull #153)

## 0.7.2 (August 28, 2019)

- Enforce using `httpx.AsyncioBackend` for the synchronous client. (Pull #232)
- `httpx.ConnectionPool` will properly release a dropped connection. (Pull #230)
- Remove the `raise_app_exceptions` argument from `Client`. (Pull #238)
- `DecodeError` will no longer be raised for an empty body encoded with Brotli. (Pull #237)
- Added `http_versions` parameter to `Client`. (Pull #250)
- Only use HTTP/1.1 on short-lived connections like `httpx.get()`. (Pull #284)
- Convert `Client.cookies` and `Client.headers` when set as a property. (Pull #274)
- Setting `HTTPX_DEBUG=1` enables debug logging on all requests. (Pull #277)

## 0.7.1 (August 18, 2019)

- Include files with source distribution to be installable. (Pull #233)

## 0.7.0 (August 17, 2019)

- Add the `trust_env` property to `BaseClient`. (Pull #187)
- Add the `links` property to `BaseResponse`. (Pull #211)
- Accept `ssl.SSLContext` instances into `SSLConfig(verify=...)`. (Pull #215)
- Add `Response.stream_text()` with incremental encoding detection. (Pull #183)
- Properly updated the `Host` header when a redirect changes the origin. (Pull #199)
- Ignore invalid `Content-Encoding` headers. (Pull #196)
- Use `~/.netrc` and `~/_netrc` files by default when `trust_env=True`. (Pull #189)
- Create exception base class `HTTPError` with `request` and `response` properties. (Pull #162)
- Add HSTS preload list checking within `BaseClient` to upgrade HTTP URLs to HTTPS. (Pull #184)
- Switch IDNA encoding from IDNA 2003 to IDNA 2008. (Pull #161)
- Expose base classes for alternate concurrency backends. (Pull #178)
- Improve Multipart parameter encoding. (Pull #167)
- Add the `headers` property to `BaseClient`. (Pull #159)
- Add support for Google's `brotli` library. (Pull #156)
- Remove deprecated TLS versions (TLSv1 and TLSv1.1) from default `SSLConfig`. (Pull #155)
- Fix `URL.join(...)` to work similarly to RFC 3986 URL joining. (Pull #144)

---

## 0.6.8 (July 25, 2019)

- Check for disconnections when searching for an available
  connection in `ConnectionPool.keepalive_connections` (Pull #145)
- Allow string comparison for `URL` objects (Pull #139)
- Add HTTP status codes 418 and 451 (Pull #135)
- Add support for client certificate passwords (Pull #118)
- Enable post-handshake client cert authentication for TLSv1.3 (Pull #118)
- Disable using `commonName` for hostname checking for OpenSSL 1.1.0+ (Pull #118)
- Detect encoding for `Response.json()` (Pull #116)

## 0.6.7 (July 8, 2019)

- Check for connection aliveness on re-acquisition (Pull #111)

## 0.6.6 (July 3, 2019)

- Improve `USER_AGENT` (Pull #110)
- Add `Connection: keep-alive` by default to HTTP/1.1 connections. (Pull #110)

## 0.6.5 (June 27, 2019)

- Include `Host` header by default. (Pull #109)
- Improve HTTP protocol detection. (Pull #107)

## 0.6.4 (June 25, 2019)

- Implement read and write timeouts (Pull #104)

## 0.6.3 (June 24, 2019)

- Handle early connection closes (Pull #103)

## 0.6.2 (June 23, 2019)

- Use urllib3's `DEFAULT_CIPHERS` for the `SSLConfig` object. (Pull #100)

## 0.6.1 (June 21, 2019)

- Add support for setting a `base_url` on the `Client`.

## 0.6.0 (June 21, 2019)

- Honor `local_flow_control_window` for HTTP/2 connections (Pull #98)<|MERGE_RESOLUTION|>--- conflicted
+++ resolved
@@ -4,11 +4,7 @@
 
 The format is based on [Keep a Changelog](https://keepachangelog.com/en/1.0.0/).
 
-<<<<<<< HEAD
-## 0.28.0 (15th November, 2024)
-=======
-## 0.28.0 (...)
->>>>>>> 47f4a96f
+## 0.28.0 (28th November, 2024)
 
 The 0.28 release includes a limited set of backwards incompatible changes.
 
