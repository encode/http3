# Changelog

All notable changes to this project will be documented in this file.

The format is based on [Keep a Changelog](https://keepachangelog.com/en/1.0.0/).

## Unreleased

<<<<<<< HEAD
* The deprecated `proxies` argument has now been removed.
=======
* The deprecated `app` argument has now been removed.
* The `URL.raw` property has now been removed.
>>>>>>> 34e1110a

## 0.27.2 (27th August, 2024)

### Fixed

* Reintroduced supposedly-private `URLTypes` shortcut. (#2673)

## 0.27.1 (27th August, 2024)

### Added

* Support for `zstd` content decoding using the python `zstandard` package is added. Installable using `httpx[zstd]`. (#3139)

### Fixed

* Improved error messaging for `InvalidURL` exceptions. (#3250)
* Fix `app` type signature in `ASGITransport`. (#3109)

## 0.27.0 (21st February, 2024)

### Deprecated

* The `app=...` shortcut has been deprecated. Use the explicit style of `transport=httpx.WSGITransport()` or `transport=httpx.ASGITransport()` instead.

### Fixed

* Respect the `http1` argument while configuring proxy transports. (#3023)
* Fix RFC 2069 mode digest authentication. (#3045)

## 0.26.0 (20th December, 2023)

### Added

* The `proxy` argument was added. You should use the `proxy` argument instead of the deprecated `proxies`, or use `mounts=` for more complex configurations. (#2879)

### Deprecated

* The `proxies` argument is now deprecated. It will still continue to work, but it will be removed in the future. (#2879)

### Fixed

* Fix cases of double escaping of URL path components. Allow / as a safe character in the query portion. (#2990)
* Handle `NO_PROXY` envvar cases when a fully qualified URL is supplied as the value. (#2741)
* Allow URLs where username or password contains unescaped '@'. (#2986)
* Ensure ASGI `raw_path` does not include URL query component. (#2999)
* Ensure `Response.iter_text()` cannot yield empty strings. (#2998)

## 0.25.2 (24th November, 2023)

### Added

* Add missing type hints to few `__init__()` methods. (#2938)

## 0.25.1 (3rd November, 2023)

### Added

* Add support for Python 3.12. (#2854)
* Add support for httpcore 1.0 (#2885)

### Fixed

* Raise `ValueError` on `Response.encoding` being set after `Response.text` has been accessed. (#2852)

## 0.25.0 (11th September, 2023)

### Removed

* Drop support for Python 3.7. (#2813)

### Added

* Support HTTPS proxies. (#2845)
* Change the type of `Extensions` from `Mapping[Str, Any]` to `MutableMapping[Str, Any]`. (#2803)
* Add `socket_options` argument to `httpx.HTTPTransport` and `httpx.AsyncHTTPTransport` classes. (#2716)
* The `Response.raise_for_status()` method now returns the response instance. For example: `data = httpx.get('...').raise_for_status().json()`. (#2776)

### Fixed

* Return `500` error response instead of exceptions when `raise_app_exceptions=False` is set on `ASGITransport`. (#2669)
* Ensure all `WSGITransport` environs have a `SERVER_PROTOCOL`. (#2708)
* Always encode forward slashes as `%2F` in query parameters (#2723)
* Use Mozilla documentation instead of `httpstatuses.com` for HTTP error reference (#2768)

## 0.24.1 (17th May, 2023)

### Added

* Provide additional context in some `InvalidURL` exceptions. (#2675)

### Fixed

* Fix optional percent-encoding behaviour. (#2671)
* More robust checking for opening upload files in binary mode. (#2630)
* Properly support IP addresses in `NO_PROXY` environment variable. (#2659)
* Set default file for `NetRCAuth()` to `None` to use the stdlib default. (#2667)
* Set logging request lines to INFO level for async requests, in line with sync requests. (#2656)
* Fix which gen-delims need to be escaped for path/query/fragment components in URL. (#2701)

## 0.24.0 (6th April, 2023)

### Changed

* The logging behaviour has been changed to be more in-line with other standard Python logging usages. We no longer have a custom `TRACE` log level, and we no longer use the `HTTPX_LOG_LEVEL` environment variable to auto-configure logging. We now have a significant amount of `DEBUG` logging available at the network level. Full documentation is available at https://www.python-httpx.org/logging/ (#2547, encode/httpcore#648)
* The `Response.iter_lines()` method now matches the stdlib behaviour and does not include the newline characters. It also resolves a performance issue. (#2423)
* Query parameter encoding switches from using + for spaces and %2F for forward slash, to instead using %20 for spaces and treating forward slash as a safe, unescaped character. This differs from `requests`, but is in line with browser behavior in Chrome, Safari, and Firefox. Both options are RFC valid. (#2543)
* NetRC authentication is no longer automatically handled, but is instead supported by an explicit `httpx.NetRCAuth()` authentication class. See the documentation at https://www.python-httpx.org/advanced/authentication/#netrc-authentication (#2525)

### Removed

* The `rfc3986` dependancy has been removed. (#2252)

## 0.23.3 (4th January, 2023)

### Fixed

* Version 0.23.2 accidentally included stricter type checking on query parameters. This shouldn've have been included in a minor version bump, and is now reverted. (#2523, #2539)

## 0.23.2 (2nd January, 2023)

### Added

* Support digest auth nonce counting to avoid multiple auth requests. (#2463)

### Fixed

* Multipart file uploads where the file length cannot be determine now use chunked transfer encoding, rather than loading the entire file into memory in order to determine the `Content-Length`. (#2382)
* Raise `TypeError` if content is passed a dict-instance. (#2495)
* Partially revert the API breaking change in 0.23.1, which removed `RawURL`. We continue to expose a `url.raw` property which is now a plain named-tuple. This API is still expected to be deprecated, but we will do so with a major version bump. (#2481)

## 0.23.1 (18th November, 2022)

**Note**: The 0.23.1 release should have used a proper version bump, rather than a minor point release.
There are API surface area changes that may affect some users.
See the "Removed" section of these release notes for details.

### Added

* Support for Python 3.11. (#2420)
* Allow setting an explicit multipart boundary in `Content-Type` header. (#2278)
* Allow `tuple` or `list` for multipart values, not just `list`. (#2355)
* Allow `str` content for multipart upload files. (#2400)
* Support connection upgrades. See https://www.encode.io/httpcore/extensions/#upgrade-requests

### Fixed

* Don't drop empty query parameters. (#2354)

### Removed

* Upload files *must* always be opened in binary mode. (#2400)
* Drop `.read`/`.aread` from `SyncByteStream`/`AsyncByteStream`. (#2407)
* Drop `RawURL`. (#2241)

## 0.23.0 (23rd May, 2022)

### Changed

* Drop support for Python 3.6. (#2097)
* Use `utf-8` as the default character set, instead of falling back to `charset-normalizer` for auto-detection. To enable automatic character set detection, see [the documentation](https://www.python-httpx.org/advanced/text-encodings/#using-auto-detection). (#2165)

### Fixed

* Fix `URL.copy_with` for some oddly formed URL cases. (#2185)
* Digest authentication should use case-insensitive comparison for determining which algorithm is being used. (#2204)
* Fix console markup escaping in command line client. (#1866)
* When files are used in multipart upload, ensure we always seek to the start of the file. (#2065)
* Ensure that `iter_bytes` never yields zero-length chunks. (#2068)
* Preserve `Authorization` header for redirects that are to the same origin, but are an `http`-to-`https` upgrade. (#2074)
* When responses have binary output, don't print the output to the console in the command line client. Use output like `<16086 bytes of binary data>` instead. (#2076)
* Fix display of `--proxies` argument in the command line client help. (#2125)
* Close responses when task cancellations occur during stream reading. (#2156)
* Fix type error on accessing `.request` on `HTTPError` exceptions. (#2158)

## 0.22.0 (26th January, 2022)

### Added

* Support for [the SOCKS5 proxy protocol](https://www.python-httpx.org/advanced/proxies/#socks) via [the `socksio` package](https://github.com/sethmlarson/socksio). (#2034)
* Support for custom headers in multipart/form-data requests (#1936)

### Fixed

* Don't perform unreliable close/warning on `__del__` with unclosed clients. (#2026)
* Fix `Headers.update(...)` to correctly handle repeated headers (#2038)

## 0.21.3 (6th January, 2022)

### Fixed

* Fix streaming uploads using `SyncByteStream` or `AsyncByteStream`. Regression in 0.21.2. (#2016)

## 0.21.2 (5th January, 2022)

### Fixed

* HTTP/2 support for tunnelled proxy cases. (#2009)
* Improved the speed of large file uploads. (#1948)

## 0.21.1 (16th November, 2021)

### Fixed

* The `response.url` property is now correctly annotated as `URL`, instead of `Optional[URL]`. (#1940)

## 0.21.0 (15th November, 2021)

The 0.21.0 release integrates against a newly redesigned `httpcore` backend.

Both packages ought to automatically update to the required versions, but if you are
seeing any issues, you should ensure that you have `httpx==0.21.*` and `httpcore==0.14.*` installed.

### Added

* The command-line client will now display connection information when `-v/--verbose` is used.
* The command-line client will now display server certificate information when `-v/--verbose` is used.
* The command-line client is now able to properly detect if the outgoing request
should be formatted as HTTP/1.1 or HTTP/2, based on the result of the HTTP/2 negotiation.

### Removed

* Curio support is no longer currently included. Please get in touch if you require this, so that we can assess priorities.

## 0.20.0 (13th October, 2021)

The 0.20.0 release adds an integrated command-line client, and also includes some
design changes. The most notable of these is that redirect responses are no longer
automatically followed, unless specifically requested.

This design decision prioritises a more explicit approach to redirects, in order
to avoid code that unintentionally issues multiple requests as a result of
misconfigured URLs.

For example, previously a client configured to send requests to `http://api.github.com/`
would end up sending every API request twice, as each request would be redirected to `https://api.github.com/`.

If you do want auto-redirect behaviour, you can enable this either by configuring
the client instance with `Client(follow_redirects=True)`, or on a per-request
basis, with `.get(..., follow_redirects=True)`.

This change is a classic trade-off between convenience and precision, with no "right"
answer. See [discussion #1785](https://github.com/encode/httpx/discussions/1785) for more
context.

The other major design change is an update to the Transport API, which is the low-level
interface against which requests are sent. Previously this interface used only primitive
datastructures, like so...

```python
(status_code, headers, stream, extensions) = transport.handle_request(method, url, headers, stream, extensions)
try
    ...
finally:
    stream.close()
```

Now the interface is much simpler...

```python
response = transport.handle_request(request)
try
    ...
finally:
    response.close()
```

### Changed

* The `allow_redirects` flag is now `follow_redirects` and defaults to `False`.
* The `raise_for_status()` method will now raise an exception for any responses
  except those with 2xx status codes. Previously only 4xx and 5xx status codes
  would result in an exception.
* The low-level transport API changes to the much simpler `response = transport.handle_request(request)`.
* The `client.send()` method no longer accepts a `timeout=...` argument, but the
  `client.build_request()` does. This required by the signature change of the
  Transport API. The request timeout configuration is now stored on the request
  instance, as `request.extensions['timeout']`.

### Added

* Added the `httpx` command-line client.
* Response instances now include `.is_informational`, `.is_success`, `.is_redirect`, `.is_client_error`, and `.is_server_error`
  properties for checking 1xx, 2xx, 3xx, 4xx, and 5xx response types. Note that the behaviour of `.is_redirect` is slightly different in that it now returns True for all 3xx responses, in order to allow for a consistent set of properties onto the different HTTP status code types. The `response.has_redirect_location` location may be used to determine responses with properly formed URL redirects.

### Fixed

* `response.iter_bytes()` no longer raises a ValueError when called on a response with no content. (Pull #1827)
* The `'wsgi.error'` configuration now defaults to `sys.stderr`, and is corrected to be a `TextIO` interface, not a `BytesIO` interface. Additionally, the WSGITransport now accepts a `wsgi_error` configuration. (Pull #1828)
* Follow the WSGI spec by properly closing the iterable returned by the application. (Pull #1830)

## 0.19.0 (19th August, 2021)

### Added

* Add support for `Client(allow_redirects=<bool>)`. (Pull #1790)
* Add automatic character set detection, when no `charset` is included in the response `Content-Type` header. (Pull #1791)

### Changed

* Event hooks are now also called for any additional redirect or auth requests/responses. (Pull #1806)
* Strictly enforce that upload files must be opened in binary mode. (Pull #1736)
* Strictly enforce that client instances can only be opened and closed once, and cannot be re-opened. (Pull #1800)
* Drop `mode` argument from `httpx.Proxy(..., mode=...)`. (Pull #1795)

## 0.18.2 (17th June, 2021)

### Added

* Support for Python 3.10. (Pull #1687)
* Expose `httpx.USE_CLIENT_DEFAULT`, used as the default to `auth` and `timeout` parameters in request methods. (Pull #1634)
* Support [HTTP/2 "prior knowledge"](https://python-hyper.org/projects/hyper-h2/en/v2.3.1/negotiating-http2.html#prior-knowledge), using `httpx.Client(http1=False, http2=True)`. (Pull #1624)

### Fixed

* Clean up some cases where warnings were being issued. (Pull #1687)
* Prefer Content-Length over Transfer-Encoding: chunked for content=<file-like> cases. (Pull #1619)

## 0.18.1 (29th April, 2021)

### Changed

* Update brotli support to use the `brotlicffi` package (Pull #1605)
* Ensure that `Request(..., stream=...)` does not auto-generate any headers on the request instance. (Pull #1607)

### Fixed

* Pass through `timeout=...` in top-level httpx.stream() function. (Pull #1613)
* Map httpcore transport close exceptions to httpx exceptions. (Pull #1606)

## 0.18.0 (27th April, 2021)

The 0.18.x release series formalises our low-level Transport API, introducing the base classes `httpx.BaseTransport` and `httpx.AsyncBaseTransport`.

See the "[Custom transports](https://www.python-httpx.org/advanced/transports/#custom-transports)" documentation and the [`httpx.BaseTransport.handle_request()`](https://github.com/encode/httpx/blob/397aad98fdc8b7580a5fc3e88f1578b4302c6382/httpx/_transports/base.py#L77-L147) docstring for more complete details on implementing custom transports.

Pull request #1522 includes a checklist of differences from the previous `httpcore` transport API, for developers implementing custom transports.

The following API changes have been issuing deprecation warnings since 0.17.0 onwards, and are now fully deprecated...

* You should now use httpx.codes consistently instead of httpx.StatusCodes.
* Use limits=... instead of pool_limits=....
* Use proxies={"http://": ...} instead of proxies={"http": ...} for scheme-specific mounting.

### Changed

* Transport instances now inherit from `httpx.BaseTransport` or `httpx.AsyncBaseTransport`,
  and should implement either the `handle_request` method or `handle_async_request` method. (Pull #1522, #1550)
* The `response.ext` property and `Response(ext=...)` argument are now named `extensions`. (Pull #1522)
* The recommendation to not use `data=<bytes|str|bytes (a)iterator>` in favour of `content=<bytes|str|bytes (a)iterator>` has now been escalated to a deprecation warning. (Pull #1573)
* Drop `Response(on_close=...)` from API, since it was a bit of leaking implementation detail. (Pull #1572)
* When using a client instance, cookies should always be set on the client, rather than on a per-request basis. We prefer enforcing a stricter API here because it provides clearer expectations around cookie persistence, particularly when redirects occur. (Pull #1574)
* The runtime exception `httpx.ResponseClosed` is now named `httpx.StreamClosed`. (#1584)
* The `httpx.QueryParams` model now presents an immutable interface. There is a discussion on [the design and motivation here](https://github.com/encode/httpx/discussions/1599). Use `client.params = client.params.merge(...)` instead of `client.params.update(...)`. The basic query manipulation methods are `query.set(...)`, `query.add(...)`, and `query.remove()`. (#1600)

### Added

* The `Request` and `Response` classes can now be serialized using pickle. (#1579)
* Handle `data={"key": [None|int|float|bool]}` cases. (Pull #1539)
* Support `httpx.URL(**kwargs)`, for example `httpx.URL(scheme="https", host="www.example.com", path="/')`, or `httpx.URL("https://www.example.com/", username="tom@gmail.com", password="123 456")`. (Pull #1601)
* Support `url.copy_with(params=...)`. (Pull #1601)
* Add `url.params` parameter, returning an immutable `QueryParams` instance. (Pull #1601)
* Support query manipulation methods on the URL class. These are `url.copy_set_param()`, `url.copy_add_param()`, `url.copy_remove_param()`, `url.copy_merge_params()`. (Pull #1601)
* The `httpx.URL` class now performs port normalization, so `:80` ports are stripped from `http` URLs and `:443` ports are stripped from `https` URLs. (Pull #1603)
* The `URL.host` property returns unicode strings for internationalized domain names. The `URL.raw_host` property returns byte strings with IDNA escaping applied. (Pull #1590)

### Fixed

* Fix Content-Length for cases of `files=...` where unicode string is used as the file content. (Pull #1537)
* Fix some cases of merging relative URLs against `Client(base_url=...)`. (Pull #1532)
* The `request.content` attribute is now always available except for streaming content, which requires an explicit `.read()`. (Pull #1583)

## 0.17.1 (March 15th, 2021)

### Fixed

* Type annotation on `CertTypes` allows `keyfile` and `password` to be optional. (Pull #1503)
* Fix httpcore pinned version. (Pull #1495)

## 0.17.0 (February 28th, 2021)

### Added

* Add `httpx.MockTransport()`, allowing to mock out a transport using pre-determined responses. (Pull #1401, Pull #1449)
* Add `httpx.HTTPTransport()` and `httpx.AsyncHTTPTransport()` default transports. (Pull #1399)
* Add mount API support, using `httpx.Client(mounts=...)`. (Pull #1362)
* Add `chunk_size` parameter to `iter_raw()`, `iter_bytes()`, `iter_text()`. (Pull #1277)
* Add `keepalive_expiry` parameter to `httpx.Limits()` configuration. (Pull #1398)
* Add repr to `httpx.Cookies` to display available cookies. (Pull #1411)
* Add support for `params=<tuple>` (previously only `params=<list>` was supported). (Pull #1426)

### Fixed

* Add missing `raw_path` to ASGI scope. (Pull #1357)
* Tweak `create_ssl_context` defaults to use `trust_env=True`. (Pull #1447)
* Properly URL-escape WSGI `PATH_INFO`. (Pull #1391)
* Properly set default ports in WSGI transport. (Pull #1469)
* Properly encode slashes when using `base_url`. (Pull #1407)
* Properly map exceptions in `request.aclose()`. (Pull #1465)

## 0.16.1 (October 8th, 2020)

### Fixed

* Support literal IPv6 addresses in URLs. (Pull #1349)
* Force lowercase headers in ASGI scope dictionaries. (Pull #1351)

## 0.16.0 (October 6th, 2020)

### Changed

* Preserve HTTP header casing. (Pull #1338, encode/httpcore#216, python-hyper/h11#104)
* Drop `response.next()` and `response.anext()` methods in favour of `response.next_request` attribute. (Pull #1339)
* Closed clients now raise a runtime error if attempting to send a request. (Pull #1346)

### Added

* Add Python 3.9 to officially supported versions.
* Type annotate `__enter__`/`__exit__`/`__aenter__`/`__aexit__` in a way that supports subclasses of `Client` and `AsyncClient`. (Pull #1336)

## 0.15.5 (October 1st, 2020)

### Added

* Add `response.next_request` (Pull #1334)

## 0.15.4 (September 25th, 2020)

### Added

* Support direct comparisons between `Headers` and dicts or lists of two-tuples. Eg. `assert response.headers == {"Content-Length": 24}` (Pull #1326)

### Fixed

* Fix automatic `.read()` when `Response` instances are created with `content=<str>` (Pull #1324)

## 0.15.3 (September 24th, 2020)

### Fixed

* Fixed connection leak in async client due to improper closing of response streams. (Pull #1316)

## 0.15.2 (September 23nd, 2020)

### Fixed

* Fixed `response.elapsed` property. (Pull #1313)
* Fixed client authentication interaction with `.stream()`. (Pull #1312)

## 0.15.1 (September 23nd, 2020)

### Fixed

* ASGITransport now properly applies URL decoding to the `path` component, as-per the ASGI spec. (Pull #1307)

## 0.15.0 (September 22nd, 2020)

### Added

* Added support for curio. (Pull https://github.com/encode/httpcore/pull/168)
* Added support for event hooks. (Pull #1246)
* Added support for authentication flows which require either sync or async I/O. (Pull #1217)
* Added support for monitoring download progress with `response.num_bytes_downloaded`. (Pull #1268)
* Added `Request(content=...)` for byte content, instead of overloading `Request(data=...)` (Pull #1266)
* Added support for all URL components as parameter names when using `url.copy_with(...)`. (Pull #1285)
* Neater split between automatically populated headers on `Request` instances, vs default `client.headers`. (Pull #1248)
* Unclosed `AsyncClient` instances will now raise warnings if garbage collected. (Pull #1197)
* Support `Response(content=..., text=..., html=..., json=...)` for creating usable response instances in code. (Pull #1265, #1297)
* Support instantiating requests from the low-level transport API. (Pull #1293)
* Raise errors on invalid URL types. (Pull #1259)

### Changed

* Cleaned up expected behaviour for URL escaping. `url.path` is now URL escaped. (Pull #1285)
* Cleaned up expected behaviour for bytes vs str in URL components. `url.userinfo` and `url.query` are not URL escaped, and so return bytes. (Pull #1285)
* Drop `url.authority` property in favour of `url.netloc`, since "authority" was semantically incorrect. (Pull #1285)
* Drop `url.full_path` property in favour of `url.raw_path`, for better consistency with other parts of the API. (Pull #1285)
* No longer use the `chardet` library for auto-detecting charsets, instead defaulting to a simpler approach when no charset is specified. (#1269)

### Fixed

* Swapped ordering of redirects and authentication flow. (Pull #1267)
* `.netrc` lookups should use host, not host+port. (Pull #1298)

### Removed

* The `URLLib3Transport` class no longer exists. We've published it instead as an example of [a custom transport class](https://gist.github.com/florimondmanca/d56764d78d748eb9f73165da388e546e). (Pull #1182)
* Drop `request.timer` attribute, which was being used internally to set `response.elapsed`. (Pull #1249)
* Drop `response.decoder` attribute, which was being used internally. (Pull #1276)
* `Request.prepare()` is now a private method. (Pull #1284)
* The `Headers.getlist()` method had previously been deprecated in favour of `Headers.get_list()`. It is now fully removed.
* The `QueryParams.getlist()` method had previously been deprecated in favour of `QueryParams.get_list()`. It is now fully removed.
* The `URL.is_ssl` property had previously been deprecated in favour of `URL.scheme == "https"`. It is now fully removed.
* The `httpx.PoolLimits` class had previously been deprecated in favour of `httpx.Limits`. It is now fully removed.
* The `max_keepalive` setting had previously been deprecated in favour of the more explicit `max_keepalive_connections`. It is now fully removed.
* The verbose `httpx.Timeout(5.0, connect_timeout=60.0)` style had previously been deprecated in favour of `httpx.Timeout(5.0, connect=60.0)`. It is now fully removed.
* Support for instantiating a timeout config missing some defaults, such as `httpx.Timeout(connect=60.0)`, had previously been deprecated in favour of enforcing a more explicit style, such as `httpx.Timeout(5.0, connect=60.0)`. This is now strictly enforced.

## 0.14.3 (September 2nd, 2020)

### Added

* `http.Response()` may now be instantiated without a `request=...` parameter. Useful for some unit testing cases. (Pull #1238)
* Add `103 Early Hints` and `425 Too Early` status codes. (Pull #1244)

### Fixed

* `DigestAuth` now handles responses that include multiple 'WWW-Authenticate' headers. (Pull #1240)
* Call into transport `__enter__`/`__exit__` or `__aenter__`/`__aexit__` when client is used in a context manager style. (Pull #1218)

## 0.14.2 (August 24th, 2020)

### Added

* Support `client.get(..., auth=None)` to bypass the default authentication on a clients. (Pull #1115)
* Support `client.auth = ...` property setter. (Pull #1185)
* Support `httpx.get(..., proxies=...)` on top-level request functions. (Pull #1198)
* Display instances with nicer import styles. (Eg. <httpx.ReadTimeout ...>) (Pull #1155)
* Support `cookies=[(key, value)]` list-of-two-tuples style usage. (Pull #1211)

### Fixed

* Ensure that automatically included headers on a request may be modified. (Pull #1205)
* Allow explicit `Content-Length` header on streaming requests. (Pull #1170)
* Handle URL quoted usernames and passwords properly. (Pull #1159)
* Use more consistent default for `HEAD` requests, setting `allow_redirects=True`. (Pull #1183)
* If a transport error occurs while streaming the response, raise an `httpx` exception, not the underlying `httpcore` exception. (Pull #1190)
* Include the underlying `httpcore` traceback, when transport exceptions occur. (Pull #1199)

## 0.14.1 (August 11th, 2020)

### Added

* The `httpx.URL(...)` class now raises `httpx.InvalidURL` on invalid URLs, rather than exposing the underlying `rfc3986` exception. If a redirect response includes an invalid 'Location' header, then a `RemoteProtocolError` exception is raised, which will be associated with the request that caused it. (Pull #1163)

### Fixed

* Handling multiple `Set-Cookie` headers became broken in the 0.14.0 release, and is now resolved. (Pull #1156)

## 0.14.0 (August 7th, 2020)

The 0.14 release includes a range of improvements to the public API, intended on preparing for our upcoming 1.0 release.

* Our HTTP/2 support is now fully optional. **You now need to use `pip install httpx[http2]` if you want to include the HTTP/2 dependencies.**
* Our HSTS support has now been removed. Rewriting URLs from `http` to `https` if the host is on the HSTS list can be beneficial in avoiding roundtrips to incorrectly formed URLs, but on balance we've decided to remove this feature, on the principle of least surprise. Most programmatic clients do not include HSTS support, and for now we're opting to remove our support for it.
* Our exception hierarchy has been overhauled. Most users will want to stick with their existing `httpx.HTTPError` usage, but we've got a clearer overall structure now. See https://www.python-httpx.org/exceptions/ for more details.

When upgrading you should be aware of the following public API changes. Note that deprecated usages will currently continue to function, but will issue warnings.

* You should now use `httpx.codes` consistently instead of `httpx.StatusCodes`.
* Usage of `httpx.Timeout()` should now always include an explicit default. Eg. `httpx.Timeout(None, pool=5.0)`.
* When using `httpx.Timeout()`, we now have more concisely named keyword arguments. Eg. `read=5.0`, instead of `read_timeout=5.0`.
* Use `httpx.Limits()` instead of `httpx.PoolLimits()`, and `limits=...` instead of `pool_limits=...`.
* The `httpx.Limits(max_keepalive=...)` argument is now deprecated in favour of a more explicit `httpx.Limits(max_keepalive_connections=...)`.
* Keys used with `Client(proxies={...})` should now be in the style of `{"http://": ...}`, rather than `{"http": ...}`.
* The multidict methods `Headers.getlist()` and `QueryParams.getlist()` are deprecated in favour of more consistent `.get_list()` variants.
* The `URL.is_ssl` property is deprecated in favour of `URL.scheme == "https"`.
* The `URL.join(relative_url=...)` method is now `URL.join(url=...)`. This change does not support warnings for the deprecated usage style.

One notable aspect of the 0.14.0 release is that it tightens up the public API for `httpx`, by ensuring that several internal attributes and methods have now become strictly private.

The following previously had nominally public names on the client, but were all undocumented and intended solely for internal usage. They are all now replaced with underscored names, and should not be relied on or accessed.

These changes should not affect users who have been working from the `httpx` documentation.

* `.merge_url()`, `.merge_headers()`, `.merge_cookies()`, `.merge_queryparams()`
* `.build_auth()`, `.build_redirect_request()`
* `.redirect_method()`, `.redirect_url()`, `.redirect_headers()`, `.redirect_stream()`
* `.send_handling_redirects()`, `.send_handling_auth()`, `.send_single_request()`
* `.init_transport()`, `.init_proxy_transport()`
* `.proxies`, `.transport`, `.netrc`, `.get_proxy_map()`

See pull requests #997, #1065, #1071.

Some areas of API which were already on the deprecation path, and were raising warnings or errors in 0.13.x have now been escalated to being fully removed.

* Drop `ASGIDispatch`, `WSGIDispatch`, which have been replaced by `ASGITransport`, `WSGITransport`.
* Drop `dispatch=...`` on client, which has been replaced by `transport=...``
* Drop `soft_limit`, `hard_limit`, which have been replaced by `max_keepalive` and `max_connections`.
* Drop `Response.stream` and` `Response.raw`, which have been replaced by ``.aiter_bytes` and `.aiter_raw`.
* Drop `proxies=<transport instance>` in favor of `proxies=httpx.Proxy(...)`.

See pull requests #1057, #1058.

### Added

* Added dedicated exception class `httpx.HTTPStatusError` for `.raise_for_status()` exceptions. (Pull #1072)
* Added `httpx.create_ssl_context()` helper function. (Pull #996)
* Support for proxy exlcusions like `proxies={"https://www.example.com": None}`. (Pull #1099)
* Support `QueryParams(None)` and `client.params = None`. (Pull #1060)

### Changed

* Use `httpx.codes` consistently in favour of `httpx.StatusCodes` which is placed into deprecation. (Pull #1088)
* Usage of `httpx.Timeout()` should now always include an explicit default. Eg. `httpx.Timeout(None, pool=5.0)`. (Pull #1085)
* Switch to more concise `httpx.Timeout()` keyword arguments. Eg. `read=5.0`, instead of `read_timeout=5.0`. (Pull #1111)
* Use `httpx.Limits()` instead of `httpx.PoolLimits()`, and `limits=...` instead of `pool_limits=...`. (Pull #1113)
* Keys used with `Client(proxies={...})` should now be in the style of `{"http://": ...}`, rather than `{"http": ...}`. (Pull #1127)
* The multidict methods `Headers.getlist` and `QueryParams.getlist` are deprecated in favour of more consistent `.get_list()` variants. (Pull #1089)
* `URL.port` becomes `Optional[int]`. Now only returns a port if one is explicitly included in the URL string. (Pull #1080)
* The `URL(..., allow_relative=[bool])` parameter no longer exists. All URL instances may be relative. (Pull #1073)
* Drop unnecessary `url.full_path = ...` property setter. (Pull #1069)
* The `URL.join(relative_url=...)` method is now `URL.join(url=...)`. (Pull #1129)
* The `URL.is_ssl` property is deprecated in favour of `URL.scheme == "https"`. (Pull #1128)

### Fixed

* Add missing `Response.next()` method. (Pull #1055)
* Ensure all exception classes are exposed as public API. (Pull #1045)
* Support multiple items with an identical field name in multipart encodings. (Pull #777)
* Skip HSTS preloading on single-label domains. (Pull #1074)
* Fixes for `Response.iter_lines()`. (Pull #1033, #1075)
* Ignore permission errors when accessing `.netrc` files. (Pull #1104)
* Allow bare hostnames in `HTTP_PROXY` etc... environment variables. (Pull #1120)
* Settings `app=...` or `transport=...` bypasses any environment based proxy defaults. (Pull #1122)
* Fix handling of `.base_url` when a path component is included in the base URL. (Pull #1130)

---

## 0.13.3 (May 29th, 2020)

### Fixed

* Include missing keepalive expiry configuration. (Pull #1005)
* Improved error message when URL redirect has a custom scheme. (Pull #1002)

## 0.13.2 (May 27th, 2020)

### Fixed

* Include explicit "Content-Length: 0" on POST, PUT, PATCH if no request body is used. (Pull #995)
* Add `http2` option to `httpx.Client`. (Pull #982)
* Tighten up API typing in places. (Pull #992, #999)

## 0.13.1 (May 22nd, 2020)

### Fixed

* Fix pool options deprecation warning. (Pull #980)
* Include `httpx.URLLib3ProxyTransport` in top-level API. (Pull #979)

## 0.13.0 (May 22nd, 2020)

This release switches to `httpcore` for all the internal networking, which means:

* We're using the same codebase for both our sync and async clients.
* HTTP/2 support is now available with the sync client.
* We no longer have a `urllib3` dependency for our sync client, although there is still an *optional* `URLLib3Transport` class.

It also means we've had to remove our UDS support, since maintaining that would have meant having to push back our work towards a 1.0 release, which isn't a trade-off we wanted to make.

We also now have [a public "Transport API"](https://www.python-httpx.org/advanced/transports/#custom-transports), which you can use to implement custom transport implementations against. This formalises and replaces our previously private "Dispatch API".

### Changed

* Use `httpcore` for underlying HTTP transport. Drop `urllib3` requirement. (Pull #804, #967)
* Rename pool limit options from `soft_limit`/`hard_limit` to `max_keepalive`/`max_connections`. (Pull #968)
* The previous private "Dispatch API" has now been promoted to a public "Transport API". When customizing the transport use `transport=...`. The `ASGIDispatch` and `WSGIDispatch` class naming is deprecated in favour of `ASGITransport` and `WSGITransport`. (Pull #963)

### Added

* Added `URLLib3Transport` class for optional `urllib3` transport support. (Pull #804, #963)
* Streaming multipart uploads. (Pull #857)
* Logging via HTTPCORE_LOG_LEVEL and HTTPX_LOG_LEVEL environment variables
and TRACE level logging. (Pull encode/httpcore#79)

### Fixed

* Performance improvement in brotli decoder. (Pull #906)
* Proper warning level of deprecation notice in `Response.stream` and `Response.raw`. (Pull #908)
* Fix support for generator based WSGI apps. (Pull #887)
* Reuse of connections on HTTP/2 in close concurrency situations. (Pull encode/httpcore#81)
* Honor HTTP/2 max concurrent streams settings (Pull encode/httpcore#89, encode/httpcore#90)
* Fix bytes support in multipart uploads. (Pull #974)
* Improve typing support for `files=...`. (Pull #976)

### Removed

* Dropped support for `Client(uds=...)` (Pull #804)

## 0.13.0.dev2 (May 12th, 2020)

The 0.13.0.dev2 is a *pre-release* version. To install it, use `pip install httpx --pre`.

### Added

* Logging via HTTPCORE_LOG_LEVEL and HTTPX_LOG_LEVEL environment variables
and TRACE level logging. (HTTPCore Pull #79)

### Fixed

* Reuse of connections on HTTP/2 in close concurrency situations. (HTTPCore Pull #81)
* When using an `app=<ASGI app>` observe neater disconnect behaviour instead of sending empty body messages. (Pull #919)

## 0.13.0.dev1 (May 6th, 2020)

The 0.13.0.dev1 is a *pre-release* version. To install it, use `pip install httpx --pre`.

### Fixed

* Passing `http2` flag to proxy dispatchers. (Pull #934)
* Use [`httpcore` v0.8.3](https://github.com/encode/httpcore/releases/tag/0.8.3)
which addresses problems in handling of headers when using proxies.

## 0.13.0.dev0 (April 30th, 2020)

The 0.13.0.dev0 is a *pre-release* version. To install it, use `pip install httpx --pre`.

This release switches to `httpcore` for all the internal networking, which means:

* We're using the same codebase for both our sync and async clients.
* HTTP/2 support is now available with the sync client.
* We no longer have a `urllib3` dependency for our sync client, although there is still an *optional* `URLLib3Dispatcher` class.

It also means we've had to remove our UDS support, since maintaining that would have meant having to push back our work towards a 1.0 release, which isn't a trade-off we wanted to make.

### Changed

* Use `httpcore` for underlying HTTP transport. Drop `urllib3` requirement. (Pull #804)

### Added

* Added `URLLib3Dispatcher` class for optional `urllib3` transport support. (Pull #804)
* Streaming multipart uploads. (Pull #857)

### Fixed

* Performance improvement in brotli decoder. (Pull #906)
* Proper warning level of deprecation notice in `Response.stream` and `Response.raw`. (Pull #908)
* Fix support for generator based WSGI apps. (Pull #887)

### Removed

* Dropped support for `Client(uds=...)` (Pull #804)

---

## 0.12.1 (March 19th, 2020)

### Fixed

* Resolved packaging issue, where additional files were being included.

## 0.12.0 (March 9th, 2020)

The 0.12 release tightens up the API expectations for `httpx` by switching to private module names to enforce better clarity around public API.

All imports of `httpx` should import from the top-level package only, such as `from httpx import Request`, rather than importing from privately namespaced modules such as `from httpx._models import Request`.

### Added

* Support making response body available to auth classes with `.requires_response_body`. (Pull #803)
* Export `NetworkError` exception. (Pull #814)
* Add support for `NO_PROXY` environment variable. (Pull #835)

### Changed

* Switched to private module names. (Pull #785)
* Drop redirect looping detection and the `RedirectLoop` exception, instead using `TooManyRedirects`. (Pull #819)
* Drop `backend=...` parameter on `AsyncClient`, in favour of always autodetecting `trio`/`asyncio`. (Pull #791)

### Fixed

* Support basic auth credentials in proxy URLs. (Pull #780)
* Fix `httpx.Proxy(url, mode="FORWARD_ONLY")` configuration. (Pull #788)
* Fallback to setting headers as UTF-8 if no encoding is specified. (Pull #820)
* Close proxy dispatches classes on client close. (Pull #826)
* Support custom `cert` parameters even if `verify=False`. (Pull #796)
* Don't support invalid dict-of-dicts form data in `data=...`. (Pull #811)

---

## 0.11.1 (January 17th, 2020)

### Fixed

* Fixed usage of `proxies=...` on `Client()`. (Pull #763)
* Support both `zlib` and `deflate` style encodings on `Content-Encoding: deflate`. (Pull #758)
* Fix for streaming a redirect response body with `allow_redirects=False`. (Pull #766)
* Handle redirect with malformed Location headers missing host. (Pull #774)

## 0.11.0 (January 9th, 2020)

The 0.11 release reintroduces our sync support, so that `httpx` now supports both a standard thread-concurrency API, and an async API.

Existing async `httpx` users that are upgrading to 0.11 should ensure that:

* Async codebases should always use a client instance to make requests, instead of the top-level API.
* The async client is named as `httpx.AsyncClient()`, instead of `httpx.Client()`.
* When instantiating proxy configurations use the `httpx.Proxy()` class, instead of the previous `httpx.HTTPProxy()`. This new configuration class works for configuring both sync and async clients.

We believe the API is now pretty much stable, and are aiming for a 1.0 release sometime on or before April 2020.

### Changed

- Top level API such as `httpx.get(url, ...)`, `httpx.post(url, ...)`, `httpx.request(method, url, ...)` becomes synchronous.
- Added `httpx.Client()` for synchronous clients, with `httpx.AsyncClient` being used for async clients.
- Switched to `proxies=httpx.Proxy(...)` for proxy configuration.
- Network connection errors are wrapped in `httpx.NetworkError`, rather than exposing lower-level exception types directly.

### Removed

- The `request.url.origin` property and `httpx.Origin` class are no longer available.
- The per-request `cert`, `verify`, and `trust_env` arguments are escalated from raising errors if used, to no longer being available. These arguments should be used on a per-client instance instead, or in the top-level API.
- The `stream` argument has escalated from raising an error when used, to no longer being available. Use the `client.stream(...)` or `httpx.stream()` streaming API instead.

### Fixed

- Redirect loop detection matches against `(method, url)` rather than `url`. (Pull #734)

---

## 0.10.1 (December 31st, 2019)

### Fixed

- Fix issue with concurrent connection acquiry. (Pull #700)
- Fix write error on closing HTTP/2 connections. (Pull #699)

## 0.10.0 (December 29th, 2019)

The 0.10.0 release makes some changes that will allow us to support both sync and async interfaces.

In particular with streaming responses the `response.read()` method becomes `response.aread()`, and the `response.close()` method becomes `response.aclose()`.

If following redirects explicitly the `response.next()` method becomes `response.anext()`.

### Fixed

- End HTTP/2 streams immediately on no-body requests, rather than sending an empty body message. (Pull #682)
- Improve typing for `Response.request`: switch from `Optional[Request]` to `Request`. (Pull #666)
- `Response.elapsed` now reflects the entire download time. (Pull #687, #692)

### Changed

- Added `AsyncClient` as a synonym for `Client`. (Pull #680)
- Switch to `response.aread()` for conditionally reading streaming responses. (Pull #674)
- Switch to `response.aclose()` and `client.aclose()` for explicit closing. (Pull #674, #675)
- Switch to `response.anext()` for resolving the next redirect response. (Pull #676)

### Removed

- When using a client instance, the per-request usage of `verify`, `cert`, and `trust_env` have now escalated from raising a warning to raising an error. You should set these arguments on the client instead. (Pull #617)
- Removed the undocumented `request.read()`, since end users should not require it.

---

## 0.9.5 (December 20th, 2019)

### Fixed

- Fix Host header and HSTS rewrites when an explicit `:80` port is included in URL. (Pull #649)
- Query Params on the URL string are merged with any `params=...` argument. (Pull #653)
- More robust behavior when closing connections. (Pull #640)
- More robust behavior when handling HTTP/2 headers with trailing whitespace. (Pull #637)
- Allow any explicit `Content-Type` header to take precedence over the encoding default. (Pull #633)

## 0.9.4 (December 12th, 2019)

### Fixed

- Added expiry to Keep-Alive connections, resolving issues with acquiring connections. (Pull #627)
- Increased flow control windows on HTTP/2, resolving download speed issues. (Pull #629)

## 0.9.3 (December 7th, 2019)

### Fixed

- Fixed HTTP/2 with autodetection backend. (Pull #614)

## 0.9.2 (December 7th, 2019)

* Released due to packaging build artifact.

## 0.9.1 (December 6th, 2019)

* Released due to packaging build artifact.

## 0.9.0 (December 6th, 2019)

The 0.9 releases brings some major new features, including:

* A new streaming API.
* Autodetection of either asyncio or trio.
* Nicer timeout configuration.
* HTTP/2 support off by default, but can be enabled.

We've also removed all private types from the top-level package export.

In order to ensure you are only ever working with public API you should make
sure to only import the top-level package eg. `import httpx`, rather than
importing modules within the package.

### Added

- Added concurrency backend autodetection. (Pull #585)
- Added `Client(backend='trio')` and `Client(backend='asyncio')` API. (Pull #585)
- Added `response.stream_lines()` API. (Pull #575)
- Added `response.is_error` API. (Pull #574)
- Added support for `timeout=Timeout(5.0, connect_timeout=60.0)` styles. (Pull #593)

### Fixed

- Requests or Clients with `timeout=None` now correctly always disable timeouts. (Pull #592)
- Request 'Authorization' headers now have priority over `.netrc` authentication info. (Commit 095b691)
- Files without a filename no longer set a Content-Type in multipart data. (Commit ed94950)

### Changed

- Added `httpx.stream()` API. Using `stream=True` now results in a warning. (Pull #600, #610)
- HTTP/2 support is switched to "off by default", but can be enabled explicitly. (Pull #584)
- Switched to `Client(http2=True)` API from `Client(http_versions=["HTTP/1.1", "HTTP/2"])`. (Pull #586)
- Removed all private types from the top-level package export. (Pull #608)
- The SSL configuration settings of `verify`, `cert`, and `trust_env` now raise warnings if used per-request when using a Client instance. They should always be set on the Client instance itself. (Pull #597)
- Use plain strings "TUNNEL_ONLY" or "FORWARD_ONLY" on the HTTPProxy `proxy_mode` argument. The `HTTPProxyMode` enum still exists, but its usage will raise warnings. (#610)
- Pool timeouts are now on the timeout configuration, not the pool limits configuration. (Pull #563)
- The timeout configuration is now named `httpx.Timeout(...)`, not `httpx.TimeoutConfig(...)`. The old version currently remains as a synonym for backwards compatibility.  (Pull #591)

---

## 0.8.0 (November 27, 2019)

### Removed

- The synchronous API has been removed, in order to allow us to fundamentally change how we approach supporting both sync and async variants. (See #588 for more details.)

---

## 0.7.8 (November 17, 2019)

### Added

- Add support for proxy tunnels for Python 3.6 + asyncio. (Pull #521)

## 0.7.7 (November 15, 2019)

### Fixed

- Resolve an issue with cookies behavior on redirect requests. (Pull #529)

### Added

- Add request/response DEBUG logs. (Pull #502)
- Use TRACE log level for low level info. (Pull #500)

## 0.7.6 (November 2, 2019)

### Removed

- Drop `proxies` parameter from the high-level API. (Pull #485)

### Fixed

- Tweak multipart files: omit null filenames, add support for `str` file contents. (Pull #482)
- Cache NETRC authentication per-client. (Pull #400)
- Rely on `getproxies` for all proxy environment variables. (Pull #470)
- Wait for the `asyncio` stream to close when closing a connection. (Pull #494)

## 0.7.5 (October 10, 2019)

### Added

- Allow lists of values to be passed to `params`. (Pull #386)
- `ASGIDispatch`, `WSGIDispatch` are now available in the `httpx.dispatch` namespace. (Pull #407)
- `HTTPError` is now available in the `httpx` namespace.  (Pull #421)
- Add support for `start_tls()` to the Trio concurrency backend. (Pull #467)

### Fixed

- Username and password are no longer included in the `Host` header when basic authentication
  credentials are supplied via the URL. (Pull #417)

### Removed

- The `.delete()` function no longer has `json`, `data`, or `files` parameters
  to match the expected semantics of the `DELETE` method. (Pull #408)
- Removed the `trio` extra. Trio support is detected automatically. (Pull #390)

## 0.7.4 (September 25, 2019)

### Added

- Add Trio concurrency backend. (Pull #276)
- Add `params` parameter to `Client` for setting default query parameters. (Pull #372)
- Add support for `SSL_CERT_FILE` and `SSL_CERT_DIR` environment variables. (Pull #307)
- Add debug logging to calls into ASGI apps. (Pull #371)
- Add debug logging to SSL configuration. (Pull #378)

### Fixed

- Fix a bug when using `Client` without timeouts in Python 3.6. (Pull #383)
- Propagate `Client` configuration to HTTP proxies. (Pull #377)

## 0.7.3 (September 20, 2019)

### Added

- HTTP Proxy support. (Pulls #259, #353)
- Add Digest authentication. (Pull #332)
- Add `.build_request()` method to `Client` and `AsyncClient`. (Pull #319)
- Add `.elapsed` property on responses. (Pull #351)
- Add support for `SSLKEYLOGFILE` in Python 3.8b4+. (Pull #301)

### Removed

- Drop NPN support for HTTP version negotiation. (Pull #314)

### Fixed

- Fix distribution of type annotations for mypy (Pull #361).
- Set `Host` header when redirecting cross-origin. (Pull #321)
- Drop `Content-Length` headers on `GET` redirects. (Pull #310)
- Raise `KeyError` if header isn't found in `Headers`. (Pull #324)
- Raise `NotRedirectResponse` in `response.next()` if there is no redirection to perform. (Pull #297)
- Fix bug in calculating the HTTP/2 maximum frame size. (Pull #153)

## 0.7.2 (August 28, 2019)

- Enforce using `httpx.AsyncioBackend` for the synchronous client. (Pull #232)
- `httpx.ConnectionPool` will properly release a dropped connection. (Pull #230)
- Remove the `raise_app_exceptions` argument from `Client`. (Pull #238)
- `DecodeError` will no longer be raised for an empty body encoded with Brotli. (Pull #237)
- Added `http_versions` parameter to `Client`. (Pull #250)
- Only use HTTP/1.1 on short-lived connections like `httpx.get()`. (Pull #284)
- Convert `Client.cookies` and `Client.headers` when set as a property. (Pull #274)
- Setting `HTTPX_DEBUG=1` enables debug logging on all requests. (Pull #277)

## 0.7.1 (August 18, 2019)

- Include files with source distribution to be installable. (Pull #233)

## 0.7.0 (August 17, 2019)

- Add the `trust_env` property to `BaseClient`. (Pull #187)
- Add the `links` property to `BaseResponse`. (Pull #211)
- Accept `ssl.SSLContext` instances into `SSLConfig(verify=...)`. (Pull #215)
- Add `Response.stream_text()` with incremental encoding detection. (Pull #183)
- Properly updated the `Host` header when a redirect changes the origin. (Pull #199)
- Ignore invalid `Content-Encoding` headers. (Pull #196)
- Use `~/.netrc` and `~/_netrc` files by default when `trust_env=True`. (Pull #189)
- Create exception base class `HTTPError` with `request` and `response` properties. (Pull #162)
- Add HSTS preload list checking within `BaseClient` to upgrade HTTP URLs to HTTPS. (Pull #184)
- Switch IDNA encoding from IDNA 2003 to IDNA 2008. (Pull #161)
- Expose base classes for alternate concurrency backends. (Pull #178)
- Improve Multipart parameter encoding. (Pull #167)
- Add the `headers` property to `BaseClient`. (Pull #159)
- Add support for Google's `brotli` library. (Pull #156)
- Remove deprecated TLS versions (TLSv1 and TLSv1.1) from default `SSLConfig`. (Pull #155)
- Fix `URL.join(...)` to work similarly to RFC 3986 URL joining. (Pull #144)

---

## 0.6.8 (July 25, 2019)

- Check for disconnections when searching for an available
  connection in `ConnectionPool.keepalive_connections` (Pull #145)
- Allow string comparison for `URL` objects (Pull #139)
- Add HTTP status codes 418 and 451 (Pull #135)
- Add support for client certificate passwords (Pull #118)
- Enable post-handshake client cert authentication for TLSv1.3 (Pull #118)
- Disable using `commonName` for hostname checking for OpenSSL 1.1.0+ (Pull #118)
- Detect encoding for `Response.json()` (Pull #116)

## 0.6.7 (July 8, 2019)

- Check for connection aliveness on re-acquiry (Pull #111)

## 0.6.6 (July 3, 2019)

- Improve `USER_AGENT` (Pull #110)
- Add `Connection: keep-alive` by default to HTTP/1.1 connections. (Pull #110)

## 0.6.5 (June 27, 2019)

- Include `Host` header by default. (Pull #109)
- Improve HTTP protocol detection. (Pull #107)

## 0.6.4 (June 25, 2019)

- Implement read and write timeouts (Pull #104)

## 0.6.3 (June 24, 2019)

- Handle early connection closes (Pull #103)

## 0.6.2 (June 23, 2019)

- Use urllib3's `DEFAULT_CIPHERS` for the `SSLConfig` object. (Pull #100)

## 0.6.1 (June 21, 2019)

- Add support for setting a `base_url` on the `Client`.

## 0.6.0 (June 21, 2019)

- Honor `local_flow_control_window` for HTTP/2 connections (Pull #98)<|MERGE_RESOLUTION|>--- conflicted
+++ resolved
@@ -6,12 +6,9 @@
 
 ## Unreleased
 
-<<<<<<< HEAD
 * The deprecated `proxies` argument has now been removed.
-=======
 * The deprecated `app` argument has now been removed.
 * The `URL.raw` property has now been removed.
->>>>>>> 34e1110a
 
 ## 0.27.2 (27th August, 2024)
 
