# Changelog

All notable changes to this project will be documented in this file.

The format is based on [Keep a Changelog](https://keepachangelog.com/en/1.0.0/).

## Unreleased

<<<<<<< HEAD
* Added `httpx[asyncio]` and `httpx[trio]` extras.
* Default support for `asyncio` has been removed, you need to explicitly install `httpx[asyncio]`.
=======
* Added `httpx.SSLContext` class and `ssl_context` argument. (#3022)
* Removed `cert` and `verify` arguments, you should use the `ssl_context=...` instead. (#3022)
>>>>>>> 2763690e
* The deprecated `proxies` argument has now been removed.
* The deprecated `app` argument has now been removed.
* The `URL.raw` property has now been removed.
* The `sniffio` project dependency has now been removed.

## 0.27.2 (27th August, 2024)

### Fixed

* Reintroduced supposedly-private `URLTypes` shortcut. (#2673)

## 0.27.1 (27th August, 2024)

### Added

* Support for `zstd` content decoding using the python `zstandard` package is added. Installable using `httpx[zstd]`. (#3139)

### Fixed

* Improved error messaging for `InvalidURL` exceptions. (#3250)
* Fix `app` type signature in `ASGITransport`. (#3109)

## 0.27.0 (21st February, 2024)

### Deprecated

* The `app=...` shortcut has been deprecated. Use the explicit style of `transport=httpx.WSGITransport()` or `transport=httpx.ASGITransport()` instead.

### Fixed

* Respect the `http1` argument while configuring proxy transports. (#3023)
* Fix RFC 2069 mode digest authentication. (#3045)

## 0.26.0 (20th December, 2023)

### Added

* The `proxy` argument was added. You should use the `proxy` argument instead of the deprecated `proxies`, or use `mounts=` for more complex configurations. (#2879)

### Deprecated

* The `proxies` argument is now deprecated. It will still continue to work, but it will be removed in the future. (#2879)

### Fixed

* Fix cases of double escaping of URL path components. Allow / as a safe character in the query portion. (#2990)
* Handle `NO_PROXY` envvar cases when a fully qualified URL is supplied as the value. (#2741)
* Allow URLs where username or password contains unescaped '@'. (#2986)
* Ensure ASGI `raw_path` does not include URL query component. (#2999)
* Ensure `Response.iter_text()` cannot yield empty strings. (#2998)

## 0.25.2 (24th November, 2023)

### Added

* Add missing type hints to few `__init__()` methods. (#2938)

## 0.25.1 (3rd November, 2023)

### Added

* Add support for Python 3.12. (#2854)
* Add support for httpcore 1.0 (#2885)

### Fixed

* Raise `ValueError` on `Response.encoding` being set after `Response.text` has been accessed. (#2852)

## 0.25.0 (11th September, 2023)

### Removed

* Drop support for Python 3.7. (#2813)

### Added

* Support HTTPS proxies. (#2845)
* Change the type of `Extensions` from `Mapping[Str, Any]` to `MutableMapping[Str, Any]`. (#2803)
* Add `socket_options` argument to `httpx.HTTPTransport` and `httpx.AsyncHTTPTransport` classes. (#2716)
* The `Response.raise_for_status()` method now returns the response instance. For example: `data = httpx.get('...').raise_for_status().json()`. (#2776)

### Fixed

* Return `500` error response instead of exceptions when `raise_app_exceptions=False` is set on `ASGITransport`. (#2669)
* Ensure all `WSGITransport` environs have a `SERVER_PROTOCOL`. (#2708)
* Always encode forward slashes as `%2F` in query parameters (#2723)
* Use Mozilla documentation instead of `httpstatuses.com` for HTTP error reference (#2768)

## 0.24.1 (17th May, 2023)

### Added

* Provide additional context in some `InvalidURL` exceptions. (#2675)

### Fixed

* Fix optional percent-encoding behaviour. (#2671)
* More robust checking for opening upload files in binary mode. (#2630)
* Properly support IP addresses in `NO_PROXY` environment variable. (#2659)
* Set default file for `NetRCAuth()` to `None` to use the stdlib default. (#2667)
* Set logging request lines to INFO level for async requests, in line with sync requests. (#2656)
* Fix which gen-delims need to be escaped for path/query/fragment components in URL. (#2701)

## 0.24.0 (6th April, 2023)

### Changed

* The logging behaviour has been changed to be more in-line with other standard Python logging usages. We no longer have a custom `TRACE` log level, and we no longer use the `HTTPX_LOG_LEVEL` environment variable to auto-configure logging. We now have a significant amount of `DEBUG` logging available at the network level. Full documentation is available at https://www.python-httpx.org/logging/ (#2547, encode/httpcore#648)
* The `Response.iter_lines()` method now matches the stdlib behaviour and does not include the newline characters. It also resolves a performance issue. (#2423)
* Query parameter encoding switches from using + for spaces and %2F for forward slash, to instead using %20 for spaces and treating forward slash as a safe, unescaped character. This differs from `requests`, but is in line with browser behavior in Chrome, Safari, and Firefox. Both options are RFC valid. (#2543)
* NetRC authentication is no longer automatically handled, but is instead supported by an explicit `httpx.NetRCAuth()` authentication class. See the documentation at https://www.python-httpx.org/advanced/authentication/#netrc-authentication (#2525)

### Removed

* The `rfc3986` dependancy has been removed. (#2252)

## 0.23.3 (4th January, 2023)

### Fixed

* Version 0.23.2 accidentally included stricter type checking on query parameters. This shouldn've have been included in a minor version bump, and is now reverted. (#2523, #2539)

## 0.23.2 (2nd January, 2023)

### Added

* Support digest auth nonce counting to avoid multiple auth requests. (#2463)

### Fixed

* Multipart file uploads where the file length cannot be determine now use chunked transfer encoding, rather than loading the entire file into memory in order to determine the `Content-Length`. (#2382)
* Raise `TypeError` if content is passed a dict-instance. (#2495)
* Partially revert the API breaking change in 0.23.1, which removed `RawURL`. We continue to expose a `url.raw` property which is now a plain named-tuple. This API is still expected to be deprecated, but we will do so with a major version bump. (#2481)

## 0.23.1 (18th November, 2022)

**Note**: The 0.23.1 release should have used a proper version bump, rather than a minor point release.
There are API surface area changes that may affect some users.
See the "Removed" section of these release notes for details.

### Added

* Support for Python 3.11. (#2420)
* Allow setting an explicit multipart boundary in `Content-Type` header. (#2278)
* Allow `tuple` or `list` for multipart values, not just `list`. (#2355)
* Allow `str` content for multipart upload files. (#2400)
* Support connection upgrades. See https://www.encode.io/httpcore/extensions/#upgrade-requests

### Fixed

* Don't drop empty query parameters. (#2354)

### Removed

* Upload files *must* always be opened in binary mode. (#2400)
* Drop `.read`/`.aread` from `SyncByteStream`/`AsyncByteStream`. (#2407)
* Drop `RawURL`. (#2241)

## 0.23.0 (23rd May, 2022)

### Changed

* Drop support for Python 3.6. (#2097)
* Use `utf-8` as the default character set, instead of falling back to `charset-normalizer` for auto-detection. To enable automatic character set detection, see [the documentation](https://www.python-httpx.org/advanced/text-encodings/#using-auto-detection). (#2165)

### Fixed

* Fix `URL.copy_with` for some oddly formed URL cases. (#2185)
* Digest authentication should use case-insensitive comparison for determining which algorithm is being used. (#2204)
* Fix console markup escaping in command line client. (#1866)
* When files are used in multipart upload, ensure we always seek to the start of the file. (#2065)
* Ensure that `iter_bytes` never yields zero-length chunks. (#2068)
* Preserve `Authorization` header for redirects that are to the same origin, but are an `http`-to-`https` upgrade. (#2074)
* When responses have binary output, don't print the output to the console in the command line client. Use output like `<16086 bytes of binary data>` instead. (#2076)
* Fix display of `--proxies` argument in the command line client help. (#2125)
* Close responses when task cancellations occur during stream reading. (#2156)
* Fix type error on accessing `.request` on `HTTPError` exceptions. (#2158)

## 0.22.0 (26th January, 2022)

### Added

* Support for [the SOCKS5 proxy protocol](https://www.python-httpx.org/advanced/proxies/#socks) via [the `socksio` package](https://github.com/sethmlarson/socksio). (#2034)
* Support for custom headers in multipart/form-data requests (#1936)

### Fixed

* Don't perform unreliable close/warning on `__del__` with unclosed clients. (#2026)
* Fix `Headers.update(...)` to correctly handle repeated headers (#2038)

## 0.21.3 (6th January, 2022)

### Fixed

* Fix streaming uploads using `SyncByteStream` or `AsyncByteStream`. Regression in 0.21.2. (#2016)

## 0.21.2 (5th January, 2022)

### Fixed

* HTTP/2 support for tunnelled proxy cases. (#2009)
* Improved the speed of large file uploads. (#1948)

## 0.21.1 (16th November, 2021)

### Fixed

* The `response.url` property is now correctly annotated as `URL`, instead of `Optional[URL]`. (#1940)

## 0.21.0 (15th November, 2021)

The 0.21.0 release integrates against a newly redesigned `httpcore` backend.

Both packages ought to automatically update to the required versions, but if you are
seeing any issues, you should ensure that you have `httpx==0.21.*` and `httpcore==0.14.*` installed.

### Added

* The command-line client will now display connection information when `-v/--verbose` is used.
* The command-line client will now display server certificate information when `-v/--verbose` is used.
* The command-line client is now able to properly detect if the outgoing request
should be formatted as HTTP/1.1 or HTTP/2, based on the result of the HTTP/2 negotiation.

### Removed

* Curio support is no longer currently included. Please get in touch if you require this, so that we can assess priorities.

## 0.20.0 (13th October, 2021)

The 0.20.0 release adds an integrated command-line client, and also includes some
design changes. The most notable of these is that redirect responses are no longer
automatically followed, unless specifically requested.

This design decision prioritises a more explicit approach to redirects, in order
to avoid code that unintentionally issues multiple requests as a result of
misconfigured URLs.

For example, previously a client configured to send requests to `http://api.github.com/`
would end up sending every API request twice, as each request would be redirected to `https://api.github.com/`.

If you do want auto-redirect behaviour, you can enable this either by configuring
the client instance with `Client(follow_redirects=True)`, or on a per-request
basis, with `.get(..., follow_redirects=True)`.

This change is a classic trade-off between convenience and precision, with no "right"
answer. See [discussion #1785](https://github.com/encode/httpx/discussions/1785) for more
context.

The other major design change is an update to the Transport API, which is the low-level
interface against which requests are sent. Previously this interface used only primitive
datastructures, like so...

```python
(status_code, headers, stream, extensions) = transport.handle_request(method, url, headers, stream, extensions)
try
    ...
finally:
    stream.close()
```

Now the interface is much simpler...

```python
response = transport.handle_request(request)
try
    ...
finally:
    response.close()
```

### Changed

* The `allow_redirects` flag is now `follow_redirects` and defaults to `False`.
* The `raise_for_status()` method will now raise an exception for any responses
  except those with 2xx status codes. Previously only 4xx and 5xx status codes
  would result in an exception.
* The low-level transport API changes to the much simpler `response = transport.handle_request(request)`.
* The `client.send()` method no longer accepts a `timeout=...` argument, but the
  `client.build_request()` does. This required by the signature change of the
  Transport API. The request timeout configuration is now stored on the request
  instance, as `request.extensions['timeout']`.

### Added

* Added the `httpx` command-line client.
* Response instances now include `.is_informational`, `.is_success`, `.is_redirect`, `.is_client_error`, and `.is_server_error`
  properties for checking 1xx, 2xx, 3xx, 4xx, and 5xx response types. Note that the behaviour of `.is_redirect` is slightly different in that it now returns True for all 3xx responses, in order to allow for a consistent set of properties onto the different HTTP status code types. The `response.has_redirect_location` location may be used to determine responses with properly formed URL redirects.

### Fixed

* `response.iter_bytes()` no longer raises a ValueError when called on a response with no content. (Pull #1827)
* The `'wsgi.error'` configuration now defaults to `sys.stderr`, and is corrected to be a `TextIO` interface, not a `BytesIO` interface. Additionally, the WSGITransport now accepts a `wsgi_error` configuration. (Pull #1828)
* Follow the WSGI spec by properly closing the iterable returned by the application. (Pull #1830)

## 0.19.0 (19th August, 2021)

### Added

* Add support for `Client(allow_redirects=<bool>)`. (Pull #1790)
* Add automatic character set detection, when no `charset` is included in the response `Content-Type` header. (Pull #1791)

### Changed

* Event hooks are now also called for any additional redirect or auth requests/responses. (Pull #1806)
* Strictly enforce that upload files must be opened in binary mode. (Pull #1736)
* Strictly enforce that client instances can only be opened and closed once, and cannot be re-opened. (Pull #1800)
* Drop `mode` argument from `httpx.Proxy(..., mode=...)`. (Pull #1795)

## 0.18.2 (17th June, 2021)

### Added

* Support for Python 3.10. (Pull #1687)
* Expose `httpx.USE_CLIENT_DEFAULT`, used as the default to `auth` and `timeout` parameters in request methods. (Pull #1634)
* Support [HTTP/2 "prior knowledge"](https://python-hyper.org/projects/hyper-h2/en/v2.3.1/negotiating-http2.html#prior-knowledge), using `httpx.Client(http1=False, http2=True)`. (Pull #1624)

### Fixed

* Clean up some cases where warnings were being issued. (Pull #1687)
* Prefer Content-Length over Transfer-Encoding: chunked for content=<file-like> cases. (Pull #1619)

## 0.18.1 (29th April, 2021)

### Changed

* Update brotli support to use the `brotlicffi` package (Pull #1605)
* Ensure that `Request(..., stream=...)` does not auto-generate any headers on the request instance. (Pull #1607)

### Fixed

* Pass through `timeout=...` in top-level httpx.stream() function. (Pull #1613)
* Map httpcore transport close exceptions to httpx exceptions. (Pull #1606)

## 0.18.0 (27th April, 2021)

The 0.18.x release series formalises our low-level Transport API, introducing the base classes `httpx.BaseTransport` and `httpx.AsyncBaseTransport`.

See the "[Custom transports](https://www.python-httpx.org/advanced/transports/#custom-transports)" documentation and the [`httpx.BaseTransport.handle_request()`](https://github.com/encode/httpx/blob/397aad98fdc8b7580a5fc3e88f1578b4302c6382/httpx/_transports/base.py#L77-L147) docstring for more complete details on implementing custom transports.

Pull request #1522 includes a checklist of differences from the previous `httpcore` transport API, for developers implementing custom transports.

The following API changes have been issuing deprecation warnings since 0.17.0 onwards, and are now fully deprecated...

* You should now use httpx.codes consistently instead of httpx.StatusCodes.
* Use limits=... instead of pool_limits=....
* Use proxies={"http://": ...} instead of proxies={"http": ...} for scheme-specific mounting.

### Changed

* Transport instances now inherit from `httpx.BaseTransport` or `httpx.AsyncBaseTransport`,
  and should implement either the `handle_request` method or `handle_async_request` method. (Pull #1522, #1550)
* The `response.ext` property and `Response(ext=...)` argument are now named `extensions`. (Pull #1522)
* The recommendation to not use `data=<bytes|str|bytes (a)iterator>` in favour of `content=<bytes|str|bytes (a)iterator>` has now been escalated to a deprecation warning. (Pull #1573)
* Drop `Response(on_close=...)` from API, since it was a bit of leaking implementation detail. (Pull #1572)
* When using a client instance, cookies should always be set on the client, rather than on a per-request basis. We prefer enforcing a stricter API here because it provides clearer expectations around cookie persistence, particularly when redirects occur. (Pull #1574)
* The runtime exception `httpx.ResponseClosed` is now named `httpx.StreamClosed`. (#1584)
* The `httpx.QueryParams` model now presents an immutable interface. There is a discussion on [the design and motivation here](https://github.com/encode/httpx/discussions/1599). Use `client.params = client.params.merge(...)` instead of `client.params.update(...)`. The basic query manipulation methods are `query.set(...)`, `query.add(...)`, and `query.remove()`. (#1600)

### Added

* The `Request` and `Response` classes can now be serialized using pickle. (#1579)
* Handle `data={"key": [None|int|float|bool]}` cases. (Pull #1539)
* Support `httpx.URL(**kwargs)`, for example `httpx.URL(scheme="https", host="www.example.com", path="/')`, or `httpx.URL("https://www.example.com/", username="tom@gmail.com", password="123 456")`. (Pull #1601)
* Support `url.copy_with(params=...)`. (Pull #1601)
* Add `url.params` parameter, returning an immutable `QueryParams` instance. (Pull #1601)
* Support query manipulation methods on the URL class. These are `url.copy_set_param()`, `url.copy_add_param()`, `url.copy_remove_param()`, `url.copy_merge_params()`. (Pull #1601)
* The `httpx.URL` class now performs port normalization, so `:80` ports are stripped from `http` URLs and `:443` ports are stripped from `https` URLs. (Pull #1603)
* The `URL.host` property returns unicode strings for internationalized domain names. The `URL.raw_host` property returns byte strings with IDNA escaping applied. (Pull #1590)

### Fixed

* Fix Content-Length for cases of `files=...` where unicode string is used as the file content. (Pull #1537)
* Fix some cases of merging relative URLs against `Client(base_url=...)`. (Pull #1532)
* The `request.content` attribute is now always available except for streaming content, which requires an explicit `.read()`. (Pull #1583)

## 0.17.1 (March 15th, 2021)

### Fixed

* Type annotation on `CertTypes` allows `keyfile` and `password` to be optional. (Pull #1503)
* Fix httpcore pinned version. (Pull #1495)

## 0.17.0 (February 28th, 2021)

### Added

* Add `httpx.MockTransport()`, allowing to mock out a transport using pre-determined responses. (Pull #1401, Pull #1449)
* Add `httpx.HTTPTransport()` and `httpx.AsyncHTTPTransport()` default transports. (Pull #1399)
* Add mount API support, using `httpx.Client(mounts=...)`. (Pull #1362)
* Add `chunk_size` parameter to `iter_raw()`, `iter_bytes()`, `iter_text()`. (Pull #1277)
* Add `keepalive_expiry` parameter to `httpx.Limits()` configuration. (Pull #1398)
* Add repr to `httpx.Cookies` to display available cookies. (Pull #1411)
* Add support for `params=<tuple>` (previously only `params=<list>` was supported). (Pull #1426)

### Fixed

* Add missing `raw_path` to ASGI scope. (Pull #1357)
* Tweak `create_ssl_context` defaults to use `trust_env=True`. (Pull #1447)
* Properly URL-escape WSGI `PATH_INFO`. (Pull #1391)
* Properly set default ports in WSGI transport. (Pull #1469)
* Properly encode slashes when using `base_url`. (Pull #1407)
* Properly map exceptions in `request.aclose()`. (Pull #1465)

## 0.16.1 (October 8th, 2020)

### Fixed

* Support literal IPv6 addresses in URLs. (Pull #1349)
* Force lowercase headers in ASGI scope dictionaries. (Pull #1351)

## 0.16.0 (October 6th, 2020)

### Changed

* Preserve HTTP header casing. (Pull #1338, encode/httpcore#216, python-hyper/h11#104)
* Drop `response.next()` and `response.anext()` methods in favour of `response.next_request` attribute. (Pull #1339)
* Closed clients now raise a runtime error if attempting to send a request. (Pull #1346)

### Added

* Add Python 3.9 to officially supported versions.
* Type annotate `__enter__`/`__exit__`/`__aenter__`/`__aexit__` in a way that supports subclasses of `Client` and `AsyncClient`. (Pull #1336)

## 0.15.5 (October 1st, 2020)

### Added

* Add `response.next_request` (Pull #1334)

## 0.15.4 (September 25th, 2020)

### Added

* Support direct comparisons between `Headers` and dicts or lists of two-tuples. Eg. `assert response.headers == {"Content-Length": 24}` (Pull #1326)

### Fixed

* Fix automatic `.read()` when `Response` instances are created with `content=<str>` (Pull #1324)

## 0.15.3 (September 24th, 2020)

### Fixed

* Fixed connection leak in async client due to improper closing of response streams. (Pull #1316)

## 0.15.2 (September 23nd, 2020)

### Fixed

* Fixed `response.elapsed` property. (Pull #1313)
* Fixed client authentication interaction with `.stream()`. (Pull #1312)

## 0.15.1 (September 23nd, 2020)

### Fixed

* ASGITransport now properly applies URL decoding to the `path` component, as-per the ASGI spec. (Pull #1307)

## 0.15.0 (September 22nd, 2020)

### Added

* Added support for curio. (Pull https://github.com/encode/httpcore/pull/168)
* Added support for event hooks. (Pull #1246)
* Added support for authentication flows which require either sync or async I/O. (Pull #1217)
* Added support for monitoring download progress with `response.num_bytes_downloaded`. (Pull #1268)
* Added `Request(content=...)` for byte content, instead of overloading `Request(data=...)` (Pull #1266)
* Added support for all URL components as parameter names when using `url.copy_with(...)`. (Pull #1285)
* Neater split between automatically populated headers on `Request` instances, vs default `client.headers`. (Pull #1248)
* Unclosed `AsyncClient` instances will now raise warnings if garbage collected. (Pull #1197)
* Support `Response(content=..., text=..., html=..., json=...)` for creating usable response instances in code. (Pull #1265, #1297)
* Support instantiating requests from the low-level transport API. (Pull #1293)
* Raise errors on invalid URL types. (Pull #1259)

### Changed

* Cleaned up expected behaviour for URL escaping. `url.path` is now URL escaped. (Pull #1285)
* Cleaned up expected behaviour for bytes vs str in URL components. `url.userinfo` and `url.query` are not URL escaped, and so return bytes. (Pull #1285)
* Drop `url.authority` property in favour of `url.netloc`, since "authority" was semantically incorrect. (Pull #1285)
* Drop `url.full_path` property in favour of `url.raw_path`, for better consistency with other parts of the API. (Pull #1285)
* No longer use the `chardet` library for auto-detecting charsets, instead defaulting to a simpler approach when no charset is specified. (#1269)

### Fixed

* Swapped ordering of redirects and authentication flow. (Pull #1267)
* `.netrc` lookups should use host, not host+port. (Pull #1298)

### Removed

* The `URLLib3Transport` class no longer exists. We've published it instead as an example of [a custom transport class](https://gist.github.com/florimondmanca/d56764d78d748eb9f73165da388e546e). (Pull #1182)
* Drop `request.timer` attribute, which was being used internally to set `response.elapsed`. (Pull #1249)
* Drop `response.decoder` attribute, which was being used internally. (Pull #1276)
* `Request.prepare()` is now a private method. (Pull #1284)
* The `Headers.getlist()` method had previously been deprecated in favour of `Headers.get_list()`. It is now fully removed.
* The `QueryParams.getlist()` method had previously been deprecated in favour of `QueryParams.get_list()`. It is now fully removed.
* The `URL.is_ssl` property had previously been deprecated in favour of `URL.scheme == "https"`. It is now fully removed.
* The `httpx.PoolLimits` class had previously been deprecated in favour of `httpx.Limits`. It is now fully removed.
* The `max_keepalive` setting had previously been deprecated in favour of the more explicit `max_keepalive_connections`. It is now fully removed.
* The verbose `httpx.Timeout(5.0, connect_timeout=60.0)` style had previously been deprecated in favour of `httpx.Timeout(5.0, connect=60.0)`. It is now fully removed.
* Support for instantiating a timeout config missing some defaults, such as `httpx.Timeout(connect=60.0)`, had previously been deprecated in favour of enforcing a more explicit style, such as `httpx.Timeout(5.0, connect=60.0)`. This is now strictly enforced.

## 0.14.3 (September 2nd, 2020)

### Added

* `http.Response()` may now be instantiated without a `request=...` parameter. Useful for some unit testing cases. (Pull #1238)
* Add `103 Early Hints` and `425 Too Early` status codes. (Pull #1244)

### Fixed

* `DigestAuth` now handles responses that include multiple 'WWW-Authenticate' headers. (Pull #1240)
* Call into transport `__enter__`/`__exit__` or `__aenter__`/`__aexit__` when client is used in a context manager style. (Pull #1218)

## 0.14.2 (August 24th, 2020)

### Added

* Support `client.get(..., auth=None)` to bypass the default authentication on a clients. (Pull #1115)
* Support `client.auth = ...` property setter. (Pull #1185)
* Support `httpx.get(..., proxies=...)` on top-level request functions. (Pull #1198)
* Display instances with nicer import styles. (Eg. <httpx.ReadTimeout ...>) (Pull #1155)
* Support `cookies=[(key, value)]` list-of-two-tuples style usage. (Pull #1211)

### Fixed

* Ensure that automatically included headers on a request may be modified. (Pull #1205)
* Allow explicit `Content-Length` header on streaming requests. (Pull #1170)
* Handle URL quoted usernames and passwords properly. (Pull #1159)
* Use more consistent default for `HEAD` requests, setting `allow_redirects=True`. (Pull #1183)
* If a transport error occurs while streaming the response, raise an `httpx` exception, not the underlying `httpcore` exception. (Pull #1190)
* Include the underlying `httpcore` traceback, when transport exceptions occur. (Pull #1199)

## 0.14.1 (August 11th, 2020)

### Added

* The `httpx.URL(...)` class now raises `httpx.InvalidURL` on invalid URLs, rather than exposing the underlying `rfc3986` exception. If a redirect response includes an invalid 'Location' header, then a `RemoteProtocolError` exception is raised, which will be associated with the request that caused it. (Pull #1163)

### Fixed

* Handling multiple `Set-Cookie` headers became broken in the 0.14.0 release, and is now resolved. (Pull #1156)

## 0.14.0 (August 7th, 2020)

The 0.14 release includes a range of improvements to the public API, intended on preparing for our upcoming 1.0 release.

* Our HTTP/2 support is now fully optional. **You now need to use `pip install httpx[http2]` if you want to include the HTTP/2 dependencies.**
* Our HSTS support has now been removed. Rewriting URLs from `http` to `https` if the host is on the HSTS list can be beneficial in avoiding roundtrips to incorrectly formed URLs, but on balance we've decided to remove this feature, on the principle of least surprise. Most programmatic clients do not include HSTS support, and for now we're opting to remove our support for it.
* Our exception hierarchy has been overhauled. Most users will want to stick with their existing `httpx.HTTPError` usage, but we've got a clearer overall structure now. See https://www.python-httpx.org/exceptions/ for more details.

When upgrading you should be aware of the following public API changes. Note that deprecated usages will currently continue to function, but will issue warnings.

* You should now use `httpx.codes` consistently instead of `httpx.StatusCodes`.
* Usage of `httpx.Timeout()` should now always include an explicit default. Eg. `httpx.Timeout(None, pool=5.0)`.
* When using `httpx.Timeout()`, we now have more concisely named keyword arguments. Eg. `read=5.0`, instead of `read_timeout=5.0`.
* Use `httpx.Limits()` instead of `httpx.PoolLimits()`, and `limits=...` instead of `pool_limits=...`.
* The `httpx.Limits(max_keepalive=...)` argument is now deprecated in favour of a more explicit `httpx.Limits(max_keepalive_connections=...)`.
* Keys used with `Client(proxies={...})` should now be in the style of `{"http://": ...}`, rather than `{"http": ...}`.
* The multidict methods `Headers.getlist()` and `QueryParams.getlist()` are deprecated in favour of more consistent `.get_list()` variants.
* The `URL.is_ssl` property is deprecated in favour of `URL.scheme == "https"`.
* The `URL.join(relative_url=...)` method is now `URL.join(url=...)`. This change does not support warnings for the deprecated usage style.

One notable aspect of the 0.14.0 release is that it tightens up the public API for `httpx`, by ensuring that several internal attributes and methods have now become strictly private.

The following previously had nominally public names on the client, but were all undocumented and intended solely for internal usage. They are all now replaced with underscored names, and should not be relied on or accessed.

These changes should not affect users who have been working from the `httpx` documentation.

* `.merge_url()`, `.merge_headers()`, `.merge_cookies()`, `.merge_queryparams()`
* `.build_auth()`, `.build_redirect_request()`
* `.redirect_method()`, `.redirect_url()`, `.redirect_headers()`, `.redirect_stream()`
* `.send_handling_redirects()`, `.send_handling_auth()`, `.send_single_request()`
* `.init_transport()`, `.init_proxy_transport()`
* `.proxies`, `.transport`, `.netrc`, `.get_proxy_map()`

See pull requests #997, #1065, #1071.

Some areas of API which were already on the deprecation path, and were raising warnings or errors in 0.13.x have now been escalated to being fully removed.

* Drop `ASGIDispatch`, `WSGIDispatch`, which have been replaced by `ASGITransport`, `WSGITransport`.
* Drop `dispatch=...`` on client, which has been replaced by `transport=...``
* Drop `soft_limit`, `hard_limit`, which have been replaced by `max_keepalive` and `max_connections`.
* Drop `Response.stream` and` `Response.raw`, which have been replaced by ``.aiter_bytes` and `.aiter_raw`.
* Drop `proxies=<transport instance>` in favor of `proxies=httpx.Proxy(...)`.

See pull requests #1057, #1058.

### Added

* Added dedicated exception class `httpx.HTTPStatusError` for `.raise_for_status()` exceptions. (Pull #1072)
* Added `httpx.create_ssl_context()` helper function. (Pull #996)
* Support for proxy exlcusions like `proxies={"https://www.example.com": None}`. (Pull #1099)
* Support `QueryParams(None)` and `client.params = None`. (Pull #1060)

### Changed

* Use `httpx.codes` consistently in favour of `httpx.StatusCodes` which is placed into deprecation. (Pull #1088)
* Usage of `httpx.Timeout()` should now always include an explicit default. Eg. `httpx.Timeout(None, pool=5.0)`. (Pull #1085)
* Switch to more concise `httpx.Timeout()` keyword arguments. Eg. `read=5.0`, instead of `read_timeout=5.0`. (Pull #1111)
* Use `httpx.Limits()` instead of `httpx.PoolLimits()`, and `limits=...` instead of `pool_limits=...`. (Pull #1113)
* Keys used with `Client(proxies={...})` should now be in the style of `{"http://": ...}`, rather than `{"http": ...}`. (Pull #1127)
* The multidict methods `Headers.getlist` and `QueryParams.getlist` are deprecated in favour of more consistent `.get_list()` variants. (Pull #1089)
* `URL.port` becomes `Optional[int]`. Now only returns a port if one is explicitly included in the URL string. (Pull #1080)
* The `URL(..., allow_relative=[bool])` parameter no longer exists. All URL instances may be relative. (Pull #1073)
* Drop unnecessary `url.full_path = ...` property setter. (Pull #1069)
* The `URL.join(relative_url=...)` method is now `URL.join(url=...)`. (Pull #1129)
* The `URL.is_ssl` property is deprecated in favour of `URL.scheme == "https"`. (Pull #1128)

### Fixed

* Add missing `Response.next()` method. (Pull #1055)
* Ensure all exception classes are exposed as public API. (Pull #1045)
* Support multiple items with an identical field name in multipart encodings. (Pull #777)
* Skip HSTS preloading on single-label domains. (Pull #1074)
* Fixes for `Response.iter_lines()`. (Pull #1033, #1075)
* Ignore permission errors when accessing `.netrc` files. (Pull #1104)
* Allow bare hostnames in `HTTP_PROXY` etc... environment variables. (Pull #1120)
* Settings `app=...` or `transport=...` bypasses any environment based proxy defaults. (Pull #1122)
* Fix handling of `.base_url` when a path component is included in the base URL. (Pull #1130)

---

## 0.13.3 (May 29th, 2020)

### Fixed

* Include missing keepalive expiry configuration. (Pull #1005)
* Improved error message when URL redirect has a custom scheme. (Pull #1002)

## 0.13.2 (May 27th, 2020)

### Fixed

* Include explicit "Content-Length: 0" on POST, PUT, PATCH if no request body is used. (Pull #995)
* Add `http2` option to `httpx.Client`. (Pull #982)
* Tighten up API typing in places. (Pull #992, #999)

## 0.13.1 (May 22nd, 2020)

### Fixed

* Fix pool options deprecation warning. (Pull #980)
* Include `httpx.URLLib3ProxyTransport` in top-level API. (Pull #979)

## 0.13.0 (May 22nd, 2020)

This release switches to `httpcore` for all the internal networking, which means:

* We're using the same codebase for both our sync and async clients.
* HTTP/2 support is now available with the sync client.
* We no longer have a `urllib3` dependency for our sync client, although there is still an *optional* `URLLib3Transport` class.

It also means we've had to remove our UDS support, since maintaining that would have meant having to push back our work towards a 1.0 release, which isn't a trade-off we wanted to make.

We also now have [a public "Transport API"](https://www.python-httpx.org/advanced/transports/#custom-transports), which you can use to implement custom transport implementations against. This formalises and replaces our previously private "Dispatch API".

### Changed

* Use `httpcore` for underlying HTTP transport. Drop `urllib3` requirement. (Pull #804, #967)
* Rename pool limit options from `soft_limit`/`hard_limit` to `max_keepalive`/`max_connections`. (Pull #968)
* The previous private "Dispatch API" has now been promoted to a public "Transport API". When customizing the transport use `transport=...`. The `ASGIDispatch` and `WSGIDispatch` class naming is deprecated in favour of `ASGITransport` and `WSGITransport`. (Pull #963)

### Added

* Added `URLLib3Transport` class for optional `urllib3` transport support. (Pull #804, #963)
* Streaming multipart uploads. (Pull #857)
* Logging via HTTPCORE_LOG_LEVEL and HTTPX_LOG_LEVEL environment variables
and TRACE level logging. (Pull encode/httpcore#79)

### Fixed

* Performance improvement in brotli decoder. (Pull #906)
* Proper warning level of deprecation notice in `Response.stream` and `Response.raw`. (Pull #908)
* Fix support for generator based WSGI apps. (Pull #887)
* Reuse of connections on HTTP/2 in close concurrency situations. (Pull encode/httpcore#81)
* Honor HTTP/2 max concurrent streams settings (Pull encode/httpcore#89, encode/httpcore#90)
* Fix bytes support in multipart uploads. (Pull #974)
* Improve typing support for `files=...`. (Pull #976)

### Removed

* Dropped support for `Client(uds=...)` (Pull #804)

## 0.13.0.dev2 (May 12th, 2020)

The 0.13.0.dev2 is a *pre-release* version. To install it, use `pip install httpx --pre`.

### Added

* Logging via HTTPCORE_LOG_LEVEL and HTTPX_LOG_LEVEL environment variables
and TRACE level logging. (HTTPCore Pull #79)

### Fixed

* Reuse of connections on HTTP/2 in close concurrency situations. (HTTPCore Pull #81)
* When using an `app=<ASGI app>` observe neater disconnect behaviour instead of sending empty body messages. (Pull #919)

## 0.13.0.dev1 (May 6th, 2020)

The 0.13.0.dev1 is a *pre-release* version. To install it, use `pip install httpx --pre`.

### Fixed

* Passing `http2` flag to proxy dispatchers. (Pull #934)
* Use [`httpcore` v0.8.3](https://github.com/encode/httpcore/releases/tag/0.8.3)
which addresses problems in handling of headers when using proxies.

## 0.13.0.dev0 (April 30th, 2020)

The 0.13.0.dev0 is a *pre-release* version. To install it, use `pip install httpx --pre`.

This release switches to `httpcore` for all the internal networking, which means:

* We're using the same codebase for both our sync and async clients.
* HTTP/2 support is now available with the sync client.
* We no longer have a `urllib3` dependency for our sync client, although there is still an *optional* `URLLib3Dispatcher` class.

It also means we've had to remove our UDS support, since maintaining that would have meant having to push back our work towards a 1.0 release, which isn't a trade-off we wanted to make.

### Changed

* Use `httpcore` for underlying HTTP transport. Drop `urllib3` requirement. (Pull #804)

### Added

* Added `URLLib3Dispatcher` class for optional `urllib3` transport support. (Pull #804)
* Streaming multipart uploads. (Pull #857)

### Fixed

* Performance improvement in brotli decoder. (Pull #906)
* Proper warning level of deprecation notice in `Response.stream` and `Response.raw`. (Pull #908)
* Fix support for generator based WSGI apps. (Pull #887)

### Removed

* Dropped support for `Client(uds=...)` (Pull #804)

---

## 0.12.1 (March 19th, 2020)

### Fixed

* Resolved packaging issue, where additional files were being included.

## 0.12.0 (March 9th, 2020)

The 0.12 release tightens up the API expectations for `httpx` by switching to private module names to enforce better clarity around public API.

All imports of `httpx` should import from the top-level package only, such as `from httpx import Request`, rather than importing from privately namespaced modules such as `from httpx._models import Request`.

### Added

* Support making response body available to auth classes with `.requires_response_body`. (Pull #803)
* Export `NetworkError` exception. (Pull #814)
* Add support for `NO_PROXY` environment variable. (Pull #835)

### Changed

* Switched to private module names. (Pull #785)
* Drop redirect looping detection and the `RedirectLoop` exception, instead using `TooManyRedirects`. (Pull #819)
* Drop `backend=...` parameter on `AsyncClient`, in favour of always autodetecting `trio`/`asyncio`. (Pull #791)

### Fixed

* Support basic auth credentials in proxy URLs. (Pull #780)
* Fix `httpx.Proxy(url, mode="FORWARD_ONLY")` configuration. (Pull #788)
* Fallback to setting headers as UTF-8 if no encoding is specified. (Pull #820)
* Close proxy dispatches classes on client close. (Pull #826)
* Support custom `cert` parameters even if `verify=False`. (Pull #796)
* Don't support invalid dict-of-dicts form data in `data=...`. (Pull #811)

---

## 0.11.1 (January 17th, 2020)

### Fixed

* Fixed usage of `proxies=...` on `Client()`. (Pull #763)
* Support both `zlib` and `deflate` style encodings on `Content-Encoding: deflate`. (Pull #758)
* Fix for streaming a redirect response body with `allow_redirects=False`. (Pull #766)
* Handle redirect with malformed Location headers missing host. (Pull #774)

## 0.11.0 (January 9th, 2020)

The 0.11 release reintroduces our sync support, so that `httpx` now supports both a standard thread-concurrency API, and an async API.

Existing async `httpx` users that are upgrading to 0.11 should ensure that:

* Async codebases should always use a client instance to make requests, instead of the top-level API.
* The async client is named as `httpx.AsyncClient()`, instead of `httpx.Client()`.
* When instantiating proxy configurations use the `httpx.Proxy()` class, instead of the previous `httpx.HTTPProxy()`. This new configuration class works for configuring both sync and async clients.

We believe the API is now pretty much stable, and are aiming for a 1.0 release sometime on or before April 2020.

### Changed

- Top level API such as `httpx.get(url, ...)`, `httpx.post(url, ...)`, `httpx.request(method, url, ...)` becomes synchronous.
- Added `httpx.Client()` for synchronous clients, with `httpx.AsyncClient` being used for async clients.
- Switched to `proxies=httpx.Proxy(...)` for proxy configuration.
- Network connection errors are wrapped in `httpx.NetworkError`, rather than exposing lower-level exception types directly.

### Removed

- The `request.url.origin` property and `httpx.Origin` class are no longer available.
- The per-request `cert`, `verify`, and `trust_env` arguments are escalated from raising errors if used, to no longer being available. These arguments should be used on a per-client instance instead, or in the top-level API.
- The `stream` argument has escalated from raising an error when used, to no longer being available. Use the `client.stream(...)` or `httpx.stream()` streaming API instead.

### Fixed

- Redirect loop detection matches against `(method, url)` rather than `url`. (Pull #734)

---

## 0.10.1 (December 31st, 2019)

### Fixed

- Fix issue with concurrent connection acquiry. (Pull #700)
- Fix write error on closing HTTP/2 connections. (Pull #699)

## 0.10.0 (December 29th, 2019)

The 0.10.0 release makes some changes that will allow us to support both sync and async interfaces.

In particular with streaming responses the `response.read()` method becomes `response.aread()`, and the `response.close()` method becomes `response.aclose()`.

If following redirects explicitly the `response.next()` method becomes `response.anext()`.

### Fixed

- End HTTP/2 streams immediately on no-body requests, rather than sending an empty body message. (Pull #682)
- Improve typing for `Response.request`: switch from `Optional[Request]` to `Request`. (Pull #666)
- `Response.elapsed` now reflects the entire download time. (Pull #687, #692)

### Changed

- Added `AsyncClient` as a synonym for `Client`. (Pull #680)
- Switch to `response.aread()` for conditionally reading streaming responses. (Pull #674)
- Switch to `response.aclose()` and `client.aclose()` for explicit closing. (Pull #674, #675)
- Switch to `response.anext()` for resolving the next redirect response. (Pull #676)

### Removed

- When using a client instance, the per-request usage of `verify`, `cert`, and `trust_env` have now escalated from raising a warning to raising an error. You should set these arguments on the client instead. (Pull #617)
- Removed the undocumented `request.read()`, since end users should not require it.

---

## 0.9.5 (December 20th, 2019)

### Fixed

- Fix Host header and HSTS rewrites when an explicit `:80` port is included in URL. (Pull #649)
- Query Params on the URL string are merged with any `params=...` argument. (Pull #653)
- More robust behavior when closing connections. (Pull #640)
- More robust behavior when handling HTTP/2 headers with trailing whitespace. (Pull #637)
- Allow any explicit `Content-Type` header to take precedence over the encoding default. (Pull #633)

## 0.9.4 (December 12th, 2019)

### Fixed

- Added expiry to Keep-Alive connections, resolving issues with acquiring connections. (Pull #627)
- Increased flow control windows on HTTP/2, resolving download speed issues. (Pull #629)

## 0.9.3 (December 7th, 2019)

### Fixed

- Fixed HTTP/2 with autodetection backend. (Pull #614)

## 0.9.2 (December 7th, 2019)

* Released due to packaging build artifact.

## 0.9.1 (December 6th, 2019)

* Released due to packaging build artifact.

## 0.9.0 (December 6th, 2019)

The 0.9 releases brings some major new features, including:

* A new streaming API.
* Autodetection of either asyncio or trio.
* Nicer timeout configuration.
* HTTP/2 support off by default, but can be enabled.

We've also removed all private types from the top-level package export.

In order to ensure you are only ever working with public API you should make
sure to only import the top-level package eg. `import httpx`, rather than
importing modules within the package.

### Added

- Added concurrency backend autodetection. (Pull #585)
- Added `Client(backend='trio')` and `Client(backend='asyncio')` API. (Pull #585)
- Added `response.stream_lines()` API. (Pull #575)
- Added `response.is_error` API. (Pull #574)
- Added support for `timeout=Timeout(5.0, connect_timeout=60.0)` styles. (Pull #593)

### Fixed

- Requests or Clients with `timeout=None` now correctly always disable timeouts. (Pull #592)
- Request 'Authorization' headers now have priority over `.netrc` authentication info. (Commit 095b691)
- Files without a filename no longer set a Content-Type in multipart data. (Commit ed94950)

### Changed

- Added `httpx.stream()` API. Using `stream=True` now results in a warning. (Pull #600, #610)
- HTTP/2 support is switched to "off by default", but can be enabled explicitly. (Pull #584)
- Switched to `Client(http2=True)` API from `Client(http_versions=["HTTP/1.1", "HTTP/2"])`. (Pull #586)
- Removed all private types from the top-level package export. (Pull #608)
- The SSL configuration settings of `verify`, `cert`, and `trust_env` now raise warnings if used per-request when using a Client instance. They should always be set on the Client instance itself. (Pull #597)
- Use plain strings "TUNNEL_ONLY" or "FORWARD_ONLY" on the HTTPProxy `proxy_mode` argument. The `HTTPProxyMode` enum still exists, but its usage will raise warnings. (#610)
- Pool timeouts are now on the timeout configuration, not the pool limits configuration. (Pull #563)
- The timeout configuration is now named `httpx.Timeout(...)`, not `httpx.TimeoutConfig(...)`. The old version currently remains as a synonym for backwards compatibility.  (Pull #591)

---

## 0.8.0 (November 27, 2019)

### Removed

- The synchronous API has been removed, in order to allow us to fundamentally change how we approach supporting both sync and async variants. (See #588 for more details.)

---

## 0.7.8 (November 17, 2019)

### Added

- Add support for proxy tunnels for Python 3.6 + asyncio. (Pull #521)

## 0.7.7 (November 15, 2019)

### Fixed

- Resolve an issue with cookies behavior on redirect requests. (Pull #529)

### Added

- Add request/response DEBUG logs. (Pull #502)
- Use TRACE log level for low level info. (Pull #500)

## 0.7.6 (November 2, 2019)

### Removed

- Drop `proxies` parameter from the high-level API. (Pull #485)

### Fixed

- Tweak multipart files: omit null filenames, add support for `str` file contents. (Pull #482)
- Cache NETRC authentication per-client. (Pull #400)
- Rely on `getproxies` for all proxy environment variables. (Pull #470)
- Wait for the `asyncio` stream to close when closing a connection. (Pull #494)

## 0.7.5 (October 10, 2019)

### Added

- Allow lists of values to be passed to `params`. (Pull #386)
- `ASGIDispatch`, `WSGIDispatch` are now available in the `httpx.dispatch` namespace. (Pull #407)
- `HTTPError` is now available in the `httpx` namespace.  (Pull #421)
- Add support for `start_tls()` to the Trio concurrency backend. (Pull #467)

### Fixed

- Username and password are no longer included in the `Host` header when basic authentication
  credentials are supplied via the URL. (Pull #417)

### Removed

- The `.delete()` function no longer has `json`, `data`, or `files` parameters
  to match the expected semantics of the `DELETE` method. (Pull #408)
- Removed the `trio` extra. Trio support is detected automatically. (Pull #390)

## 0.7.4 (September 25, 2019)

### Added

- Add Trio concurrency backend. (Pull #276)
- Add `params` parameter to `Client` for setting default query parameters. (Pull #372)
- Add support for `SSL_CERT_FILE` and `SSL_CERT_DIR` environment variables. (Pull #307)
- Add debug logging to calls into ASGI apps. (Pull #371)
- Add debug logging to SSL configuration. (Pull #378)

### Fixed

- Fix a bug when using `Client` without timeouts in Python 3.6. (Pull #383)
- Propagate `Client` configuration to HTTP proxies. (Pull #377)

## 0.7.3 (September 20, 2019)

### Added

- HTTP Proxy support. (Pulls #259, #353)
- Add Digest authentication. (Pull #332)
- Add `.build_request()` method to `Client` and `AsyncClient`. (Pull #319)
- Add `.elapsed` property on responses. (Pull #351)
- Add support for `SSLKEYLOGFILE` in Python 3.8b4+. (Pull #301)

### Removed

- Drop NPN support for HTTP version negotiation. (Pull #314)

### Fixed

- Fix distribution of type annotations for mypy (Pull #361).
- Set `Host` header when redirecting cross-origin. (Pull #321)
- Drop `Content-Length` headers on `GET` redirects. (Pull #310)
- Raise `KeyError` if header isn't found in `Headers`. (Pull #324)
- Raise `NotRedirectResponse` in `response.next()` if there is no redirection to perform. (Pull #297)
- Fix bug in calculating the HTTP/2 maximum frame size. (Pull #153)

## 0.7.2 (August 28, 2019)

- Enforce using `httpx.AsyncioBackend` for the synchronous client. (Pull #232)
- `httpx.ConnectionPool` will properly release a dropped connection. (Pull #230)
- Remove the `raise_app_exceptions` argument from `Client`. (Pull #238)
- `DecodeError` will no longer be raised for an empty body encoded with Brotli. (Pull #237)
- Added `http_versions` parameter to `Client`. (Pull #250)
- Only use HTTP/1.1 on short-lived connections like `httpx.get()`. (Pull #284)
- Convert `Client.cookies` and `Client.headers` when set as a property. (Pull #274)
- Setting `HTTPX_DEBUG=1` enables debug logging on all requests. (Pull #277)

## 0.7.1 (August 18, 2019)

- Include files with source distribution to be installable. (Pull #233)

## 0.7.0 (August 17, 2019)

- Add the `trust_env` property to `BaseClient`. (Pull #187)
- Add the `links` property to `BaseResponse`. (Pull #211)
- Accept `ssl.SSLContext` instances into `SSLConfig(verify=...)`. (Pull #215)
- Add `Response.stream_text()` with incremental encoding detection. (Pull #183)
- Properly updated the `Host` header when a redirect changes the origin. (Pull #199)
- Ignore invalid `Content-Encoding` headers. (Pull #196)
- Use `~/.netrc` and `~/_netrc` files by default when `trust_env=True`. (Pull #189)
- Create exception base class `HTTPError` with `request` and `response` properties. (Pull #162)
- Add HSTS preload list checking within `BaseClient` to upgrade HTTP URLs to HTTPS. (Pull #184)
- Switch IDNA encoding from IDNA 2003 to IDNA 2008. (Pull #161)
- Expose base classes for alternate concurrency backends. (Pull #178)
- Improve Multipart parameter encoding. (Pull #167)
- Add the `headers` property to `BaseClient`. (Pull #159)
- Add support for Google's `brotli` library. (Pull #156)
- Remove deprecated TLS versions (TLSv1 and TLSv1.1) from default `SSLConfig`. (Pull #155)
- Fix `URL.join(...)` to work similarly to RFC 3986 URL joining. (Pull #144)

---

## 0.6.8 (July 25, 2019)

- Check for disconnections when searching for an available
  connection in `ConnectionPool.keepalive_connections` (Pull #145)
- Allow string comparison for `URL` objects (Pull #139)
- Add HTTP status codes 418 and 451 (Pull #135)
- Add support for client certificate passwords (Pull #118)
- Enable post-handshake client cert authentication for TLSv1.3 (Pull #118)
- Disable using `commonName` for hostname checking for OpenSSL 1.1.0+ (Pull #118)
- Detect encoding for `Response.json()` (Pull #116)

## 0.6.7 (July 8, 2019)

- Check for connection aliveness on re-acquiry (Pull #111)

## 0.6.6 (July 3, 2019)

- Improve `USER_AGENT` (Pull #110)
- Add `Connection: keep-alive` by default to HTTP/1.1 connections. (Pull #110)

## 0.6.5 (June 27, 2019)

- Include `Host` header by default. (Pull #109)
- Improve HTTP protocol detection. (Pull #107)

## 0.6.4 (June 25, 2019)

- Implement read and write timeouts (Pull #104)

## 0.6.3 (June 24, 2019)

- Handle early connection closes (Pull #103)

## 0.6.2 (June 23, 2019)

- Use urllib3's `DEFAULT_CIPHERS` for the `SSLConfig` object. (Pull #100)

## 0.6.1 (June 21, 2019)

- Add support for setting a `base_url` on the `Client`.

## 0.6.0 (June 21, 2019)

- Honor `local_flow_control_window` for HTTP/2 connections (Pull #98)<|MERGE_RESOLUTION|>--- conflicted
+++ resolved
@@ -6,13 +6,10 @@
 
 ## Unreleased
 
-<<<<<<< HEAD
 * Added `httpx[asyncio]` and `httpx[trio]` extras.
 * Default support for `asyncio` has been removed, you need to explicitly install `httpx[asyncio]`.
-=======
 * Added `httpx.SSLContext` class and `ssl_context` argument. (#3022)
 * Removed `cert` and `verify` arguments, you should use the `ssl_context=...` instead. (#3022)
->>>>>>> 2763690e
 * The deprecated `proxies` argument has now been removed.
 * The deprecated `app` argument has now been removed.
 * The `URL.raw` property has now been removed.
