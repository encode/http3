--- conflicted
+++ resolved
@@ -6,13 +6,11 @@
 
 ## Unreleased
 
-<<<<<<< HEAD
 ### Changed
 
 * The `proxies` argument is now deprecated and supposed to be replaced by the `proxy` argument. (#2879)
-=======
+
 ## 0.25.1 (3rd November, 2023)
->>>>>>> c51e0466
 
 ### Added
 
