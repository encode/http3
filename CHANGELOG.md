--- conflicted
+++ resolved
@@ -6,17 +6,15 @@
 
 ## Unreleased
 
-<<<<<<< HEAD
 ### Changed
 
 * The `proxies` argument is now deprecated. You should use the `proxy` argument instead, or use `mounts=` for more complex configurations. (#2879)
-=======
+
 ### Fixed
 
 * Allow URLs where username or password contains unescaped '@'. (#2986)
 
 ## 0.25.2 (24th November, 2023)
->>>>>>> b471f01d
 
 ### Added
 
