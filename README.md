<p align="center">
  <a href="https://www.python-httpx.org/"><img width="350" height="208" src="https://raw.githubusercontent.com/encode/httpx/master/docs/img/butterfly.png" alt='HTTPX'></a>
</p>

<p align="center"><strong>HTTPX</strong> <em>- A next-generation HTTP client for Python.</em></p>

<p align="center">
<a href="https://github.com/encode/httpx/actions">
    <img src="https://github.com/encode/httpx/workflows/Test%20Suite/badge.svg" alt="Test Suite">
</a>
<a href="https://pypi.org/project/httpx/">
    <img src="https://badge.fury.io/py/httpx.svg" alt="Package version">
</a>
</p>

HTTPX is a fully featured HTTP client library for Python 3. It includes **an integrated
command line client**, has support for both **HTTP/1.1 and HTTP/2**, and provides both **sync
and async APIs**.

---

Install HTTPX using pip:

```shell
$ pip install httpx
```

Now, let's get started:

```pycon
>>> import httpx
>>> r = httpx.get('https://www.example.org/')
>>> r
<Response [200 OK]>
>>> r.status_code
200
>>> r.headers['content-type']
'text/html; charset=UTF-8'
>>> r.text
'<!doctype html>\n<html>\n<head>\n<title>Example Domain</title>...'
```

Or, using the command-line client.

```shell
$ pip install 'httpx[cli]'  # The command line client is an optional dependency.
```

Which now allows us to use HTTPX directly from the command-line...

<p align="center">
  <img width="700" src="docs/img/httpx-help.png" alt='httpx --help'>
</p>

Sending a request...

<p align="center">
  <img width="700" src="docs/img/httpx-request.png" alt='httpx http://httpbin.org/json'>
</p>

## Features

HTTPX builds on the well-established usability of `requests`, and gives you:

* A broadly [requests-compatible API](https://www.python-httpx.org/compatibility/).
* An integrated command-line client.
* HTTP/1.1 [and HTTP/2 support](https://www.python-httpx.org/http2/).
* Standard synchronous interface, but with [async support if you need it](https://www.python-httpx.org/async/).
* Ability to make requests directly to [WSGI applications](https://www.python-httpx.org/advanced/transports/#wsgi-transport) or [ASGI applications](https://www.python-httpx.org/advanced/transports/#asgi-transport).
* Strict timeouts everywhere.
* Fully type annotated.
* 100% test coverage.

Plus all the standard features of `requests`...

* International Domains and URLs
* Keep-Alive & Connection Pooling
* Sessions with Cookie Persistence
* Browser-style SSL Verification
* Basic/Digest Authentication
* Elegant Key/Value Cookies
* Automatic Decompression
* Automatic Content Decoding
* Unicode Response Bodies
* Multipart File Uploads
* HTTP(S) Proxy Support
* Connection Timeouts
* Streaming Downloads
* .netrc Support
* Chunked Requests

## Installation

Install with pip:

```shell
$ pip install httpx
```

There are also a number of optional dependancies.

For example to include asyncio and HTTP/2 support, use:

```shell
$ pip install 'httpx[asyncio,http2]'
```

HTTPX requires Python 3.8+.

## Documentation

Project documentation is available at [https://www.python-httpx.org/](https://www.python-httpx.org/).

For a run-through of all the basics, head over to the [QuickStart](https://www.python-httpx.org/quickstart/).

For more advanced topics, see the [Advanced Usage](https://www.python-httpx.org/advanced/) section, the [async support](https://www.python-httpx.org/async/) section, or the [HTTP/2](https://www.python-httpx.org/http2/) section.

The [Developer Interface](https://www.python-httpx.org/api/) provides a comprehensive API reference.

To find out about tools that integrate with HTTPX, see [Third Party Packages](https://www.python-httpx.org/third_party_packages/).

## Contribute

If you want to contribute with HTTPX check out the [Contributing Guide](https://www.python-httpx.org/contributing/) to learn how to start.

## Dependencies

The HTTPX project relies on these excellent libraries:

* `httpcore` - The underlying transport implementation for `httpx`.
  * `h11` - HTTP/1.1 support.
* `certifi` - SSL certificates.
* `idna` - Internationalized domain name support.

As well as these optional installs:

<<<<<<< HEAD
* `anyio` - Async support for `asyncio`. *(Optional, with `httpx['asyncio']`)*
* `trio` - Async support for `trio`. *(Optional, with `httpx['trio']`)*
* `h2` - HTTP/2 support. *(Optional, with `httpx['http2']`)*
* `socksio` - SOCKS proxy support. *(Optional, with `httpx['socks']`)*
* `rich` - Rich terminal support. *(Optional, with `httpx['cli']`)*
* `click` - Command line client support. *(Optional, with `httpx['cli']`)*
* `brotli` or `brotlicffi` - Decoding for "brotli" compressed responses. *(Optional, with `httpx['brotli']`)*
=======
* `h2` - HTTP/2 support. *(Optional, with `httpx[http2]`)*
* `socksio` - SOCKS proxy support. *(Optional, with `httpx[socks]`)*
* `rich` - Rich terminal support. *(Optional, with `httpx[cli]`)*
* `click` - Command line client support. *(Optional, with `httpx[cli]`)*
* `brotli` or `brotlicffi` - Decoding for "brotli" compressed responses. *(Optional, with `httpx[brotli]`)*
* `zstandard` - Decoding for "zstd" compressed responses. *(Optional, with `httpx[zstd]`)*
>>>>>>> 49d74a2e

A huge amount of credit is due to `requests` for the API layout that
much of this work follows, as well as to `urllib3` for plenty of design
inspiration around the lower-level networking details.

---

<p align="center"><i>HTTPX is <a href="https://github.com/encode/httpx/blob/master/LICENSE.md">BSD licensed</a> code.<br/>Designed & crafted with care.</i><br/>&mdash; 🦋 &mdash;</p><|MERGE_RESOLUTION|>--- conflicted
+++ resolved
@@ -134,7 +134,6 @@
 
 As well as these optional installs:
 
-<<<<<<< HEAD
 * `anyio` - Async support for `asyncio`. *(Optional, with `httpx['asyncio']`)*
 * `trio` - Async support for `trio`. *(Optional, with `httpx['trio']`)*
 * `h2` - HTTP/2 support. *(Optional, with `httpx['http2']`)*
@@ -142,14 +141,7 @@
 * `rich` - Rich terminal support. *(Optional, with `httpx['cli']`)*
 * `click` - Command line client support. *(Optional, with `httpx['cli']`)*
 * `brotli` or `brotlicffi` - Decoding for "brotli" compressed responses. *(Optional, with `httpx['brotli']`)*
-=======
-* `h2` - HTTP/2 support. *(Optional, with `httpx[http2]`)*
-* `socksio` - SOCKS proxy support. *(Optional, with `httpx[socks]`)*
-* `rich` - Rich terminal support. *(Optional, with `httpx[cli]`)*
-* `click` - Command line client support. *(Optional, with `httpx[cli]`)*
-* `brotli` or `brotlicffi` - Decoding for "brotli" compressed responses. *(Optional, with `httpx[brotli]`)*
 * `zstandard` - Decoding for "zstd" compressed responses. *(Optional, with `httpx[zstd]`)*
->>>>>>> 49d74a2e
 
 A huge amount of credit is due to `requests` for the API layout that
 much of this work follows, as well as to `urllib3` for plenty of design
