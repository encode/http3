#!/usr/bin/env python
# -*- coding: utf-8 -*-

import re
from pathlib import Path

from setuptools import setup


def get_version(package):
    """
    Return package version as listed in `__version__` in `init.py`.
    """
    version = Path(package, "__version__.py").read_text()
    return re.search("__version__ = ['\"]([^'\"]+)['\"]", version).group(1)


def get_long_description():
    """
    Return the README.
    """
    long_description = ""
    with open("README.md", encoding="utf8") as f:
        long_description += f.read()
    long_description += "\n\n"
    with open("CHANGELOG.md", encoding="utf8") as f:
        long_description += f.read()
    return long_description


def get_packages(package):
    """
    Return root package and all sub-packages.
    """
    return [str(path.parent) for path in Path(package).glob("**/__init__.py")]


setup(
    name="httpx",
    python_requires=">=3.6",
    version=get_version("httpx"),
    url="https://github.com/encode/httpx",
    project_urls={
        "Documentation": "https://www.python-httpx.org",
        "Source": "https://github.com/encode/httpx",
    },
    license="BSD",
    description="The next generation HTTP client.",
    long_description=get_long_description(),
    long_description_content_type="text/markdown",
    author="Tom Christie",
    author_email="tom@tomchristie.com",
    package_data={"httpx": ["py.typed"]},
    packages=get_packages("httpx"),
    include_package_data=True,
    zip_safe=False,
    install_requires=[
        "certifi",
        "hstspreload",
        "chardet==3.*",
        "idna==2.*",
        "rfc3986>=1.3,<2",
<<<<<<< HEAD
        "httpcore>=0.8.1",
        "sniffio",
=======
        "httpcore>=0.8.3",
>>>>>>> 560b119d
    ],
    classifiers=[
        "Development Status :: 4 - Beta",
        "Environment :: Web Environment",
        "Intended Audience :: Developers",
        "License :: OSI Approved :: BSD License",
        "Operating System :: OS Independent",
        "Topic :: Internet :: WWW/HTTP",
        "Framework :: AsyncIO",
        "Framework :: Trio",
        "Programming Language :: Python :: 3",
        "Programming Language :: Python :: 3.6",
        "Programming Language :: Python :: 3.7",
        "Programming Language :: Python :: 3.8",
        "Programming Language :: Python :: 3 :: Only",
    ],
)<|MERGE_RESOLUTION|>--- conflicted
+++ resolved
@@ -60,12 +60,8 @@
         "chardet==3.*",
         "idna==2.*",
         "rfc3986>=1.3,<2",
-<<<<<<< HEAD
-        "httpcore>=0.8.1",
+        "httpcore>=0.8.3",
         "sniffio",
-=======
-        "httpcore>=0.8.3",
->>>>>>> 560b119d
     ],
     classifiers=[
         "Development Status :: 4 - Beta",
