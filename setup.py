#!/usr/bin/env python
# -*- coding: utf-8 -*-

import re
from pathlib import Path

from setuptools import setup


def get_version(package):
    """
    Return package version as listed in `__version__` in `init.py`.
    """
    version = Path(package, "__version__.py").read_text()
    return re.search("__version__ = ['\"]([^'\"]+)['\"]", version).group(1)


def get_long_description():
    """
    Return the README.
    """
    long_description = ""
    with open("README.md", encoding="utf8") as f:
        long_description += f.read()
    long_description += "\n\n"
    with open("CHANGELOG.md", encoding="utf8") as f:
        long_description += f.read()
    return long_description


def get_packages(package):
    """
    Return root package and all sub-packages.
    """
    return [str(path.parent) for path in Path(package).glob("**/__init__.py")]


setup(
    name="httpx",
    python_requires=">=3.7",
    version=get_version("httpx"),
    url="https://github.com/encode/httpx",
    project_urls={
        "Changelog": "https://github.com/encode/httpx/blob/master/CHANGELOG.md",
        "Documentation": "https://www.python-httpx.org",
        "Source": "https://github.com/encode/httpx",
    },
    license="BSD",
    description="The next generation HTTP client.",
    long_description=get_long_description(),
    long_description_content_type="text/markdown",
    author="Tom Christie",
    author_email="tom@tomchristie.com",
    package_data={"httpx": ["py.typed"]},
    packages=get_packages("httpx"),
    include_package_data=True,
    zip_safe=False,
    install_requires=[
        "certifi",
        "charset_normalizer",
        "sniffio",
        "rfc3986[idna2008]>=1.3,<2",
<<<<<<< HEAD
        "httpcore>=0.15.0",
=======
        "httpcore>=0.15.0,<0.16.0",
>>>>>>> 940d61b2
    ],
    extras_require={
        "http2": "h2>=3,<5",
        "socks": "socksio==1.*",
        "brotli": [
            "brotli; platform_python_implementation == 'CPython'",
            "brotlicffi; platform_python_implementation != 'CPython'"
        ],
        "cli": [
            "click==8.*",
            "rich>=10,<13",
            "pygments==2.*"
        ]
    },
    entry_points = {
        "console_scripts": "httpx=httpx:main"
    },
    classifiers=[
        "Development Status :: 4 - Beta",
        "Environment :: Web Environment",
        "Intended Audience :: Developers",
        "License :: OSI Approved :: BSD License",
        "Operating System :: OS Independent",
        "Topic :: Internet :: WWW/HTTP",
        "Framework :: AsyncIO",
        "Framework :: Trio",
        "Programming Language :: Python :: 3",
        "Programming Language :: Python :: 3.6",
        "Programming Language :: Python :: 3.7",
        "Programming Language :: Python :: 3.8",
        "Programming Language :: Python :: 3.9",
        "Programming Language :: Python :: 3.10",
        "Programming Language :: Python :: 3 :: Only",
    ],
)<|MERGE_RESOLUTION|>--- conflicted
+++ resolved
@@ -60,11 +60,7 @@
         "charset_normalizer",
         "sniffio",
         "rfc3986[idna2008]>=1.3,<2",
-<<<<<<< HEAD
-        "httpcore>=0.15.0",
-=======
         "httpcore>=0.15.0,<0.16.0",
->>>>>>> 940d61b2
     ],
     extras_require={
         "http2": "h2>=3,<5",
