--- conflicted
+++ resolved
@@ -1,5 +1,3 @@
-import datetime
-
 import pytest
 
 import httpx
@@ -20,19 +18,8 @@
 
     async with httpx.AsyncClient(timeout=timeout) as client:
         with pytest.raises(httpx.WriteTimeout):
-            t0 = datetime.datetime.utcnow()
             data = b"*" * 1024 * 1024 * 100
-<<<<<<< HEAD
-            response = await client.put(
-                server.url.copy_with(path="/slow_response"), data=data
-            )
-            t1 = datetime.datetime.utcnow()
-            print("TIMEOUT")
-            print(response)
-            print(t1 - t0)
-=======
             await client.put(server.url.copy_with(path="/slow_response"), content=data)
->>>>>>> 27e67b32
 
 
 @pytest.mark.usefixtures("async_environment")
