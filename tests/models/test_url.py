import pytest

<<<<<<< HEAD
from httpx import URL
from httpx._models import Origin
=======
from httpx import URL, InvalidURL
>>>>>>> 083d2e9a


@pytest.mark.parametrize(
    "given,idna,host,scheme,port",
    [
        (
            "http://中国.icom.museum:80/",
            "http://xn--fiqs8s.icom.museum:80/",
            "xn--fiqs8s.icom.museum",
            "http",
            80,
        ),
        (
            "http://Königsgäßchen.de",
            "http://xn--knigsgchen-b4a3dun.de",
            "xn--knigsgchen-b4a3dun.de",
            "http",
            80,
        ),
        ("https://faß.de", "https://xn--fa-hia.de", "xn--fa-hia.de", "https", 443),
        (
            "https://βόλος.com:443",
            "https://xn--nxasmm1c.com:443",
            "xn--nxasmm1c.com",
            "https",
            443,
        ),
        (
            "http://ශ්‍රී.com:444",
            "http://xn--10cl1a0b660p.com:444",
            "xn--10cl1a0b660p.com",
            "http",
            444,
        ),
        (
            "https://نامه‌ای.com:4433",
            "https://xn--mgba3gch31f060k.com:4433",
            "xn--mgba3gch31f060k.com",
            "https",
            4433,
        ),
    ],
    ids=[
        "http_with_port",
        "unicode_tr46_compat",
        "https_without_port",
        "https_with_port",
        "http_with_custom_port",
        "https_with_custom_port",
    ],
)
def test_idna_url(given, idna, host, scheme, port):
    url = URL(given)
    assert url == URL(idna)
    assert url.host == host
    assert url.scheme == scheme
    assert url.port == port


def test_url():
    url = URL("https://example.org:123/path/to/somewhere?abc=123#anchor")
    assert url.scheme == "https"
    assert url.host == "example.org"
    assert url.port == 123
    assert url.authority == "example.org:123"
    assert url.path == "/path/to/somewhere"
    assert url.query == "abc=123"
    assert url.fragment == "anchor"
    assert (
        repr(url) == "URL('https://example.org:123/path/to/somewhere?abc=123#anchor')"
    )

    new = url.copy_with(scheme="http", port=None)
    assert new == URL("http://example.org/path/to/somewhere?abc=123#anchor")
    assert new.scheme == "http"


def test_url_eq_str():
    url = URL("https://example.org:123/path/to/somewhere?abc=123#anchor")
    assert url == "https://example.org:123/path/to/somewhere?abc=123#anchor"
    assert str(url) == url


def test_url_params():
    url = URL("https://example.org:123/path/to/somewhere", params={"a": "123"})
    assert str(url) == "https://example.org:123/path/to/somewhere?a=123"

    url = URL("https://example.org:123/path/to/somewhere?b=456", params={"a": "123"})
    assert str(url) == "https://example.org:123/path/to/somewhere?b=456&a=123"


def test_url_join():
    """
    Some basic URL joining tests.
    """
    url = URL("https://example.org:123/path/to/somewhere")
    assert url.join("/somewhere-else") == "https://example.org:123/somewhere-else"
    assert (
        url.join("somewhere-else") == "https://example.org:123/path/to/somewhere-else"
    )
    assert (
        url.join("../somewhere-else") == "https://example.org:123/path/somewhere-else"
    )
    assert url.join("../../somewhere-else") == "https://example.org:123/somewhere-else"


def test_url_join_rfc3986():
    """
    URL joining tests, as-per reference examples in RFC 3986.

    https://tools.ietf.org/html/rfc3986#section-5.4
    """

    url = URL("http://example.com/b/c/d;p?q")

    assert url.join("g") == "http://example.com/b/c/g"
    assert url.join("./g") == "http://example.com/b/c/g"
    assert url.join("g/") == "http://example.com/b/c/g/"
    assert url.join("/g") == "http://example.com/g"
    assert url.join("//g") == "http://g"
    assert url.join("?y") == "http://example.com/b/c/d;p?y"
    assert url.join("g?y") == "http://example.com/b/c/g?y"
    assert url.join("#s") == "http://example.com/b/c/d;p?q#s"
    assert url.join("g#s") == "http://example.com/b/c/g#s"
    assert url.join("g?y#s") == "http://example.com/b/c/g?y#s"
    assert url.join(";x") == "http://example.com/b/c/;x"
    assert url.join("g;x") == "http://example.com/b/c/g;x"
    assert url.join("g;x?y#s") == "http://example.com/b/c/g;x?y#s"
    assert url.join("") == "http://example.com/b/c/d;p?q"
    assert url.join(".") == "http://example.com/b/c/"
    assert url.join("./") == "http://example.com/b/c/"
    assert url.join("..") == "http://example.com/b/"
    assert url.join("../") == "http://example.com/b/"
    assert url.join("../g") == "http://example.com/b/g"
    assert url.join("../..") == "http://example.com/"
    assert url.join("../../") == "http://example.com/"
    assert url.join("../../g") == "http://example.com/g"

    assert url.join("../../../g") == "http://example.com/g"
    assert url.join("../../../../g") == "http://example.com/g"

    assert url.join("/./g") == "http://example.com/g"
    assert url.join("/../g") == "http://example.com/g"
    assert url.join("g.") == "http://example.com/b/c/g."
    assert url.join(".g") == "http://example.com/b/c/.g"
    assert url.join("g..") == "http://example.com/b/c/g.."
    assert url.join("..g") == "http://example.com/b/c/..g"

    assert url.join("./../g") == "http://example.com/b/g"
    assert url.join("./g/.") == "http://example.com/b/c/g/"
    assert url.join("g/./h") == "http://example.com/b/c/g/h"
    assert url.join("g/../h") == "http://example.com/b/c/h"
    assert url.join("g;x=1/./y") == "http://example.com/b/c/g;x=1/y"
    assert url.join("g;x=1/../y") == "http://example.com/b/c/y"

    assert url.join("g?y/./x") == "http://example.com/b/c/g?y/./x"
    assert url.join("g?y/../x") == "http://example.com/b/c/g?y/../x"
    assert url.join("g#s/./x") == "http://example.com/b/c/g#s/./x"
    assert url.join("g#s/../x") == "http://example.com/b/c/g#s/../x"


def test_url_set():
    urls = (
        URL("http://example.org:123/path/to/somewhere"),
        URL("http://example.org:123/path/to/somewhere/else"),
    )

    url_set = set(urls)

    assert all(url in urls for url in url_set)


def test_url_copywith_for_authority():
    copy_with_kwargs = {
        "username": "username",
        "password": "password",
        "port": 444,
        "host": "example.net",
    }
    url = URL("https://example.org")
    new = url.copy_with(**copy_with_kwargs)
    for k, v in copy_with_kwargs.items():
        assert getattr(new, k) == v
    assert str(new) == "https://username:password@example.net:444"<|MERGE_RESOLUTION|>--- conflicted
+++ resolved
@@ -1,11 +1,6 @@
 import pytest
 
-<<<<<<< HEAD
 from httpx import URL
-from httpx._models import Origin
-=======
-from httpx import URL, InvalidURL
->>>>>>> 083d2e9a
 
 
 @pytest.mark.parametrize(
