import pytest

from httpx import URL, InvalidURL


@pytest.mark.parametrize(
    "given,idna,host,scheme,port",
    [
        (
            "http://中国.icom.museum:80/",
            "http://xn--fiqs8s.icom.museum:80/",
            "xn--fiqs8s.icom.museum",
            "http",
            80,
        ),
        (
            "http://Königsgäßchen.de",
            "http://xn--knigsgchen-b4a3dun.de",
            "xn--knigsgchen-b4a3dun.de",
            "http",
            None,
        ),
        ("https://faß.de", "https://xn--fa-hia.de", "xn--fa-hia.de", "https", None),
        (
            "https://βόλος.com:443",
            "https://xn--nxasmm1c.com:443",
            "xn--nxasmm1c.com",
            "https",
            443,
        ),
        (
            "http://ශ්‍රී.com:444",
            "http://xn--10cl1a0b660p.com:444",
            "xn--10cl1a0b660p.com",
            "http",
            444,
        ),
        (
            "https://نامه‌ای.com:4433",
            "https://xn--mgba3gch31f060k.com:4433",
            "xn--mgba3gch31f060k.com",
            "https",
            4433,
        ),
    ],
    ids=[
        "http_with_port",
        "unicode_tr46_compat",
        "https_without_port",
        "https_with_port",
        "http_with_custom_port",
        "https_with_custom_port",
    ],
)
def test_idna_url(given, idna, host, scheme, port):
    url = URL(given)
    assert url == URL(idna)
    assert url.host == host
    assert url.scheme == scheme
    assert url.port == port


def test_url():
    url = URL("https://example.org:123/path/to/somewhere?abc=123#anchor")
    assert url.scheme == "https"
    assert url.host == "example.org"
    assert url.port == 123
    assert url.authority == "example.org:123"
    assert url.path == "/path/to/somewhere"
    assert url.query == "abc=123"
    assert url.fragment == "anchor"
    assert (
        repr(url) == "URL('https://example.org:123/path/to/somewhere?abc=123#anchor')"
    )

    new = url.copy_with(scheme="http", port=None)
    assert new == URL("http://example.org/path/to/somewhere?abc=123#anchor")
    assert new.scheme == "http"


def test_url_eq_str():
    url = URL("https://example.org:123/path/to/somewhere?abc=123#anchor")
    assert url == "https://example.org:123/path/to/somewhere?abc=123#anchor"
    assert str(url) == url


def test_url_params():
    url = URL("https://example.org:123/path/to/somewhere", params={"a": "123"})
    assert str(url) == "https://example.org:123/path/to/somewhere?a=123"

    url = URL("https://example.org:123/path/to/somewhere?b=456", params={"a": "123"})
    assert str(url) == "https://example.org:123/path/to/somewhere?b=456&a=123"


def test_url_join():
    """
    Some basic URL joining tests.
    """
    url = URL("https://example.org:123/path/to/somewhere")
    assert url.join("/somewhere-else") == "https://example.org:123/somewhere-else"
    assert (
        url.join("somewhere-else") == "https://example.org:123/path/to/somewhere-else"
    )
    assert (
        url.join("../somewhere-else") == "https://example.org:123/path/somewhere-else"
    )
    assert url.join("../../somewhere-else") == "https://example.org:123/somewhere-else"


def test_url_join_rfc3986():
    """
    URL joining tests, as-per reference examples in RFC 3986.

    https://tools.ietf.org/html/rfc3986#section-5.4
    """

    url = URL("http://example.com/b/c/d;p?q")

    assert url.join("g") == "http://example.com/b/c/g"
    assert url.join("./g") == "http://example.com/b/c/g"
    assert url.join("g/") == "http://example.com/b/c/g/"
    assert url.join("/g") == "http://example.com/g"
    assert url.join("//g") == "http://g"
    assert url.join("?y") == "http://example.com/b/c/d;p?y"
    assert url.join("g?y") == "http://example.com/b/c/g?y"
    assert url.join("#s") == "http://example.com/b/c/d;p?q#s"
    assert url.join("g#s") == "http://example.com/b/c/g#s"
    assert url.join("g?y#s") == "http://example.com/b/c/g?y#s"
    assert url.join(";x") == "http://example.com/b/c/;x"
    assert url.join("g;x") == "http://example.com/b/c/g;x"
    assert url.join("g;x?y#s") == "http://example.com/b/c/g;x?y#s"
    assert url.join("") == "http://example.com/b/c/d;p?q"
    assert url.join(".") == "http://example.com/b/c/"
    assert url.join("./") == "http://example.com/b/c/"
    assert url.join("..") == "http://example.com/b/"
    assert url.join("../") == "http://example.com/b/"
    assert url.join("../g") == "http://example.com/b/g"
    assert url.join("../..") == "http://example.com/"
    assert url.join("../../") == "http://example.com/"
    assert url.join("../../g") == "http://example.com/g"

    assert url.join("../../../g") == "http://example.com/g"
    assert url.join("../../../../g") == "http://example.com/g"

    assert url.join("/./g") == "http://example.com/g"
    assert url.join("/../g") == "http://example.com/g"
    assert url.join("g.") == "http://example.com/b/c/g."
    assert url.join(".g") == "http://example.com/b/c/.g"
    assert url.join("g..") == "http://example.com/b/c/g.."
    assert url.join("..g") == "http://example.com/b/c/..g"

    assert url.join("./../g") == "http://example.com/b/g"
    assert url.join("./g/.") == "http://example.com/b/c/g/"
    assert url.join("g/./h") == "http://example.com/b/c/g/h"
    assert url.join("g/../h") == "http://example.com/b/c/h"
    assert url.join("g;x=1/./y") == "http://example.com/b/c/g;x=1/y"
    assert url.join("g;x=1/../y") == "http://example.com/b/c/y"

    assert url.join("g?y/./x") == "http://example.com/b/c/g?y/./x"
    assert url.join("g?y/../x") == "http://example.com/b/c/g?y/../x"
    assert url.join("g#s/./x") == "http://example.com/b/c/g#s/./x"
    assert url.join("g#s/../x") == "http://example.com/b/c/g#s/../x"


def test_url_set():
    urls = (
        URL("http://example.org:123/path/to/somewhere"),
        URL("http://example.org:123/path/to/somewhere/else"),
    )

    url_set = set(urls)

    assert all(url in urls for url in url_set)


def test_url_copywith_for_authority():
    copy_with_kwargs = {
        "username": "username",
        "password": "password",
        "port": 444,
        "host": "example.net",
    }
    url = URL("https://example.org")
    new = url.copy_with(**copy_with_kwargs)
    for k, v in copy_with_kwargs.items():
        assert getattr(new, k) == v
    assert str(new) == "https://username:password@example.net:444"


<<<<<<< HEAD
def test_url_copywith_for_userinfo():
    copy_with_kwargs = {
        "username": "tom@example.org",
        "password": "abc123@ %",
    }
    url = URL("https://example.org")
    new = url.copy_with(**copy_with_kwargs)
    assert str(new) == "https://tom%40example.org:abc123%40%20%25@example.org"
    assert new.username == "tom@example.org"
    assert new.password == "abc123@ %"
=======
def test_url_invalid():
    with pytest.raises(InvalidURL):
        URL("https://😇/")
>>>>>>> 45de7145
<|MERGE_RESOLUTION|>--- conflicted
+++ resolved
@@ -187,7 +187,6 @@
     assert str(new) == "https://username:password@example.net:444"
 
 
-<<<<<<< HEAD
 def test_url_copywith_for_userinfo():
     copy_with_kwargs = {
         "username": "tom@example.org",
@@ -198,8 +197,8 @@
     assert str(new) == "https://tom%40example.org:abc123%40%20%25@example.org"
     assert new.username == "tom@example.org"
     assert new.password == "abc123@ %"
-=======
+
+
 def test_url_invalid():
     with pytest.raises(InvalidURL):
-        URL("https://😇/")
->>>>>>> 45de7145
+        URL("https://😇/")