--- conflicted
+++ resolved
@@ -177,17 +177,16 @@
     assert all(url in urls for url in url_set)
 
 
-<<<<<<< HEAD
 def test_url_full_path_setter():
     url = URL("http://example.org")
 
     url.full_path = "http://example.org"
     assert url.full_path == "http://example.org"
-=======
+
+
 def test_origin_from_url_string():
     origin = Origin("https://example.com")
     assert origin.scheme == "https"
     assert origin.is_ssl
     assert origin.host == "example.com"
-    assert origin.port == 443
->>>>>>> 3065dd6b
+    assert origin.port == 443