import gzip
import json
<<<<<<< HEAD
from unittest import mock
from unittest.mock import patch
=======
import pickle
>>>>>>> da8f959a

import pytest

import httpx
from httpx._compat import brotli


class StreamingBody:
    def __iter__(self):
        yield b"Hello, "
        yield b"world!"


def streaming_body():
    yield b"Hello, "
    yield b"world!"


async def async_streaming_body():
    yield b"Hello, "
    yield b"world!"


async def async_streaming_body_with_size(content, chunk_size: int = 5):
    contents = [iter(content)] * chunk_size
    for chunk in zip(*contents):
        yield bytes(chunk)


def test_response():
    response = httpx.Response(
        200,
        content=b"Hello, world!",
        request=httpx.Request("GET", "https://example.org"),
    )

    assert response.status_code == 200
    assert response.reason_phrase == "OK"
    assert response.text == "Hello, world!"
    assert response.request.method == "GET"
    assert response.request.url == "https://example.org"
    assert not response.is_error


def test_response_content():
    response = httpx.Response(200, content="Hello, world!")

    assert response.status_code == 200
    assert response.reason_phrase == "OK"
    assert response.text == "Hello, world!"
    assert response.headers == {"Content-Length": "13"}


def test_response_text():
    response = httpx.Response(200, text="Hello, world!")

    assert response.status_code == 200
    assert response.reason_phrase == "OK"
    assert response.text == "Hello, world!"
    assert response.headers == {
        "Content-Length": "13",
        "Content-Type": "text/plain; charset=utf-8",
    }


def test_response_html():
    response = httpx.Response(200, html="<html><body>Hello, world!</html></body>")

    assert response.status_code == 200
    assert response.reason_phrase == "OK"
    assert response.text == "<html><body>Hello, world!</html></body>"
    assert response.headers == {
        "Content-Length": "39",
        "Content-Type": "text/html; charset=utf-8",
    }


def test_response_json():
    response = httpx.Response(200, json={"hello": "world"})

    assert response.status_code == 200
    assert response.reason_phrase == "OK"
    assert response.json() == {"hello": "world"}
    assert response.headers == {
        "Content-Length": "18",
        "Content-Type": "application/json",
    }


def test_raise_for_status():
    request = httpx.Request("GET", "https://example.org")

    # 2xx status codes are not an error.
    response = httpx.Response(200, request=request)
    response.raise_for_status()

    # 1xx status codes are informational responses.
    response = httpx.Response(101, request=request)
    assert response.is_informational
    with pytest.raises(httpx.HTTPStatusError) as exc_info:
        response.raise_for_status()
    assert str(exc_info.value) == (
        "Informational response '101 Switching Protocols' for url 'https://example.org'\n"
        "For more information check: https://httpstatuses.com/101"
    )

    # 3xx status codes are redirections.
    headers = {"location": "https://other.org"}
    response = httpx.Response(303, headers=headers, request=request)
    assert response.is_redirect
    with pytest.raises(httpx.HTTPStatusError) as exc_info:
        response.raise_for_status()
    assert str(exc_info.value) == (
        "Redirect response '303 See Other' for url 'https://example.org'\n"
        "Redirect location: 'https://other.org'\n"
        "For more information check: https://httpstatuses.com/303"
    )

    # 4xx status codes are a client error.
    response = httpx.Response(403, request=request)
    assert response.is_client_error
    assert response.is_error
    with pytest.raises(httpx.HTTPStatusError) as exc_info:
        response.raise_for_status()
    assert str(exc_info.value) == (
        "Client error '403 Forbidden' for url 'https://example.org'\n"
        "For more information check: https://httpstatuses.com/403"
    )

    # 5xx status codes are a server error.
    response = httpx.Response(500, request=request)
    assert response.is_server_error
    assert response.is_error
    with pytest.raises(httpx.HTTPStatusError) as exc_info:
        response.raise_for_status()
    assert str(exc_info.value) == (
        "Server error '500 Internal Server Error' for url 'https://example.org'\n"
        "For more information check: https://httpstatuses.com/500"
    )

    # Calling .raise_for_status without setting a request instance is
    # not valid. Should raise a runtime error.
    response = httpx.Response(200)
    with pytest.raises(RuntimeError):
        response.raise_for_status()


def test_response_repr():
    response = httpx.Response(
        200,
        content=b"Hello, world!",
    )
    assert repr(response) == "<Response [200 OK]>"


def test_response_content_type_encoding():
    """
    Use the charset encoding in the Content-Type header if possible.
    """
    headers = {"Content-Type": "text-plain; charset=latin-1"}
    content = "Latin 1: ÿ".encode("latin-1")
    response = httpx.Response(
        200,
        content=content,
        headers=headers,
    )
    assert response.text == "Latin 1: ÿ"
    assert response.encoding == "latin-1"


def test_response_autodetect_encoding():
    """
    Autodetect encoding if there is no Content-Type header.
    """
    content = "おはようございます。".encode("utf-8")
    response = httpx.Response(
        200,
        content=content,
    )
    assert response.text == "おはようございます。"
    assert response.encoding is None


def test_response_fallback_to_autodetect():
    """
    Fallback to autodetection if we get an invalid charset in the Content-Type header.
    """
    headers = {"Content-Type": "text-plain; charset=invalid-codec-name"}
    content = "おはようございます。".encode("utf-8")
    response = httpx.Response(
        200,
        content=content,
        headers=headers,
    )
    assert response.text == "おはようございます。"
    assert response.encoding is None


def test_response_no_charset_with_ascii_content():
    """
    A response with ascii encoded content should decode correctly,
    even with no charset specified.
    """
    content = b"Hello, world!"
    headers = {"Content-Type": "text/plain"}
    response = httpx.Response(
        200,
        content=content,
        headers=headers,
    )
    assert response.status_code == 200
    assert response.encoding is None
    assert response.text == "Hello, world!"


def test_response_no_charset_with_utf8_content():
    """
    A response with UTF-8 encoded content should decode correctly,
    even with no charset specified.
    """
    content = "Unicode Snowman: ☃".encode("utf-8")
    headers = {"Content-Type": "text/plain"}
    response = httpx.Response(
        200,
        content=content,
        headers=headers,
    )
    assert response.text == "Unicode Snowman: ☃"
    assert response.encoding is None


def test_response_no_charset_with_iso_8859_1_content():
    """
    A response with ISO 8859-1 encoded content should decode correctly,
    even with no charset specified.
    """
    content = "Accented: Österreich abcdefghijklmnopqrstuzwxyz".encode("iso-8859-1")
    headers = {"Content-Type": "text/plain"}
    response = httpx.Response(
        200,
        content=content,
        headers=headers,
    )
    assert response.text == "Accented: Österreich abcdefghijklmnopqrstuzwxyz"
    assert response.charset_encoding is None
    assert response.apparent_encoding is not None


def test_response_no_charset_with_cp_1252_content():
    """
    A response with Windows 1252 encoded content should decode correctly,
    even with no charset specified.
    """
    content = "Euro Currency: € abcdefghijklmnopqrstuzwxyz".encode("cp1252")
    headers = {"Content-Type": "text/plain"}
    response = httpx.Response(
        200,
        content=content,
        headers=headers,
    )
    assert response.text == "Euro Currency: € abcdefghijklmnopqrstuzwxyz"
    assert response.charset_encoding is None
    assert response.apparent_encoding is not None


def test_response_non_text_encoding():
    """
    Default to apparent encoding for non-text content-type headers.
    """
    headers = {"Content-Type": "image/png"}
    response = httpx.Response(
        200,
        content=b"xyz",
        headers=headers,
    )
    assert response.text == "xyz"
    assert response.encoding is None


def test_response_set_explicit_encoding():
    headers = {
        "Content-Type": "text-plain; charset=utf-8"
    }  # Deliberately incorrect charset
    response = httpx.Response(
        200,
        content="Latin 1: ÿ".encode("latin-1"),
        headers=headers,
    )
    response.encoding = "latin-1"
    assert response.text == "Latin 1: ÿ"
    assert response.encoding == "latin-1"


def test_response_force_encoding():
    response = httpx.Response(
        200,
        content="Snowman: ☃".encode("utf-8"),
    )
    response.encoding = "iso-8859-1"
    assert response.status_code == 200
    assert response.reason_phrase == "OK"
    assert response.text == "Snowman: â\x98\x83"
    assert response.encoding == "iso-8859-1"


def test_read():
    response = httpx.Response(
        200,
        content=b"Hello, world!",
    )

    assert response.status_code == 200
    assert response.text == "Hello, world!"
    assert response.encoding is None
    assert response.is_closed

    content = response.read()

    assert content == b"Hello, world!"
    assert response.content == b"Hello, world!"
    assert response.is_closed


def test_empty_read():
    response = httpx.Response(200)

    assert response.status_code == 200
    assert response.text == ""
    assert response.encoding is None
    assert response.is_closed

    content = response.read()

    assert content == b""
    assert response.content == b""
    assert response.is_closed


@pytest.mark.asyncio
async def test_aread():
    response = httpx.Response(
        200,
        content=b"Hello, world!",
    )

    assert response.status_code == 200
    assert response.text == "Hello, world!"
    assert response.encoding is None
    assert response.is_closed

    content = await response.aread()

    assert content == b"Hello, world!"
    assert response.content == b"Hello, world!"
    assert response.is_closed


@pytest.mark.asyncio
async def test_empty_aread():
    response = httpx.Response(200)

    assert response.status_code == 200
    assert response.text == ""
    assert response.encoding is None
    assert response.is_closed

    content = await response.aread()

    assert content == b""
    assert response.content == b""
    assert response.is_closed


def test_iter_raw():
    response = httpx.Response(
        200,
        content=streaming_body(),
    )

    raw = b""
    for part in response.iter_raw():
        raw += part
    assert raw == b"Hello, world!"


def test_iter_raw_with_chunksize():
    response = httpx.Response(200, content=streaming_body())

    parts = [part for part in response.iter_raw(chunk_size=5)]
    assert parts == [b"Hello", b", wor", b"ld!"]

    response = httpx.Response(200, content=streaming_body())

    parts = [part for part in response.iter_raw(chunk_size=13)]
    assert parts == [b"Hello, world!"]

    response = httpx.Response(200, content=streaming_body())

    parts = [part for part in response.iter_raw(chunk_size=20)]
    assert parts == [b"Hello, world!"]


def test_iter_raw_on_iterable():
    response = httpx.Response(
        200,
        content=StreamingBody(),
    )

    raw = b""
    for part in response.iter_raw():
        raw += part
    assert raw == b"Hello, world!"


def test_iter_raw_on_async():
    response = httpx.Response(
        200,
        content=async_streaming_body(),
    )

    with pytest.raises(RuntimeError):
        [part for part in response.iter_raw()]


def test_close_on_async():
    response = httpx.Response(
        200,
        content=async_streaming_body(),
    )

    with pytest.raises(RuntimeError):
        response.close()


def test_iter_raw_increments_updates_counter():
    response = httpx.Response(200, content=streaming_body())

    num_downloaded = response.num_bytes_downloaded
    for part in response.iter_raw():
        assert len(part) == (response.num_bytes_downloaded - num_downloaded)
        num_downloaded = response.num_bytes_downloaded


@pytest.mark.asyncio
async def test_aiter_raw():
    response = httpx.Response(200, content=async_streaming_body())

    raw = b""
    async for part in response.aiter_raw():
        raw += part
    assert raw == b"Hello, world!"


@pytest.mark.asyncio
async def test_aiter_raw_with_chunksize():
    response = httpx.Response(200, content=async_streaming_body())

    parts = [part async for part in response.aiter_raw(chunk_size=5)]
    assert parts == [b"Hello", b", wor", b"ld!"]

    response = httpx.Response(200, content=async_streaming_body())

    parts = [part async for part in response.aiter_raw(chunk_size=13)]
    assert parts == [b"Hello, world!"]

    response = httpx.Response(200, content=async_streaming_body())

    parts = [part async for part in response.aiter_raw(chunk_size=20)]
    assert parts == [b"Hello, world!"]


@pytest.mark.asyncio
async def test_aiter_raw_on_sync():
    response = httpx.Response(
        200,
        content=streaming_body(),
    )

    with pytest.raises(RuntimeError):
        [part async for part in response.aiter_raw()]


@pytest.mark.asyncio
async def test_aclose_on_sync():
    response = httpx.Response(
        200,
        content=streaming_body(),
    )

    with pytest.raises(RuntimeError):
        await response.aclose()


@pytest.mark.asyncio
async def test_aiter_raw_increments_updates_counter():
    response = httpx.Response(200, content=async_streaming_body())

    num_downloaded = response.num_bytes_downloaded
    async for part in response.aiter_raw():
        assert len(part) == (response.num_bytes_downloaded - num_downloaded)
        num_downloaded = response.num_bytes_downloaded


def test_iter_bytes():
    response = httpx.Response(200, content=b"Hello, world!")

    content = b""
    for part in response.iter_bytes():
        content += part
    assert content == b"Hello, world!"


def test_iter_bytes_with_chunk_size():
    response = httpx.Response(200, content=streaming_body())
    parts = [part for part in response.iter_bytes(chunk_size=5)]
    assert parts == [b"Hello", b", wor", b"ld!"]

    response = httpx.Response(200, content=streaming_body())
    parts = [part for part in response.iter_bytes(chunk_size=13)]
    assert parts == [b"Hello, world!"]

    response = httpx.Response(200, content=streaming_body())
    parts = [part for part in response.iter_bytes(chunk_size=20)]
    assert parts == [b"Hello, world!"]


def test_iter_bytes_with_empty_response():
    response = httpx.Response(200, content=b"")
    parts = [part for part in response.iter_bytes()]
    assert parts == []


@pytest.mark.asyncio
async def test_aiter_bytes():
    response = httpx.Response(
        200,
        content=b"Hello, world!",
    )

    content = b""
    async for part in response.aiter_bytes():
        content += part
    assert content == b"Hello, world!"


@pytest.mark.asyncio
async def test_aiter_bytes_with_chunk_size():
    response = httpx.Response(200, content=async_streaming_body())
    parts = [part async for part in response.aiter_bytes(chunk_size=5)]
    assert parts == [b"Hello", b", wor", b"ld!"]

    response = httpx.Response(200, content=async_streaming_body())
    parts = [part async for part in response.aiter_bytes(chunk_size=13)]
    assert parts == [b"Hello, world!"]

    response = httpx.Response(200, content=async_streaming_body())
    parts = [part async for part in response.aiter_bytes(chunk_size=20)]
    assert parts == [b"Hello, world!"]


@pytest.mark.asyncio
async def test_aiter_bytes_with_chunk_size_fix_lost_param():
    content = gzip.compress(b"Hello, world!")
    response = httpx.Response(
        200,
        headers={"content-encoding": "gzip"},
        content=async_streaming_body_with_size(bytes(content), chunk_size=10),
    )
    parts = [part async for part in response.aiter_bytes(chunk_size=20)]
    assert parts == [b"Hello, world!"]

    with patch.object(response, "aiter_raw") as mock:
        _ = [part async for part in response.aiter_bytes(chunk_size=20)]
    mock.assert_called_with(20)


def test_iter_text():
    response = httpx.Response(
        200,
        content=b"Hello, world!",
    )

    content = ""
    for part in response.iter_text():
        content += part
    assert content == "Hello, world!"


def test_iter_text_with_chunk_size():
    response = httpx.Response(200, content=b"Hello, world!")
    parts = [part for part in response.iter_text(chunk_size=5)]
    assert parts == ["Hello", ", wor", "ld!"]

    response = httpx.Response(200, content=b"Hello, world!")
    parts = [part for part in response.iter_text(chunk_size=13)]
    assert parts == ["Hello, world!"]

    response = httpx.Response(200, content=b"Hello, world!")
    parts = [part for part in response.iter_text(chunk_size=20)]
    assert parts == ["Hello, world!"]


@pytest.mark.asyncio
async def test_aiter_text():
    response = httpx.Response(
        200,
        content=b"Hello, world!",
    )

    content = ""
    async for part in response.aiter_text():
        content += part
    assert content == "Hello, world!"


@pytest.mark.asyncio
async def test_aiter_text_with_chunk_size():
    response = httpx.Response(200, content=b"Hello, world!")
    parts = [part async for part in response.aiter_text(chunk_size=5)]
    assert parts == ["Hello", ", wor", "ld!"]

    response = httpx.Response(200, content=b"Hello, world!")
    parts = [part async for part in response.aiter_text(chunk_size=13)]
    assert parts == ["Hello, world!"]

    response = httpx.Response(200, content=b"Hello, world!")
    parts = [part async for part in response.aiter_text(chunk_size=20)]
    assert parts == ["Hello, world!"]


def test_iter_lines():
    response = httpx.Response(
        200,
        content=b"Hello,\nworld!",
    )
    content = [line for line in response.iter_lines()]
    assert content == ["Hello,\n", "world!"]


@pytest.mark.asyncio
async def test_aiter_lines():
    response = httpx.Response(
        200,
        content=b"Hello,\nworld!",
    )

    content = []
    async for line in response.aiter_lines():
        content.append(line)
    assert content == ["Hello,\n", "world!"]


def test_sync_streaming_response():
    response = httpx.Response(
        200,
        content=streaming_body(),
    )

    assert response.status_code == 200
    assert not response.is_closed

    content = response.read()

    assert content == b"Hello, world!"
    assert response.content == b"Hello, world!"
    assert response.is_closed


@pytest.mark.asyncio
async def test_async_streaming_response():
    response = httpx.Response(
        200,
        content=async_streaming_body(),
    )

    assert response.status_code == 200
    assert not response.is_closed

    content = await response.aread()

    assert content == b"Hello, world!"
    assert response.content == b"Hello, world!"
    assert response.is_closed


def test_cannot_read_after_stream_consumed():
    response = httpx.Response(
        200,
        content=streaming_body(),
    )

    content = b""
    for part in response.iter_bytes():
        content += part

    with pytest.raises(httpx.StreamConsumed):
        response.read()


@pytest.mark.asyncio
async def test_cannot_aread_after_stream_consumed():
    response = httpx.Response(
        200,
        content=async_streaming_body(),
    )

    content = b""
    async for part in response.aiter_bytes():
        content += part

    with pytest.raises(httpx.StreamConsumed):
        await response.aread()


def test_cannot_read_after_response_closed():
    response = httpx.Response(
        200,
        content=streaming_body(),
    )

    response.close()
    with pytest.raises(httpx.StreamClosed):
        response.read()


@pytest.mark.asyncio
async def test_cannot_aread_after_response_closed():
    response = httpx.Response(
        200,
        content=async_streaming_body(),
    )

    await response.aclose()
    with pytest.raises(httpx.StreamClosed):
        await response.aread()


@pytest.mark.asyncio
async def test_elapsed_not_available_until_closed():
    response = httpx.Response(
        200,
        content=async_streaming_body(),
    )

    with pytest.raises(RuntimeError):
        response.elapsed


def test_unknown_status_code():
    response = httpx.Response(
        600,
    )
    assert response.status_code == 600
    assert response.reason_phrase == ""
    assert response.text == ""


def test_json_with_specified_encoding():
    data = {"greeting": "hello", "recipient": "world"}
    content = json.dumps(data).encode("utf-16")
    headers = {"Content-Type": "application/json, charset=utf-16"}
    response = httpx.Response(
        200,
        content=content,
        headers=headers,
    )
    assert response.json() == data


def test_json_with_options():
    data = {"greeting": "hello", "recipient": "world", "amount": 1}
    content = json.dumps(data).encode("utf-16")
    headers = {"Content-Type": "application/json, charset=utf-16"}
    response = httpx.Response(
        200,
        content=content,
        headers=headers,
    )
    assert response.json(parse_int=str)["amount"] == "1"


@pytest.mark.parametrize(
    "encoding",
    [
        "utf-8",
        "utf-8-sig",
        "utf-16",
        "utf-16-be",
        "utf-16-le",
        "utf-32",
        "utf-32-be",
        "utf-32-le",
    ],
)
def test_json_without_specified_charset(encoding):
    data = {"greeting": "hello", "recipient": "world"}
    content = json.dumps(data).encode(encoding)
    headers = {"Content-Type": "application/json"}
    response = httpx.Response(
        200,
        content=content,
        headers=headers,
    )
    assert response.json() == data


@pytest.mark.parametrize(
    "encoding",
    [
        "utf-8",
        "utf-8-sig",
        "utf-16",
        "utf-16-be",
        "utf-16-le",
        "utf-32",
        "utf-32-be",
        "utf-32-le",
    ],
)
def test_json_with_specified_charset(encoding):
    data = {"greeting": "hello", "recipient": "world"}
    content = json.dumps(data).encode(encoding)
    headers = {"Content-Type": f"application/json; charset={encoding}"}
    response = httpx.Response(
        200,
        content=content,
        headers=headers,
    )
    assert response.json() == data


@pytest.mark.parametrize(
    "headers, expected",
    [
        (
            {"Link": "<https://example.com>; rel='preload'"},
            {"preload": {"rel": "preload", "url": "https://example.com"}},
        ),
        (
            {"Link": '</hub>; rel="hub", </resource>; rel="self"'},
            {
                "hub": {"url": "/hub", "rel": "hub"},
                "self": {"url": "/resource", "rel": "self"},
            },
        ),
    ],
)
def test_link_headers(headers, expected):
    response = httpx.Response(
        200,
        content=None,
        headers=headers,
    )
    assert response.links == expected


@pytest.mark.parametrize("header_value", (b"deflate", b"gzip", b"br"))
def test_decode_error_with_request(header_value):
    headers = [(b"Content-Encoding", header_value)]
    body = b"test 123"
    compressed_body = brotli.compress(body)[3:]
    with pytest.raises(httpx.DecodingError):
        httpx.Response(
            200,
            headers=headers,
            content=compressed_body,
        )

    with pytest.raises(httpx.DecodingError):
        httpx.Response(
            200,
            headers=headers,
            content=compressed_body,
            request=httpx.Request("GET", "https://www.example.org/"),
        )


@pytest.mark.parametrize("header_value", (b"deflate", b"gzip", b"br"))
def test_value_error_without_request(header_value):
    headers = [(b"Content-Encoding", header_value)]
    body = b"test 123"
    compressed_body = brotli.compress(body)[3:]
    with pytest.raises(httpx.DecodingError):
        httpx.Response(200, headers=headers, content=compressed_body)


def test_response_with_unset_request():
    response = httpx.Response(200, content=b"Hello, world!")

    assert response.status_code == 200
    assert response.reason_phrase == "OK"
    assert response.text == "Hello, world!"
    assert not response.is_error


def test_set_request_after_init():
    response = httpx.Response(200, content=b"Hello, world!")

    response.request = httpx.Request("GET", "https://www.example.org")

    assert response.request.method == "GET"
    assert response.request.url == "https://www.example.org"


def test_cannot_access_unset_request():
    response = httpx.Response(200, content=b"Hello, world!")

    with pytest.raises(RuntimeError):
        response.request


def test_generator_with_transfer_encoding_header():
    def content():
        yield b"test 123"  # pragma: nocover

    response = httpx.Response(200, content=content())
    assert response.headers == {"Transfer-Encoding": "chunked"}


def test_generator_with_content_length_header():
    def content():
        yield b"test 123"  # pragma: nocover

    headers = {"Content-Length": "8"}
    response = httpx.Response(200, content=content(), headers=headers)
    assert response.headers == {"Content-Length": "8"}


def test_response_picklable():
    response = httpx.Response(
        200,
        content=b"Hello, world!",
        request=httpx.Request("GET", "https://example.org"),
    )
    pickle_response = pickle.loads(pickle.dumps(response))
    assert pickle_response.is_closed is True
    assert pickle_response.is_stream_consumed is True
    assert pickle_response.next_request is None
    assert pickle_response.stream is not None
    assert pickle_response.content == b"Hello, world!"
    assert pickle_response.status_code == 200
    assert pickle_response.request.url == response.request.url
    assert pickle_response.extensions == {}
    assert pickle_response.history == []


@pytest.mark.asyncio
async def test_response_async_streaming_picklable():
    response = httpx.Response(200, content=async_streaming_body())
    pickle_response = pickle.loads(pickle.dumps(response))
    with pytest.raises(httpx.ResponseNotRead):
        pickle_response.content
    with pytest.raises(httpx.StreamClosed):
        await pickle_response.aread()
    assert pickle_response.is_stream_consumed is False
    assert pickle_response.num_bytes_downloaded == 0
    assert pickle_response.headers == {"Transfer-Encoding": "chunked"}

    response = httpx.Response(200, content=async_streaming_body())
    await response.aread()
    pickle_response = pickle.loads(pickle.dumps(response))
    assert pickle_response.is_stream_consumed is True
    assert pickle_response.content == b"Hello, world!"
    assert pickle_response.num_bytes_downloaded == 13<|MERGE_RESOLUTION|>--- conflicted
+++ resolved
@@ -1,11 +1,7 @@
 import gzip
 import json
-<<<<<<< HEAD
-from unittest import mock
+import pickle
 from unittest.mock import patch
-=======
-import pickle
->>>>>>> da8f959a
 
 import pytest
 
