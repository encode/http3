--- conflicted
+++ resolved
@@ -1,60 +1,36 @@
-<<<<<<< HEAD
-from httpx import URL, Client, Cookies, Headers, Timeout
-
-
-def test_client_base_url():
-    client = Client()
-=======
 import httpx
 
 
 def test_client_base_url():
     client = httpx.Client()
->>>>>>> de502a44
     client.base_url = "https://www.example.org/"  # type: ignore
     assert isinstance(client.base_url, httpx.URL)
     assert client.base_url == "https://www.example.org/"
 
 
 def test_client_base_url_without_trailing_slash():
-<<<<<<< HEAD
-    client = Client()
-=======
     client = httpx.Client()
->>>>>>> de502a44
     client.base_url = "https://www.example.org/path"  # type: ignore
     assert isinstance(client.base_url, httpx.URL)
     assert client.base_url == "https://www.example.org/path/"
 
 
 def test_client_base_url_with_trailing_slash():
-<<<<<<< HEAD
-    client = Client()
-=======
     client = httpx.Client()
->>>>>>> de502a44
     client.base_url = "https://www.example.org/path/"  # type: ignore
     assert isinstance(client.base_url, httpx.URL)
     assert client.base_url == "https://www.example.org/path/"
 
 
 def test_client_headers():
-<<<<<<< HEAD
-    client = Client()
-=======
     client = httpx.Client()
->>>>>>> de502a44
     client.headers = {"a": "b"}  # type: ignore
     assert isinstance(client.headers, httpx.Headers)
     assert client.headers["A"] == "b"
 
 
 def test_client_cookies():
-<<<<<<< HEAD
-    client = Client()
-=======
     client = httpx.Client()
->>>>>>> de502a44
     client.cookies = {"a": "b"}  # type: ignore
     assert isinstance(client.cookies, httpx.Cookies)
     mycookies = list(client.cookies.jar)
@@ -64,11 +40,7 @@
 
 def test_client_timeout():
     expected_timeout = 12.0
-<<<<<<< HEAD
-    client = Client()
-=======
     client = httpx.Client()
->>>>>>> de502a44
 
     client.timeout = expected_timeout  # type: ignore
 
@@ -83,6 +55,6 @@
     def on_request(request):
         pass  # pragma: nocover
 
-    client = Client()
+    client = httpx.Client()
     client.event_hooks = {"request": [on_request]}
     assert client.event_hooks == {"request": [on_request], "response": []}