--- conflicted
+++ resolved
@@ -8,11 +8,6 @@
     URL,
     AsyncClient,
     NotRedirectResponse,
-<<<<<<< HEAD
-    RedirectLoop,
-=======
-    Request,
->>>>>>> 707e54c4
     RequestBodyUnavailable,
     TooManyRedirects,
     codes,
