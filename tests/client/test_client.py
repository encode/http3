--- conflicted
+++ resolved
@@ -282,25 +282,6 @@
     ]
     return httpx.Response(200, json=data)
 
-<<<<<<< HEAD
-    assert client.is_closed
-
-
-def test_post_json_overriden_decoder(server):
-    def _my_loads(s, **kwargs):
-        return json.loads(s, parse_float=lambda v: Decimal(v), **kwargs)
-
-    url = server.url
-    with httpx.Client(json_decoder=_my_loads) as client:
-        response = client.post(
-            url.copy_with(path="/echo_body"),
-            json={"text": "Hello, world!", "decimal": 0.12345},
-        )
-    assert response.status_code == 200
-    data = response.json()
-
-    assert isinstance(data["decimal"], Decimal)
-=======
 
 def test_raw_client_header():
     """
@@ -321,4 +302,19 @@
         ["User-Agent", f"python-httpx/{httpx.__version__}"],
         ["Example-Header", "example-value"],
     ]
->>>>>>> 92ca4d0c
+
+
+def test_post_json_overriden_decoder(server):
+    def _my_loads(s, **kwargs):
+        return json.loads(s, parse_float=lambda v: Decimal(v), **kwargs)
+
+    url = server.url
+    with httpx.Client(json_decoder=_my_loads) as client:
+        response = client.post(
+            url.copy_with(path="/echo_body"),
+            json={"text": "Hello, world!", "decimal": 0.12345},
+        )
+    assert response.status_code == 200
+    data = response.json()
+
+    assert isinstance(data["decimal"], Decimal)