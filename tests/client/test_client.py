--- conflicted
+++ resolved
@@ -162,13 +162,8 @@
 def test_merge_url():
     client = httpx.Client(base_url="https://www.paypal.com/")
     request = client.build_request("GET", "http://www.paypal.com")
-
-<<<<<<< HEAD
     assert request.url.scheme == "https"
     assert request.url.is_ssl
-=======
-    assert url.scheme == "https"
-    assert url.is_ssl
 
 
 def test_dispatch_deprecated():
@@ -196,5 +191,4 @@
     assert (
         record[0].message.args[0]
         == "WSGIDispatch is deprecated, please use WSGITransport"
-    )
->>>>>>> df24a0fc
+    )