from datetime import timedelta

import pytest

import httpx


def test_get(server):
    url = server.url
    with httpx.Client() as http:
        response = http.get(url)
    assert response.status_code == 200
    assert response.url == url
    assert response.content == b"Hello, world!"
    assert response.text == "Hello, world!"
    assert response.http_version == "HTTP/1.1"
    assert response.encoding == "iso-8859-1"
    assert response.request.url == url
    assert response.headers
    assert response.is_redirect is False
    assert repr(response) == "<Response [200 OK]>"
    assert response.elapsed > timedelta(0)

    with pytest.raises(httpx.NotRedirectResponse):
        response.next()


@pytest.mark.parametrize(
    "url",
    [
        pytest.param("invalid://example.org", id="scheme-not-http(s)"),
        pytest.param("://example.org", id="no-scheme"),
        pytest.param("http://", id="no-host"),
    ],
)
def test_get_invalid_url(server, url):
    with httpx.Client() as client:
        with pytest.raises(httpx.InvalidURL):
            client.get(url)


def test_build_request(server):
    url = server.url.copy_with(path="/echo_headers")
    headers = {"Custom-header": "value"}

    with httpx.Client() as client:
        request = client.build_request("GET", url)
        request.headers.update(headers)
        response = client.send(request)

    assert response.status_code == 200
    assert response.url == url

    assert response.json()["Custom-header"] == "value"


def test_build_post_request(server):
    url = server.url.copy_with(path="/echo_headers")
    headers = {"Custom-header": "value"}

    with httpx.Client() as client:
        request = client.build_request("POST", url)
        request.headers.update(headers)
        response = client.send(request)

    assert response.status_code == 200
    assert response.url == url

    assert response.json()["Content-length"] == "0"
    assert response.json()["Custom-header"] == "value"


def test_post(server):
    with httpx.Client() as client:
        response = client.post(server.url, data=b"Hello, world!")
    assert response.status_code == 200
    assert response.reason_phrase == "OK"


def test_post_json(server):
    with httpx.Client() as client:
        response = client.post(server.url, json={"text": "Hello, world!"})
    assert response.status_code == 200
    assert response.reason_phrase == "OK"


def test_stream_response(server):
    with httpx.Client() as client:
        with client.stream("GET", server.url) as response:
            content = response.read()
    assert response.status_code == 200
    assert content == b"Hello, world!"


def test_stream_iterator(server):
    body = b""

    with httpx.Client() as client:
        with client.stream("GET", server.url) as response:
            for chunk in response.iter_bytes():
                body += chunk

    assert response.status_code == 200
    assert body == b"Hello, world!"


def test_raw_iterator(server):
    body = b""

    with httpx.Client() as client:
        with client.stream("GET", server.url) as response:
            for chunk in response.iter_raw():
                body += chunk

    assert response.status_code == 200
    assert body == b"Hello, world!"


def test_raise_for_status(server):
    with httpx.Client() as client:
        for status_code in (200, 400, 404, 500, 505):
            response = client.request(
                "GET", server.url.copy_with(path=f"/status/{status_code}")
            )
            if 400 <= status_code < 600:
                with pytest.raises(httpx.HTTPStatusError) as exc_info:
                    response.raise_for_status()
                assert exc_info.value.response == response
                assert exc_info.value.request.url.path == f"/status/{status_code}"
            else:
                assert response.raise_for_status() is None  # type: ignore


def test_options(server):
    with httpx.Client() as client:
        response = client.options(server.url)
    assert response.status_code == 200
    assert response.reason_phrase == "OK"


def test_head(server):
    with httpx.Client() as client:
        response = client.head(server.url)
    assert response.status_code == 200
    assert response.reason_phrase == "OK"


def test_put(server):
    with httpx.Client() as client:
        response = client.put(server.url, data=b"Hello, world!")
    assert response.status_code == 200
    assert response.reason_phrase == "OK"


def test_patch(server):
    with httpx.Client() as client:
        response = client.patch(server.url, data=b"Hello, world!")
    assert response.status_code == 200
    assert response.reason_phrase == "OK"


def test_delete(server):
    with httpx.Client() as client:
        response = client.delete(server.url)
    assert response.status_code == 200
    assert response.reason_phrase == "OK"


def test_base_url(server):
    base_url = server.url
    with httpx.Client(base_url=base_url) as client:
        response = client.get("/")
    assert response.status_code == 200
    assert response.url == base_url


def test_merge_url():
    client = httpx.Client(base_url="https://www.paypal.com/")
    request = client.build_request("GET", "http://www.paypal.com")
<<<<<<< HEAD
    assert request.url.scheme == "http"
    assert not request.url.is_ssl
=======
    assert request.url.scheme == "https"
    assert request.url.is_ssl


@pytest.mark.parametrize(
    "url,scheme,is_ssl",
    [
        ("http://www.paypal.com", "https", True),
        ("http://app", "http", False),
        ("http://192.168.1.42", "http", False),
    ],
)
def test_merge_url_hsts(url: str, scheme: str, is_ssl: bool):
    client = httpx.Client()
    request = client.build_request("GET", url)
    assert request.url.scheme == scheme
    assert request.url.is_ssl == is_ssl


def test_pool_limits_deprecated():
    limits = httpx.Limits()

    with pytest.warns(DeprecationWarning):
        httpx.Client(pool_limits=limits)

    with pytest.warns(DeprecationWarning):
        httpx.AsyncClient(pool_limits=limits)
>>>>>>> d7aa6e01
<|MERGE_RESOLUTION|>--- conflicted
+++ resolved
@@ -177,27 +177,7 @@
 def test_merge_url():
     client = httpx.Client(base_url="https://www.paypal.com/")
     request = client.build_request("GET", "http://www.paypal.com")
-<<<<<<< HEAD
     assert request.url.scheme == "http"
-    assert not request.url.is_ssl
-=======
-    assert request.url.scheme == "https"
-    assert request.url.is_ssl
-
-
-@pytest.mark.parametrize(
-    "url,scheme,is_ssl",
-    [
-        ("http://www.paypal.com", "https", True),
-        ("http://app", "http", False),
-        ("http://192.168.1.42", "http", False),
-    ],
-)
-def test_merge_url_hsts(url: str, scheme: str, is_ssl: bool):
-    client = httpx.Client()
-    request = client.build_request("GET", url)
-    assert request.url.scheme == scheme
-    assert request.url.is_ssl == is_ssl
 
 
 def test_pool_limits_deprecated():
@@ -207,5 +187,4 @@
         httpx.Client(pool_limits=limits)
 
     with pytest.warns(DeprecationWarning):
-        httpx.AsyncClient(pool_limits=limits)
->>>>>>> d7aa6e01
+        httpx.AsyncClient(pool_limits=limits)