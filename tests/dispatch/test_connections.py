--- conflicted
+++ resolved
@@ -30,12 +30,8 @@
             await response.read()
 
 
-<<<<<<< HEAD
-async def test_https_get_with_ssl(https_server, ca_cert_pem_file, backend):
-=======
 @pytest.mark.usefixtures("async_environment")
-async def test_https_get_with_ssl_defaults(https_server, ca_cert_pem_file):
->>>>>>> d0427bea
+async def test_https_get_with_ssl(https_server, ca_cert_pem_file):
     """
     An HTTPS request, with SSL configuration set on the client.
     """
@@ -43,19 +39,4 @@
         response = await conn.request("GET", https_server.url)
         await response.read()
         assert response.status_code == 200
-<<<<<<< HEAD
-=======
-        assert response.content == b"Hello, world!"
-
-
-@pytest.mark.usefixtures("async_environment")
-async def test_https_get_with_sll_overrides(https_server, ca_cert_pem_file):
-    """
-    An HTTPS request, with SSL configuration set on the request.
-    """
-    async with HTTPConnection(origin=https_server.url) as conn:
-        response = await conn.request("GET", https_server.url, verify=ca_cert_pem_file)
-        await response.read()
-        assert response.status_code == 200
->>>>>>> d0427bea
         assert response.content == b"Hello, world!"