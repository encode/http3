--- conflicted
+++ resolved
@@ -51,32 +51,17 @@
     }
 
 
-<<<<<<< HEAD
-def test_http2_large_post_request():
-    backend = MockHTTP2Backend(app=app)
-
-    data = b''
-    for _ in range(100000):
-        data += b'a'
-    with Client(backend=backend) as client:
-        response = client.post("http://example.org", data=data)
-=======
 async def test_async_http2_post_request(backend):
     backend = MockHTTP2Backend(app=app, backend=backend)
 
     async with AsyncClient(backend=backend) as client:
         response = await client.post("http://example.org", data=b"<data>")
 
->>>>>>> 52e9ef06
     assert response.status_code == 200
     assert json.loads(response.content) == {
         "method": "POST",
         "path": "/",
-<<<<<<< HEAD
-        "body": data.decode(),
-=======
         "body": "<data>",
->>>>>>> 52e9ef06
     }
 
 
