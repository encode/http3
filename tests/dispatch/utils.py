--- conflicted
+++ resolved
@@ -135,68 +135,6 @@
         response_headers = [(b":status", status_code_bytes)] + response.headers.raw
 
         self.conn.send_headers(stream_id, response_headers)
-<<<<<<< HEAD
-        self.conn.send_data(stream_id, response.content, end_stream=True)
-        self.buffer += self.conn.data_to_send()
-
-
-class MockRawSocketBackend:
-    def __init__(self, data_to_send=b"", backend=None):
-        self.backend = AsyncioBackend() if backend is None else backend
-        self.data_to_send = data_to_send
-        self.received_data = []
-        self.stream = MockRawSocketStream(self)
-
-    async def connect(
-        self,
-        hostname: str,
-        port: int,
-        ssl_context: typing.Optional[ssl.SSLContext],
-        timeout: TimeoutConfig,
-    ) -> BaseStream:
-        self.received_data.append(
-            b"--- CONNECT(%s, %d) ---" % (hostname.encode(), port)
-        )
-        return self.stream
-
-    async def start_tls(
-        self,
-        stream: BaseStream,
-        hostname: str,
-        ssl_context: ssl.SSLContext,
-        timeout: TimeoutConfig,
-    ) -> BaseStream:
-        self.received_data.append(b"--- START_TLS(%s) ---" % hostname.encode())
-        return self.stream
-
-    # Defer all other attributes and methods to the underlying backend.
-    def __getattr__(self, name: str) -> typing.Any:
-        return getattr(self.backend, name)
-
-
-class MockRawSocketStream(BaseStream):
-    def __init__(self, backend: MockRawSocketBackend):
-        self.backend = backend
-
-    def get_http_version(self) -> str:
-        return "HTTP/1.1"
-
-    def write_no_block(self, data: bytes) -> None:
-        self.backend.received_data.append(data)
-
-    async def write(self, data: bytes, timeout: TimeoutConfig = None) -> None:
-        if data:
-            self.write_no_block(data)
-
-    async def read(self, n, timeout, flag=None) -> bytes:
-        await sleep(self.backend.backend, 0)
-        if not self.backend.data_to_send:
-            return b""
-        return self.backend.data_to_send.pop(0)
-
-    async def close(self) -> None:
-        pass
-=======
         self.buffer += self.conn.data_to_send()
         self.return_data[stream_id] = response.content
         self.returning[stream_id] = True
@@ -222,4 +160,61 @@
         self.returning[stream_id] = False
         self.conn.end_stream(stream_id)
         self.buffer += self.conn.data_to_send()
->>>>>>> 08edfac3
+
+
+class MockRawSocketBackend:
+    def __init__(self, data_to_send=b"", backend=None):
+        self.backend = AsyncioBackend() if backend is None else backend
+        self.data_to_send = data_to_send
+        self.received_data = []
+        self.stream = MockRawSocketStream(self)
+
+    async def connect(
+        self,
+        hostname: str,
+        port: int,
+        ssl_context: typing.Optional[ssl.SSLContext],
+        timeout: TimeoutConfig,
+    ) -> BaseStream:
+        self.received_data.append(
+            b"--- CONNECT(%s, %d) ---" % (hostname.encode(), port)
+        )
+        return self.stream
+
+    async def start_tls(
+        self,
+        stream: BaseStream,
+        hostname: str,
+        ssl_context: ssl.SSLContext,
+        timeout: TimeoutConfig,
+    ) -> BaseStream:
+        self.received_data.append(b"--- START_TLS(%s) ---" % hostname.encode())
+        return self.stream
+
+    # Defer all other attributes and methods to the underlying backend.
+    def __getattr__(self, name: str) -> typing.Any:
+        return getattr(self.backend, name)
+
+
+class MockRawSocketStream(BaseStream):
+    def __init__(self, backend: MockRawSocketBackend):
+        self.backend = backend
+
+    def get_http_version(self) -> str:
+        return "HTTP/1.1"
+
+    def write_no_block(self, data: bytes) -> None:
+        self.backend.received_data.append(data)
+
+    async def write(self, data: bytes, timeout: TimeoutConfig = None) -> None:
+        if data:
+            self.write_no_block(data)
+
+    async def read(self, n, timeout, flag=None) -> bytes:
+        await sleep(self.backend.backend, 0)
+        if not self.backend.data_to_send:
+            return b""
+        return self.backend.data_to_send.pop(0)
+
+    async def close(self) -> None:
+        pass