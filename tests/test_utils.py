import os

import pytest

from httpx.utils import get_netrc_login, guess_json_utf


@pytest.mark.parametrize(
    "encoding",
    (
        "utf-32",
        "utf-8-sig",
        "utf-16",
        "utf-8",
        "utf-16-be",
        "utf-16-le",
        "utf-32-be",
        "utf-32-le",
    ),
)
def test_encoded(encoding):
    data = "{}".encode(encoding)
    assert guess_json_utf(data) == encoding


def test_bad_utf_like_encoding():
    assert guess_json_utf(b"\x00\x00\x00\x00") is None


@pytest.mark.parametrize(
    ("encoding", "expected"),
    (
        ("utf-16-be", "utf-16"),
        ("utf-16-le", "utf-16"),
        ("utf-32-be", "utf-32"),
        ("utf-32-le", "utf-32"),
    ),
)
def test_guess_by_bom(encoding, expected):
<<<<<<< HEAD
    data = "\ufeff{}".encode(encoding)
    assert guess_json_utf(data) == expected
=======
    data = u"\ufeff{}".encode(encoding)
    assert guess_json_utf(data) == expected


def test_bad_get_netrc_login():
    assert get_netrc_login("url") is None

    os.environ["NETRC"] = "tests/.netrc"
    assert get_netrc_login("url") is None

    os.environ["NETRC"] = "wrongpath"
    assert get_netrc_login("url") is None


def test_get_netrc_login():
    os.environ["NETRC"] = "tests/.netrc"
    assert get_netrc_login("netrcexample.org") == (
        "example-username",
        None,
        "example-password",
    )
>>>>>>> 625ad127
<|MERGE_RESOLUTION|>--- conflicted
+++ resolved
@@ -37,11 +37,7 @@
     ),
 )
 def test_guess_by_bom(encoding, expected):
-<<<<<<< HEAD
     data = "\ufeff{}".encode(encoding)
-    assert guess_json_utf(data) == expected
-=======
-    data = u"\ufeff{}".encode(encoding)
     assert guess_json_utf(data) == expected
 
 
@@ -61,5 +57,4 @@
         "example-username",
         None,
         "example-password",
-    )
->>>>>>> 625ad127
+    )