--- conflicted
+++ resolved
@@ -2,8 +2,8 @@
 
 import pytest
 
-<<<<<<< HEAD
 from httpx.content_streams import ContentStream, encode
+from httpx.exceptions import StreamConsumed
 
 
 @pytest.mark.asyncio
@@ -16,10 +16,6 @@
     assert stream.get_headers() == {}
     assert sync_content == b""
     assert async_content == b""
-=======
-from httpx.content_streams import encode
-from httpx.exceptions import StreamConsumed
->>>>>>> 2c4a1dd5
 
 
 @pytest.mark.asyncio
@@ -62,6 +58,9 @@
     with pytest.raises(RuntimeError):
         [part async for part in stream]
 
+    with pytest.raises(StreamConsumed):
+        [part for part in stream]
+
 
 @pytest.mark.asyncio
 async def test_aiterator_content():
@@ -79,20 +78,8 @@
     with pytest.raises(RuntimeError):
         [part for part in stream]
 
-
-@pytest.mark.asyncio
-async def test_aiterator_is_stream_consumed():
-    async def hello_world():
-        yield b"Hello, "
-        yield b"world!"
-
-    stream = encode(data=hello_world())
-    b"".join([part async for part in stream])
-
-    assert stream.is_stream_consumed
-
-    with pytest.raises(StreamConsumed) as _:
-        b"".join([part async for part in stream])
+    with pytest.raises(StreamConsumed):
+        [part async for part in stream]
 
 
 @pytest.mark.asyncio
