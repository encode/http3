import binascii
import cgi
import io
import os
from unittest import mock

from http3 import (
    CertTypes,
    Client,
    Dispatcher,
    multipart,
    Request,
    Response,
    TimeoutTypes,
    VerifyTypes,
)


class MockDispatch(Dispatcher):
    def send(
        self,
        request: Request,
        verify: VerifyTypes = None,
        cert: CertTypes = None,
        timeout: TimeoutTypes = None,
    ) -> Response:
        return Response(200, content=request.read())


@pytest.mark.parametrize(("value,output"), (("abc", b"abc"), (b"abc", b"abc")))
def test_multipart(value, output):
    client = Client(dispatch=MockDispatch())

    # Test with a single-value 'data' argument, and a plain file 'files' argument.
    data = {"text": value}
    files = {"file": io.BytesIO(b"<file content>")}
    response = client.post("http://127.0.0.1:8000/", data=data, files=files)
    assert response.status_code == 200

    # We're using the cgi module to verify the behavior here, which is a
    # bit grungy, but sufficient just for our testing purposes.
    boundary = response.request.headers["Content-Type"].split("boundary=")[-1]
    content_length = response.request.headers["Content-Length"]
    pdict = {"boundary": boundary.encode("ascii"), "CONTENT-LENGTH": content_length}
    multipart = cgi.parse_multipart(io.BytesIO(response.content), pdict)

<<<<<<< HEAD
    # Note that the expected return type for text fields appears to differs from 3.6 to 3.7+
    assert multipart["text"] == [output.decode()] or multipart["text"] == [output]
=======
    # Note that the expected return type for text fields
    # appears to differs from 3.6 to 3.7+
    assert multipart["text"] == ["abc"] or multipart["text"] == [b"abc"]
>>>>>>> c1044cab
    assert multipart["file"] == [b"<file content>"]


@pytest.mark.parametrize(("key"), (b"abc", 1, 2.3, None))
def test_multipart_invalid_key(key):
    client = Client(dispatch=MockDispatch())
    data = {key: "abc"}
    files = {"file": io.BytesIO(b"<file content>")}
    with pytest.raises(TypeError) as e:
        client.post("http://127.0.0.1:8000/", data=data, files=files)
    assert "Invalid type for name" in str(e.value)


@pytest.mark.parametrize(("value"), (1, 2.3, None, [None, "abc"], {None: "abc"}))
def test_multipart_invalid_value(value):
    client = Client(dispatch=MockDispatch())
    data = {"text": value}
    files = {"file": io.BytesIO(b"<file content>")}
    with pytest.raises(TypeError) as e:
        client.post("http://127.0.0.1:8000/", data=data, files=files)
    assert "Invalid type for value" in str(e.value)


def test_multipart_file_tuple():
    client = Client(dispatch=MockDispatch())

    # Test with a list of values 'data' argument, and a tuple style 'files' argument.
    data = {"text": ["abc"]}
    files = {"file": ("name.txt", io.BytesIO(b"<file content>"))}
    response = client.post("http://127.0.0.1:8000/", data=data, files=files)
    assert response.status_code == 200

    # We're using the cgi module to verify the behavior here, which is a
    # bit grungy, but sufficient just for our testing purposes.
    boundary = response.request.headers["Content-Type"].split("boundary=")[-1]
    content_length = response.request.headers["Content-Length"]
    pdict = {"boundary": boundary.encode("ascii"), "CONTENT-LENGTH": content_length}
    multipart = cgi.parse_multipart(io.BytesIO(response.content), pdict)

    # Note that the expected return type for text fields
    # appears to differs from 3.6 to 3.7+
    assert multipart["text"] == ["abc"] or multipart["text"] == [b"abc"]
    assert multipart["file"] == [b"<file content>"]


def test_multipart_encode():
    data = {
        "a": "1",
        "b": b"C",
        "c": ["11", "22", "33"],
        "d": {"ff": ["1", b"2", "3"], "fff": ["11", b"22", "33"]},
        "f": "",
    }
    files = {"file": ("name.txt", io.BytesIO(b"<file content>"))}

    with mock.patch("os.urandom", return_value=os.urandom(16)):
        boundary = binascii.hexlify(os.urandom(16)).decode("ascii")
        body, content_type = multipart.multipart_encode(data=data, files=files)
        assert content_type == f"multipart/form-data; boundary={boundary}"
        assert body == (
            '--{0}\r\nContent-Disposition: form-data; name="a"\r\n\r\n1\r\n'
            '--{0}\r\nContent-Disposition: form-data; name="b"\r\n\r\nC\r\n'
            '--{0}\r\nContent-Disposition: form-data; name="c"\r\n\r\n11\r\n'
            '--{0}\r\nContent-Disposition: form-data; name="c"\r\n\r\n22\r\n'
            '--{0}\r\nContent-Disposition: form-data; name="c"\r\n\r\n33\r\n'
            '--{0}\r\nContent-Disposition: form-data; name="d"\r\n\r\nff\r\n'
            '--{0}\r\nContent-Disposition: form-data; name="d"\r\n\r\nfff\r\n'
            '--{0}\r\nContent-Disposition: form-data; name="f"\r\n\r\n\r\n'
            '--{0}\r\nContent-Disposition: form-data; name="file"; filename="name.txt"\r\n'
            "Content-Type: text/plain\r\n\r\n<file content>\r\n"
            "--{0}--\r\n"
            "".format(boundary).encode("ascii")
        )<|MERGE_RESOLUTION|>--- conflicted
+++ resolved
@@ -44,14 +44,9 @@
     pdict = {"boundary": boundary.encode("ascii"), "CONTENT-LENGTH": content_length}
     multipart = cgi.parse_multipart(io.BytesIO(response.content), pdict)
 
-<<<<<<< HEAD
-    # Note that the expected return type for text fields appears to differs from 3.6 to 3.7+
-    assert multipart["text"] == [output.decode()] or multipart["text"] == [output]
-=======
     # Note that the expected return type for text fields
     # appears to differs from 3.6 to 3.7+
-    assert multipart["text"] == ["abc"] or multipart["text"] == [b"abc"]
->>>>>>> c1044cab
+    assert multipart["text"] == [output.decode()] or multipart["text"] == [output]
     assert multipart["file"] == [b"<file content>"]
 
 
