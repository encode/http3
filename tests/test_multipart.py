import binascii
import cgi
import io
import os
<<<<<<< HEAD
from typing import Any, Iterator, cast
=======
import typing
>>>>>>> 3046e920
from unittest import mock

import httpcore
import pytest

import httpx
<<<<<<< HEAD
from httpx._config import CertTypes, TimeoutTypes, VerifyTypes
from httpx._content_streams import MultipartStream, encode
from httpx._dispatch.base import AsyncDispatcher
=======
from httpx._content_streams import AsyncIteratorStream, encode
>>>>>>> 3046e920
from httpx._utils import format_form_param


class MockDispatch(httpcore.AsyncHTTPTransport):
    async def request(
        self,
        method: bytes,
        url: typing.Tuple[bytes, bytes, int, bytes],
        headers: typing.List[typing.Tuple[bytes, bytes]] = None,
        stream: httpcore.AsyncByteStream = None,
        timeout: typing.Dict[str, typing.Optional[float]] = None,
    ) -> typing.Tuple[
        bytes,
        int,
        bytes,
        typing.List[typing.Tuple[bytes, bytes]],
        httpcore.AsyncByteStream,
    ]:
        content = AsyncIteratorStream(aiterator=(part async for part in stream))
        return b"HTTP/1.1", 200, b"OK", [], content


@pytest.mark.parametrize(("value,output"), (("abc", b"abc"), (b"abc", b"abc")))
@pytest.mark.asyncio
async def test_multipart(value, output):
    client = httpx.AsyncClient(dispatch=MockDispatch())

    # Test with a single-value 'data' argument, and a plain file 'files' argument.
    data = {"text": value}
    files = {"file": io.BytesIO(b"<file content>")}
    response = await client.post("http://127.0.0.1:8000/", data=data, files=files)
    assert response.status_code == 200

    # We're using the cgi module to verify the behavior here, which is a
    # bit grungy, but sufficient just for our testing purposes.
    boundary = response.request.headers["Content-Type"].split("boundary=")[-1]
    content_length = response.request.headers["Content-Length"]
    pdict = {"boundary": boundary.encode("ascii"), "CONTENT-LENGTH": content_length}
    multipart = cgi.parse_multipart(io.BytesIO(response.content), pdict)

    # Note that the expected return type for text fields
    # appears to differs from 3.6 to 3.7+
    assert multipart["text"] == [output.decode()] or multipart["text"] == [output]
    assert multipart["file"] == [b"<file content>"]


@pytest.mark.parametrize(("key"), (b"abc", 1, 2.3, None))
@pytest.mark.asyncio
async def test_multipart_invalid_key(key):
    client = httpx.AsyncClient(dispatch=MockDispatch())
    data = {key: "abc"}
    files = {"file": io.BytesIO(b"<file content>")}
    with pytest.raises(TypeError) as e:
        await client.post("http://127.0.0.1:8000/", data=data, files=files)
    assert "Invalid type for name" in str(e.value)


@pytest.mark.parametrize(("value"), (1, 2.3, None, [None, "abc"], {None: "abc"}))
@pytest.mark.asyncio
async def test_multipart_invalid_value(value):
    client = httpx.AsyncClient(dispatch=MockDispatch())
    data = {"text": value}
    files = {"file": io.BytesIO(b"<file content>")}
    with pytest.raises(TypeError) as e:
        await client.post("http://127.0.0.1:8000/", data=data, files=files)
    assert "Invalid type for value" in str(e.value)


@pytest.mark.asyncio
async def test_multipart_file_tuple():
    client = httpx.AsyncClient(dispatch=MockDispatch())

    # Test with a list of values 'data' argument, and a tuple style 'files' argument.
    data = {"text": ["abc"]}
    files = {"file": ("name.txt", io.BytesIO(b"<file content>"))}
    response = await client.post("http://127.0.0.1:8000/", data=data, files=files)
    assert response.status_code == 200

    # We're using the cgi module to verify the behavior here, which is a
    # bit grungy, but sufficient just for our testing purposes.
    boundary = response.request.headers["Content-Type"].split("boundary=")[-1]
    content_length = response.request.headers["Content-Length"]
    pdict = {"boundary": boundary.encode("ascii"), "CONTENT-LENGTH": content_length}
    multipart = cgi.parse_multipart(io.BytesIO(response.content), pdict)

    # Note that the expected return type for text fields
    # appears to differs from 3.6 to 3.7+
    assert multipart["text"] == ["abc"] or multipart["text"] == [b"abc"]
    assert multipart["file"] == [b"<file content>"]


def test_multipart_encode(tmp_path: Any) -> None:
    path = str(tmp_path / "name.txt")
    with open(path, "wb") as f:
        f.write(b"<file content>")

    data = {
        "a": "1",
        "b": b"C",
        "c": ["11", "22", "33"],
        "d": "",
    }
    files = {"file": ("name.txt", open(path, "rb"))}

    with mock.patch("os.urandom", return_value=os.urandom(16)):
        boundary = binascii.hexlify(os.urandom(16)).decode("ascii")

        stream = cast(MultipartStream, encode(data=data, files=files))
        assert stream.can_replay()

        assert stream.content_type == f"multipart/form-data; boundary={boundary}"
        content = (
            '--{0}\r\nContent-Disposition: form-data; name="a"\r\n\r\n1\r\n'
            '--{0}\r\nContent-Disposition: form-data; name="b"\r\n\r\nC\r\n'
            '--{0}\r\nContent-Disposition: form-data; name="c"\r\n\r\n11\r\n'
            '--{0}\r\nContent-Disposition: form-data; name="c"\r\n\r\n22\r\n'
            '--{0}\r\nContent-Disposition: form-data; name="c"\r\n\r\n33\r\n'
            '--{0}\r\nContent-Disposition: form-data; name="d"\r\n\r\n\r\n'
            '--{0}\r\nContent-Disposition: form-data; name="file";'
            ' filename="name.txt"\r\n'
            "Content-Type: text/plain\r\n\r\n<file content>\r\n"
            "--{0}--\r\n"
            "".format(boundary).encode("ascii")
        )
        assert stream.get_headers()["Content-Length"] == str(len(content))
        assert b"".join(stream) == content


def test_multipart_encode_files_allows_filenames_as_none() -> None:
    files = {"file": (None, io.BytesIO(b"<file content>"))}
    with mock.patch("os.urandom", return_value=os.urandom(16)):
        boundary = binascii.hexlify(os.urandom(16)).decode("ascii")

        stream = cast(MultipartStream, encode(data={}, files=files))
        assert stream.can_replay()

        assert stream.content_type == f"multipart/form-data; boundary={boundary}"
        assert b"".join(stream) == (
            '--{0}\r\nContent-Disposition: form-data; name="file"\r\n\r\n'
            "<file content>\r\n--{0}--\r\n"
            "".format(boundary).encode("ascii")
        )


@pytest.mark.parametrize(
    "file_name,expected_content_type",
    [
        ("example.json", "application/json"),
        ("example.txt", "text/plain"),
        ("no-extension", "application/octet-stream"),
    ],
)
def test_multipart_encode_files_guesses_correct_content_type(
    file_name: str, expected_content_type: str
) -> None:
    files = {"file": (file_name, io.BytesIO(b"<file content>"))}
    with mock.patch("os.urandom", return_value=os.urandom(16)):
        boundary = binascii.hexlify(os.urandom(16)).decode("ascii")

        stream = cast(MultipartStream, encode(data={}, files=files))
        assert stream.can_replay()

        assert stream.content_type == f"multipart/form-data; boundary={boundary}"
        assert b"".join(stream) == (
            f'--{boundary}\r\nContent-Disposition: form-data; name="file"; '
            f'filename="{file_name}"\r\nContent-Type: '
            f"{expected_content_type}\r\n\r\n<file content>\r\n--{boundary}--\r\n"
            "".encode("ascii")
        )


def test_multipart_encode_files_allows_str_content() -> None:
    files = {"file": ("test.txt", "<string content>", "text/plain")}
    with mock.patch("os.urandom", return_value=os.urandom(16)):
        boundary = binascii.hexlify(os.urandom(16)).decode("ascii")

        stream = cast(MultipartStream, encode(data={}, files=files))
        assert stream.can_replay()

        assert stream.content_type == f"multipart/form-data; boundary={boundary}"
        content = (
            '--{0}\r\nContent-Disposition: form-data; name="file"; '
            'filename="test.txt"\r\n'
            "Content-Type: text/plain\r\n\r\n<string content>\r\n"
            "--{0}--\r\n"
            "".format(boundary).encode("ascii")
        )
        assert stream.get_headers()["Content-Length"] == str(len(content))
        assert b"".join(stream) == content


def test_multipart_encode_non_seekable_filelike() -> None:
    """
    Test that special readable but non-seekable filelike objects are supported,
    at the cost of reading them into memory at most once.
    """

    class IteratorIO(io.IOBase):
        def __init__(self, iterator: Iterator[bytes]) -> None:
            self._iterator = iterator

        def seekable(self) -> bool:
            return False

        def read(self, *args: Any) -> bytes:
            return b"".join(self._iterator)

    def data() -> Iterator[bytes]:
        yield b"Hello"
        yield b"World"

    fileobj = IteratorIO(data())
    files = {"file": fileobj}
    stream = encode(files=files, boundary=b"+++")
    assert not stream.can_replay()

    content = (
        b"--+++\r\n"
        b'Content-Disposition: form-data; name="file"; filename="upload"\r\n'
        b"Content-Type: application/octet-stream\r\n"
        b"\r\n"
        b"HelloWorld\r\n"
        b"--+++--\r\n"
    )
    assert stream.get_headers() == {
        "Content-Type": "multipart/form-data; boundary=+++",
        "Content-Length": str(len(content)),
    }
    assert b"".join(stream) == content


class TestHeaderParamHTML5Formatting:
    def test_unicode(self):
        param = format_form_param("filename", "n\u00e4me")
        assert param == b'filename="n\xc3\xa4me"'

    def test_ascii(self):
        param = format_form_param("filename", b"name")
        assert param == b'filename="name"'

    def test_unicode_escape(self):
        param = format_form_param("filename", "hello\\world\u0022")
        assert param == b'filename="hello\\\\world%22"'

    def test_unicode_with_control_character(self):
        param = format_form_param("filename", "hello\x1A\x1B\x1C")
        assert param == b'filename="hello%1A\x1B%1C"'<|MERGE_RESOLUTION|>--- conflicted
+++ resolved
@@ -2,24 +2,14 @@
 import cgi
 import io
 import os
-<<<<<<< HEAD
-from typing import Any, Iterator, cast
-=======
 import typing
->>>>>>> 3046e920
 from unittest import mock
 
 import httpcore
 import pytest
 
 import httpx
-<<<<<<< HEAD
-from httpx._config import CertTypes, TimeoutTypes, VerifyTypes
-from httpx._content_streams import MultipartStream, encode
-from httpx._dispatch.base import AsyncDispatcher
-=======
 from httpx._content_streams import AsyncIteratorStream, encode
->>>>>>> 3046e920
 from httpx._utils import format_form_param
 
 
@@ -111,7 +101,7 @@
     assert multipart["file"] == [b"<file content>"]
 
 
-def test_multipart_encode(tmp_path: Any) -> None:
+def test_multipart_encode(tmp_path: typing.Any) -> None:
     path = str(tmp_path / "name.txt")
     with open(path, "wb") as f:
         f.write(b"<file content>")
@@ -127,7 +117,7 @@
     with mock.patch("os.urandom", return_value=os.urandom(16)):
         boundary = binascii.hexlify(os.urandom(16)).decode("ascii")
 
-        stream = cast(MultipartStream, encode(data=data, files=files))
+        stream = encode(data=data, files=files)
         assert stream.can_replay()
 
         assert stream.content_type == f"multipart/form-data; boundary={boundary}"
@@ -153,7 +143,7 @@
     with mock.patch("os.urandom", return_value=os.urandom(16)):
         boundary = binascii.hexlify(os.urandom(16)).decode("ascii")
 
-        stream = cast(MultipartStream, encode(data={}, files=files))
+        stream = encode(data={}, files=files)
         assert stream.can_replay()
 
         assert stream.content_type == f"multipart/form-data; boundary={boundary}"
@@ -179,7 +169,7 @@
     with mock.patch("os.urandom", return_value=os.urandom(16)):
         boundary = binascii.hexlify(os.urandom(16)).decode("ascii")
 
-        stream = cast(MultipartStream, encode(data={}, files=files))
+        stream = encode(data={}, files=files)
         assert stream.can_replay()
 
         assert stream.content_type == f"multipart/form-data; boundary={boundary}"
@@ -196,7 +186,7 @@
     with mock.patch("os.urandom", return_value=os.urandom(16)):
         boundary = binascii.hexlify(os.urandom(16)).decode("ascii")
 
-        stream = cast(MultipartStream, encode(data={}, files=files))
+        stream = encode(data={}, files=files)
         assert stream.can_replay()
 
         assert stream.content_type == f"multipart/form-data; boundary={boundary}"
@@ -218,16 +208,16 @@
     """
 
     class IteratorIO(io.IOBase):
-        def __init__(self, iterator: Iterator[bytes]) -> None:
+        def __init__(self, iterator: typing.Iterator[bytes]) -> None:
             self._iterator = iterator
 
         def seekable(self) -> bool:
             return False
 
-        def read(self, *args: Any) -> bytes:
+        def read(self, *args: typing.Any) -> bytes:
             return b"".join(self._iterator)
 
-    def data() -> Iterator[bytes]:
+    def data() -> typing.Iterator[bytes]:
         yield b"Hello"
         yield b"World"
 
