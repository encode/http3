--- conflicted
+++ resolved
@@ -27,14 +27,6 @@
     assert response.status_code == 200
 
     boundary = response.request.headers["Content-Type"].split("boundary=")[-1]
-<<<<<<< HEAD
-    content_length = response.request.headers["Content-Length"]
-    pdict: typing.Dict[str, typing.Any] = {
-        "boundary": boundary.encode("ascii"),
-        "CONTENT-LENGTH": content_length,
-    }
-    multipart = cgi.parse_multipart(io.BytesIO(response.content), pdict)
-=======
     content_length = int(response.request.headers["Content-Length"])
 
     multipart = {}
@@ -42,7 +34,6 @@
         io.BytesIO(response.content), boundary=boundary, content_length=content_length
     ):
         multipart[part.name] = [part.raw]
->>>>>>> 1aea9539
 
     # Note that the expected return type for text fields
     # appears to differs from 3.6 to 3.7+
@@ -72,14 +63,6 @@
     assert response.status_code == 200
 
     assert response.request.headers["Content-Type"] == header
-<<<<<<< HEAD
-    content_length = response.request.headers["Content-Length"]
-    pdict: typing.Dict[str, typing.Any] = {
-        "boundary": b"+++",
-        "CONTENT-LENGTH": content_length,
-    }
-    multipart = cgi.parse_multipart(io.BytesIO(response.content), pdict)
-=======
     content_length = int(response.request.headers["Content-Length"])
 
     multipart = {}
@@ -87,7 +70,6 @@
         io.BytesIO(response.content), boundary="+++", content_length=content_length
     ):
         multipart[part.name] = [part.raw]
->>>>>>> 1aea9539
 
     assert multipart["file"] == [b"<file content>"]
 
@@ -121,14 +103,6 @@
     assert response.status_code == 200
 
     boundary = response.request.headers["Content-Type"].split("boundary=")[-1]
-<<<<<<< HEAD
-    content_length = response.request.headers["Content-Length"]
-    pdict: typing.Dict[str, typing.Any] = {
-        "boundary": boundary.encode("ascii"),
-        "CONTENT-LENGTH": content_length,
-    }
-    multipart = cgi.parse_multipart(io.BytesIO(response.content), pdict)
-=======
     content_length = int(response.request.headers["Content-Length"])
 
     multipart = {}
@@ -136,7 +110,6 @@
         io.BytesIO(response.content), boundary=boundary, content_length=content_length
     ):
         multipart[part.name] = [part.raw]
->>>>>>> 1aea9539
 
     # Note that the expected return type for text fields
     # appears to differs from 3.6 to 3.7+
