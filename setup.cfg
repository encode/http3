[flake8]
ignore = W503, E203, B305, PIE801
max-line-length = 120

[mypy]
disallow_untyped_defs = True
disallow_any_generics = True
ignore_missing_imports = True
no_implicit_optional = True
show_error_codes = True
warn_unused_ignores = True
warn_unused_configs = True
disallow_subclassing_any = True
check_untyped_defs = True
disallow_untyped_decorators = True
warn_redundant_casts = True
strict_concatenate = True
disallow_incomplete_defs = True
<<<<<<< HEAD
no_implicit_reexport = True
=======
warn_return_any = True
>>>>>>> 2d373218

[mypy-tests.*]
disallow_untyped_defs = False
check_untyped_defs = True

[tool:isort]
profile = black
combine_as_imports = True

[tool:pytest]
addopts = -rxXs
filterwarnings =
  error
asyncio_mode = strict
markers =
  copied_from(source, changes=None): mark test as copied from somewhere else, along with a description of changes made to accodomate e.g. our test setup
  network: marks tests which require network connection. Used in 3rd-party build environments that have network disabled.

[coverage:run]
omit = venv/*, httpx/_compat.py
include = httpx/*, tests/*<|MERGE_RESOLUTION|>--- conflicted
+++ resolved
@@ -16,11 +16,8 @@
 warn_redundant_casts = True
 strict_concatenate = True
 disallow_incomplete_defs = True
-<<<<<<< HEAD
 no_implicit_reexport = True
-=======
 warn_return_any = True
->>>>>>> 2d373218
 
 [mypy-tests.*]
 disallow_untyped_defs = False
