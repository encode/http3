<p align="center" style="margin: 0 0 10px">
  <img width="350" height="208" src="https://raw.githubusercontent.com/encode/httpx/master/docs/img/butterfly.png" alt='HTTPX'>
</p>

<h1 align="center" style="font-size: 3rem; margin: -15px 0">
HTTPX
</h1>

---

<div align="center">
<p>
<a href="https://github.com/encode/httpx/actions">
    <img src="https://github.com/encode/httpx/workflows/Test%20Suite/badge.svg" alt="Test Suite">
</a>
<a href="https://pypi.org/project/httpx/">
    <img src="https://badge.fury.io/py/httpx.svg" alt="Package version">
</a>
</p>

<em>A next-generation HTTP client for Python.</em>
</div>

HTTPX is a fully featured HTTP client for Python 3, which provides sync and async APIs, and support for both HTTP/1.1 and HTTP/2.


!!! note
<<<<<<< HEAD
    The 0.20 release adds support for an integrated command-line client, and also includes a couple of design changes from 0.19. Redirects are no longer followed by default, and the low-level Transport API has been updated. See [the CHANGELOG](https://github.com/encode/httpx/blob/version-1.0/CHANGELOG.md) for more details.
=======
    This is the documentation for the 1.0 pre-release.

    This release adds support for an integrated command-line client, and also includes a couple of design changes from 0.19. Redirects are no longer followed by default, and the low-level Transport API has been updated. See [the CHANGELOG](https://github.com/encode/httpx/blob/master/CHANGELOG.md) for more details.
>>>>>>> deb1a2b9

---

Install HTTPX using pip:

```shell
$ pip install httpx
```

Now, let's get started:

```pycon
>>> import httpx
>>> r = httpx.get('https://www.example.org/')
>>> r
<Response [200 OK]>
>>> r.status_code
200
>>> r.headers['content-type']
'text/html; charset=UTF-8'
>>> r.text
'<!doctype html>\n<html>\n<head>\n<title>Example Domain</title>...'
```

Or, using the command-line client.

```shell
# The command line client is an optional dependency.
$ pip install 'httpx[cli]'
```

Which now allows us to use HTTPX directly from the command-line...

![httpx --help](img/httpx-help.png)

Sending a request...

![httpx http://httpbin.org/json](img/httpx-request.png)

## Features

HTTPX builds on the well-established usability of `requests`, and gives you:

* A broadly [requests-compatible API](compatibility.md).
* Standard synchronous interface, but with [async support if you need it](async.md).
* HTTP/1.1 [and HTTP/2 support](http2.md).
* Ability to make requests directly to [WSGI applications](advanced.md#calling-into-python-web-apps) or [ASGI applications](async.md#calling-into-python-web-apps).
* Strict timeouts everywhere.
* Fully type annotated.
* 100% test coverage.

Plus all the standard features of `requests`...

* International Domains and URLs
* Keep-Alive & Connection Pooling
* Sessions with Cookie Persistence
* Browser-style SSL Verification
* Basic/Digest Authentication
* Elegant Key/Value Cookies
* Automatic Decompression
* Automatic Content Decoding
* Unicode Response Bodies
* Multipart File Uploads
* HTTP(S) Proxy Support
* Connection Timeouts
* Streaming Downloads
* .netrc Support
* Chunked Requests

## Documentation

For a run-through of all the basics, head over to the [QuickStart](quickstart.md).

For more advanced topics, see the [Advanced Usage](advanced.md) section,
the [async support](async.md) section, or the [HTTP/2](http2.md) section.

The [Developer Interface](api.md) provides a comprehensive API reference.

To find out about tools that integrate with HTTPX, see [Third Party Packages](third_party_packages.md).

## Dependencies

The HTTPX project relies on these excellent libraries:

* `httpcore` - The underlying transport implementation for `httpx`.
  * `h11` - HTTP/1.1 support.
  * `h2` - HTTP/2 support. *(Optional, with `httpx[http2]`)*
* `certifi` - SSL certificates.
* `charset_normalizer` - Charset auto-detection.
* `rfc3986` - URL parsing & normalization.
  * `idna` - Internationalized domain name support.
* `sniffio` - Async library autodetection.
* `rich` - Rich terminal support. *(Optional, with `httpx[cli]`)*
* `click` - Command line client support. *(Optional, with `httpx[cli]`)*
* `brotli` or `brotlicffi` - Decoding for "brotli" compressed responses. *(Optional, with `httpx[brotli]`)*
* `async_generator` - Backport support for `contextlib.asynccontextmanager`. *(Only required for Python 3.6)*

A huge amount of credit is due to `requests` for the API layout that
much of this work follows, as well as to `urllib3` for plenty of design
inspiration around the lower-level networking details.

## Installation

Install with pip:

```shell
$ pip install httpx
```

Or, to include the optional HTTP/2 support, use:

```shell
$ pip install httpx[http2]
```

To include the optional brotli decoder support, use:

```shell
$ pip install httpx[brotli]
```

HTTPX requires Python 3.6+

[sync-support]: https://github.com/encode/httpx/issues/572<|MERGE_RESOLUTION|>--- conflicted
+++ resolved
@@ -25,13 +25,7 @@
 
 
 !!! note
-<<<<<<< HEAD
-    The 0.20 release adds support for an integrated command-line client, and also includes a couple of design changes from 0.19. Redirects are no longer followed by default, and the low-level Transport API has been updated. See [the CHANGELOG](https://github.com/encode/httpx/blob/version-1.0/CHANGELOG.md) for more details.
-=======
-    This is the documentation for the 1.0 pre-release.
-
-    This release adds support for an integrated command-line client, and also includes a couple of design changes from 0.19. Redirects are no longer followed by default, and the low-level Transport API has been updated. See [the CHANGELOG](https://github.com/encode/httpx/blob/master/CHANGELOG.md) for more details.
->>>>>>> deb1a2b9
+    The 0.20 release adds support for an integrated command-line client, and also includes a couple of design changes from 0.19. Redirects are no longer followed by default, and the low-level Transport API has been updated. See [the CHANGELOG](https://github.com/encode/httpx/blob/master/CHANGELOG.md) for more details.
 
 ---
 
