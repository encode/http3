--- conflicted
+++ resolved
@@ -24,7 +24,6 @@
 <em>A next-generation HTTP client for Python.</em>
 </div>
 
-<<<<<<< HEAD
 HTTPX is an asynchronous client library that supports HTTP/1.1 and HTTP/2.
 
 It can be used in high-performance async web frameworks, using either asyncio
@@ -32,15 +31,6 @@
 
 !!! note
     The 0.8 release switched HTTPX into focusing exclusively on providing an async
-=======
-HTTPX is an asynchronous HTTP client, that supports HTTP/2 and HTTP/1.1.
-
-It can be used in high-performance async web frameworks, using either asyncio
-or trio, and is able to support making large numbers of requests concurrently.
-
-!!! note
-    The 0.8 release switched HTTPX into focusing exclusively on the async
->>>>>>> 206c5372
     client. It is possible that we'll look at re-introducing a sync API at a
     later date.
 
@@ -48,18 +38,10 @@
 
 Let's get started...
 
-<<<<<<< HEAD
 The standard Python REPL does not allow top-level async statements.
 
 To run these async examples you'll probably want to either use `ipython`,
 or use Python 3.8 with `python -m asyncio`.
-=======
-!!! note
-    The standard Python REPL does not allow top-level async statements.
-
-    To run async examples directly you'll probably want to either use `ipython`,
-    or use Python 3.8 with `python -m asyncio`.
->>>>>>> 206c5372
 
 ```python
 >>> import httpx
