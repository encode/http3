--- conflicted
+++ resolved
@@ -120,11 +120,7 @@
 * `rich` - Rich terminal support. *(Optional, with `httpx[cli]`)*
 * `click` - Command line client support. *(Optional, with `httpx[cli]`)*
 * `brotli` or `brotlicffi` - Decoding for "brotli" compressed responses. *(Optional, with `httpx[brotli]`)*
-<<<<<<< HEAD
 * `chardet` or `charset_normalizer` - Optional charset auto-detection.
-* `async_generator` - Backport support for `contextlib.asynccontextmanager`. *(Only required for Python 3.6)*
-=======
->>>>>>> 67c29706
 
 A huge amount of credit is due to `requests` for the API layout that
 much of this work follows, as well as to `urllib3` for plenty of design
